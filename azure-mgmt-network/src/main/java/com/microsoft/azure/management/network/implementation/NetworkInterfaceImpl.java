--- conflicted
+++ resolved
@@ -152,26 +152,14 @@
     }
 
     @Override
-<<<<<<< HEAD
     public NetworkInterfaceImpl withPrimaryPrivateIpAddressDynamic() {
         this.primaryIpConfiguration().withPrivateIpAddressDynamic();
-=======
-    public NetworkInterfaceImpl withPrivateIpAddressDynamic() {
-        this.primaryIpConfiguration().withPrivateIPAllocationMethod("Dynamic");
-        this.primaryIpConfiguration().withPrivateIPAddress(null);
->>>>>>> bea887da
-        return this;
-    }
-
-    @Override
-<<<<<<< HEAD
+        return this;
+    }
+
+    @Override
     public NetworkInterfaceImpl withPrimaryPrivateIpAddressStatic(String staticPrivateIpAddress) {
         this.primaryIpConfiguration().withPrivateIpAddressStatic(staticPrivateIpAddress);
-=======
-    public NetworkInterfaceImpl withPrivateIpAddressStatic(String staticPrivateIpAddress) {
-        this.primaryIpConfiguration().withPrivateIPAllocationMethod("Static");
-        this.primaryIpConfiguration().withPrivateIPAddress(staticPrivateIpAddress);
->>>>>>> bea887da
         return this;
     }
 
@@ -308,17 +296,10 @@
 
     @Override
     protected void createResource() throws Exception {
-<<<<<<< HEAD
         NicIpConfigurationImpl.ensureConfigurations(this.nicIpConfigurations);
-
         ServiceResponse<NetworkInterfaceInner> response = this.client.createOrUpdate(this.resourceGroupName(),
                 this.nicName,
                 this.inner());
-=======
-        this.primaryIpConfiguration().withSubnet(subnetToAssociate());
-        this.primaryIpConfiguration().withPublicIPAddress(publicIpToAssociate());
-        ServiceResponse<NetworkInterfaceInner> response = this.client.createOrUpdate(this.resourceGroupName(), this.nicName, this.inner());
->>>>>>> bea887da
         this.setInner(response.getBody());
         initializeNicIpConfigurations();
     }
@@ -330,16 +311,9 @@
     /**
      * @return the primary IP configuration of the network interface
      */
-<<<<<<< HEAD
     private NicIpConfigurationImpl primaryIpConfiguration() {
         if (this.nicPrimaryIpConfiguration != null) {
             return this.nicPrimaryIpConfiguration;
-=======
-    private NetworkInterfaceIPConfiguration primaryIpConfiguration() {
-        if (this.inner().ipConfigurations().size() == 0) {
-            this.inner().ipConfigurations().add(new NetworkInterfaceIPConfiguration());
-            this.inner().ipConfigurations().get(0).withName("primary-nic-config");
->>>>>>> bea887da
         }
 
         if (isInCreateMode()) {
@@ -370,7 +344,7 @@
      */
     private void initializeNicIpConfigurations() {
         if (this.inner().ipConfigurations() == null) {
-            this.inner().setIpConfigurations(new ArrayList<NetworkInterfaceIPConfiguration>());
+            this.inner().withIpConfigurations(new ArrayList<NetworkInterfaceIPConfiguration>());
         }
 
         this.nicIpConfigurations = new ArrayList<>();
@@ -391,51 +365,15 @@
      * @param name the name for the new ip configuration
      * @return {@link NicIpConfiguration}
      */
-<<<<<<< HEAD
     private NicIpConfigurationImpl prepareNewNicIpConfiguration(String name) {
-        NetworkInterfaceIPConfiguration ipConfigurationInner = new NetworkInterfaceIPConfiguration();
-        ipConfigurationInner.setName(name);
-        this.inner().ipConfigurations().add(ipConfigurationInner);
-        NicIpConfigurationImpl nicIpConfiguration = new NicIpConfigurationImpl(name,
-                ipConfigurationInner,
+        NicIpConfigurationImpl nicIpConfiguration = NicIpConfigurationImpl.prepareNicIpConfiguration(
+                name,
                 this,
                 this.networks,
-                this.publicIpAddresses,
-                true);
-
+                this.publicIpAddresses
+        );
         this.nicIpConfigurations.add(nicIpConfiguration);
         return nicIpConfiguration;
-=======
-    private SubnetInner subnetToAssociate() {
-        SubnetInner subnetInner = new SubnetInner();
-        if (isInCreateMode()) {
-            // define..create mode
-            if (this.creatableVirtualNetworkKey != null) {
-                Network network = (Network) createdResource(this.creatableVirtualNetworkKey);
-                subnetInner.withId(network.inner().subnets().get(0).id());
-                return subnetInner;
-            }
-
-            for (SubnetInner subnet : this.existingVirtualNetworkToAssociate.inner().subnets()) {
-                if (subnet.name().compareToIgnoreCase(this.subnetToAssociate) == 0) {
-                    subnetInner.withId(subnet.id());
-                    return subnetInner;
-                }
-            }
-
-            throw new RuntimeException("A subnet with name '" + subnetToAssociate + "' not found under the network '" + this.existingVirtualNetworkToAssociate.name() + "'");
-
-        } else {
-            // update..apply mode
-            if (subnetToAssociate != null) {
-                int idx = this.primaryIpConfiguration().subnet().id().lastIndexOf('/');
-                subnetInner.withId(this.primaryIpConfiguration().subnet().id().substring(0, idx) + subnetToAssociate);
-            } else {
-                subnetInner.withId(this.primaryIpConfiguration().subnet().id());
-            }
-            return subnetInner;
-        }
->>>>>>> bea887da
     }
 
     /**
@@ -450,17 +388,9 @@
         super.addCreatableDependency(creatableResource);
     }
 
-<<<<<<< HEAD
     Resource createdDependencyResource(String key) {
         return super.createdResource(key);
     }
-=======
-        if (publicIPAddressInner != null) {
-            SubResource subResource = new SubResource();
-            subResource.withId(publicIPAddressInner.id());
-            return subResource;
-        }
->>>>>>> bea887da
 
     ResourceGroup.DefinitionCreatable newGroup() {
         return this.newGroup;
