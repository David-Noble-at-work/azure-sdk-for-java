trigger: none
pr: none


jobs:
  - job: Generate
    timeoutInMinutes: 180
    variables:
      - template: templates/variables/globals.yml
    pool:
      vmImage: 'ubuntu-18.04'
    steps:
    - task: Maven@3
      displayName: 'Generate Reports'
      inputs:
<<<<<<< HEAD
        mavenPomFile: parent/pom.xml
        options: '$(DefaultOptions) -DskipTests -Dgpg.skip'
        mavenOptions: '$(MemoryOptions)  $(LoggingOptions)'
        javaHomeOption: 'JDKVersion'
        jdkVersionOption: '1.11'
        jdkArchitectureOption: 'x64'
        publishJUnitResults: false
        goals: 'install'

    - task: Maven@3
      displayName: 'Install Module'
      inputs:
        mavenPomFile: sdk/core/pom.service.xml
        options: '--no-transfer-progress -DskipTests -Dgpg.skip -Dcheckstyle.skip=true -Dspotbugs.skip=true -Dmaven.javadoc.skip=true -Drevapi.skip=true'
        mavenOptions: '$(MemoryOptions)'
        javaHomeOption: 'JDKVersion'
        jdkVersionOption: '1.11'
        jdkArchitectureOption: 'x64'
        publishJUnitResults: false
        goals: 'install'

    - task: Maven@3
      displayName: 'Generate Maven project site, including JavaDocs, SpotBugs, and CheckStyle reports'
      inputs:
        mavenPomFile: pom.client.xml
        options: '$(DefaultOptions) -DskipTests -Dgpg.skip'
=======
        mavenPomFile: pom.xml
        options: '$(DefaultOptions) -Dinclude-non-shipping-modules -Ddependency-checker -Dgpg.skip -Dmaven.javadoc.skip=true -Dcheckstyle.skip=true -Dspotbugs.skip=true -Drevapi.skip=true -pl com.azure:jacoco-test-coverage -am'
>>>>>>> eb71fce0
        mavenOptions: '$(MemoryOptions) $(LoggingOptions)'
        javaHomeOption: 'JDKVersion'
        jdkVersionOption: '1.11'
        jdkArchitectureOption: 'x64'
        publishJUnitResults: false
<<<<<<< HEAD
        goals: 'site:site site:stage'

    - task: Maven@3
      displayName: 'Generate aggregate code coverage and dependency reports'
      inputs:
        mavenPomFile: 'pom.client.xml'
        options: '$(DefaultOptions) -Dinclude-non-shipping-modules -Ddependency-checker -Dgpg.skip -Dmaven.javadoc.skip=true -Dcheckstyle.skip=true -Dspotbugs.skip=true -Drevapi.skip=true'
        mavenOptions: '-Xmx3072m $(LoggingOptions)'
        javaHomeOption: 'JDKVersion'
        jdkVersionOption: '1.11'
        jdkArchitectureOption: 'x64'
        publishJUnitResults: false
        goals: 'verify'
=======
        goals: 'clean verify site:site site:stage'
>>>>>>> eb71fce0

    - task: PublishTestResults@2
      condition: succeededOrFailed()
      inputs:
        mergeTestResults: true
        testRunTitle: 'Linux on Java 1.11'

    # Azure DevOps only seems to respect the last code coverage result published, so only do this for Linux + Java LTS.
    # Code coverage reporting is setup only for Track 2 modules.
    - task: PublishCodeCoverageResults@1
      inputs:
        codeCoverageTool: JaCoCo
        summaryFileLocation: eng/jacoco-test-coverage/target/site/test-coverage/jacoco.xml
        reportDirectory: eng/jacoco-test-coverage/target/site/test-coverage/
        failIfCoverageEmpty: true

    # Publish code coverage to an artifact so it can be uploaded to the Maven site.
    # Do this for track 2 modules only. Code coverage from previous step is only published for Linux + Java LTS.
    - task: PublishPipelineArtifact@0
      displayName: 'Publish coverage artifact'
      inputs:
        artifactName: coverage
        targetPath: eng/jacoco-test-coverage/target/site/

    - pwsh: |
        $(Build.SourcesDirectory)/eng/DependencyGraph/gen-dep-graph-data.ps1
      displayName: Generate Interdependency Report Data

    - pwsh: |
<<<<<<< HEAD
        copy -r target/staging $(Build.ArtifactStagingDirectory)
        copy eng/code-quality-reports/src/main/resources/index.html $(Build.ArtifactStagingDirectory)
        copy output/pom.client.html (Join-Path $(Build.ArtifactStagingDirectory) "staging")
        copy eng/common/InterdependencyGraph.html (Join-Path $(Build.ArtifactStagingDirectory) "staging")
        copy data.js (Join-Path $(Build.ArtifactStagingDirectory) "staging")
=======
        Copy-Item eng/jacoco-test-coverage/target/staging $(Build.ArtifactStagingDirectory) -Recurse
        Copy-Item eng/jacoco-test-coverage/target/dependency-whitelist.json $(Build.ArtifactStagingDirectory)\staging
        Copy-Item eng/code-quality-reports/src/main/resources/index.html $(Build.ArtifactStagingDirectory)
        Copy-Item eng/code-quality-reports/src/main/resources/dependency-whitelist.html $(Build.ArtifactStagingDirectory)/staging
        
        # What is this?
        # copy output/pom.client.html (Join-Path $(Build.ArtifactStagingDirectory) "staging")

        Copy-Item eng/common/InterdependencyGraph.html $(Build.ArtifactStagingDirectory)/staging
        Copy-Item data.js $(Build.ArtifactStagingDirectory)/staging
>>>>>>> eb71fce0
      displayName: 'Copy reports to artifact staging'

    - publish: $(Build.ArtifactStagingDirectory)
      condition: succeededOrFailed()
      displayName: 'Publish Report Artifacts'
      artifact: reports<|MERGE_RESOLUTION|>--- conflicted
+++ resolved
@@ -13,59 +13,14 @@
     - task: Maven@3
       displayName: 'Generate Reports'
       inputs:
-<<<<<<< HEAD
-        mavenPomFile: parent/pom.xml
-        options: '$(DefaultOptions) -DskipTests -Dgpg.skip'
-        mavenOptions: '$(MemoryOptions)  $(LoggingOptions)'
-        javaHomeOption: 'JDKVersion'
-        jdkVersionOption: '1.11'
-        jdkArchitectureOption: 'x64'
-        publishJUnitResults: false
-        goals: 'install'
-
-    - task: Maven@3
-      displayName: 'Install Module'
-      inputs:
-        mavenPomFile: sdk/core/pom.service.xml
-        options: '--no-transfer-progress -DskipTests -Dgpg.skip -Dcheckstyle.skip=true -Dspotbugs.skip=true -Dmaven.javadoc.skip=true -Drevapi.skip=true'
-        mavenOptions: '$(MemoryOptions)'
-        javaHomeOption: 'JDKVersion'
-        jdkVersionOption: '1.11'
-        jdkArchitectureOption: 'x64'
-        publishJUnitResults: false
-        goals: 'install'
-
-    - task: Maven@3
-      displayName: 'Generate Maven project site, including JavaDocs, SpotBugs, and CheckStyle reports'
-      inputs:
-        mavenPomFile: pom.client.xml
-        options: '$(DefaultOptions) -DskipTests -Dgpg.skip'
-=======
         mavenPomFile: pom.xml
         options: '$(DefaultOptions) -Dinclude-non-shipping-modules -Ddependency-checker -Dgpg.skip -Dmaven.javadoc.skip=true -Dcheckstyle.skip=true -Dspotbugs.skip=true -Drevapi.skip=true -pl com.azure:jacoco-test-coverage -am'
->>>>>>> eb71fce0
         mavenOptions: '$(MemoryOptions) $(LoggingOptions)'
         javaHomeOption: 'JDKVersion'
         jdkVersionOption: '1.11'
         jdkArchitectureOption: 'x64'
         publishJUnitResults: false
-<<<<<<< HEAD
-        goals: 'site:site site:stage'
-
-    - task: Maven@3
-      displayName: 'Generate aggregate code coverage and dependency reports'
-      inputs:
-        mavenPomFile: 'pom.client.xml'
-        options: '$(DefaultOptions) -Dinclude-non-shipping-modules -Ddependency-checker -Dgpg.skip -Dmaven.javadoc.skip=true -Dcheckstyle.skip=true -Dspotbugs.skip=true -Drevapi.skip=true'
-        mavenOptions: '-Xmx3072m $(LoggingOptions)'
-        javaHomeOption: 'JDKVersion'
-        jdkVersionOption: '1.11'
-        jdkArchitectureOption: 'x64'
-        publishJUnitResults: false
-        goals: 'verify'
-=======
         goals: 'clean verify site:site site:stage'
->>>>>>> eb71fce0
 
     - task: PublishTestResults@2
       condition: succeededOrFailed()
@@ -95,13 +50,6 @@
       displayName: Generate Interdependency Report Data
 
     - pwsh: |
-<<<<<<< HEAD
-        copy -r target/staging $(Build.ArtifactStagingDirectory)
-        copy eng/code-quality-reports/src/main/resources/index.html $(Build.ArtifactStagingDirectory)
-        copy output/pom.client.html (Join-Path $(Build.ArtifactStagingDirectory) "staging")
-        copy eng/common/InterdependencyGraph.html (Join-Path $(Build.ArtifactStagingDirectory) "staging")
-        copy data.js (Join-Path $(Build.ArtifactStagingDirectory) "staging")
-=======
         Copy-Item eng/jacoco-test-coverage/target/staging $(Build.ArtifactStagingDirectory) -Recurse
         Copy-Item eng/jacoco-test-coverage/target/dependency-whitelist.json $(Build.ArtifactStagingDirectory)\staging
         Copy-Item eng/code-quality-reports/src/main/resources/index.html $(Build.ArtifactStagingDirectory)
@@ -112,7 +60,6 @@
 
         Copy-Item eng/common/InterdependencyGraph.html $(Build.ArtifactStagingDirectory)/staging
         Copy-Item data.js $(Build.ArtifactStagingDirectory)/staging
->>>>>>> eb71fce0
       displayName: 'Copy reports to artifact staging'
 
     - publish: $(Build.ArtifactStagingDirectory)
