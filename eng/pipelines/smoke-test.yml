variables:
  - template: ./templates/variables/globals.yml
  - name: PomFile
    value: common/smoke-tests/pom.xml

jobs:
  - job: SmokeTest
    timeoutInMinutes: 15

    strategy:
      matrix:
<<<<<<< HEAD
        Java 8 Windows (Public):
          ProfileFlag: ''
          JavaVersion: '1.8'
          OSVmImage: windows-2019
          CloudType: public
        Java LTS Windows (Public):
          ProfileFlag: '-Pjava-lts'
          JavaVersion: '1.11'
          OSVmImage: windows-2019
          CloudType: public
        Java 8 Linux (Public):
          ProfileFlag: ''
          JavaVersion: '1.8'
          OSVmImage: ubuntu-18.04
          CloudType: public
        Java LTS Linux (Public):
          ProfileFlag: '-Pjava-lts'
          JavaVersion: '1.11'
          OSVmImage: ubuntu-18.04
          CloudType: public
        Java 8 MacOS (Public):
          ProfileFlag: ''
          JavaVersion: '1.8'
          OSVmImage: macOS-10.15
          CloudType: public
        Java LTS MacOS (Public):
          ProfileFlag: '-Pjava-lts'
          JavaVersion: '1.11'
          OSVmImage: macOS-10.15
          CloudType: public
        Java 8 Windows (Gov):
          ProfileFlag: ''
          JavaVersion: '1.8'
          OSVmImage: windows-2019
          CloudType: gov
        Java LTS Windows (Gov):
          ProfileFlag: '-Pjava-lts'
          JavaVersion: '1.11'
          OSVmImage: windows-2019
          CloudType: gov
=======
        Java 8 Windows (AzureCloud):
          ProfileFlag: ''
          JavaVersion: '1.8'
          OSVmImage: windows-2019
          CloudType: AzureCloud
          ArmTemplateParameters: $(azureCloudArmParameters)
        Java LTS Windows (AzureCloud):
          ProfileFlag: '-Pjava-lts'
          JavaVersion: '1.11'
          OSVmImage: windows-2019
          CloudType: AzureCloud
          ArmTemplateParameters: $(azureCloudArmParameters)
        Java 8 Linux (AzureCloud):
          ProfileFlag: ''
          JavaVersion: '1.8'
          OSVmImage: ubuntu-18.04
          CloudType: AzureCloud
          ArmTemplateParameters: $(azureCloudArmParameters)
        Java LTS Linux (AzureCloud):
          ProfileFlag: '-Pjava-lts'
          JavaVersion: '1.11'
          OSVmImage: ubuntu-18.04
          CloudType: AzureCloud
          ArmTemplateParameters: $(azureCloudArmParameters)
        Java 8 MacOS (AzureCloud):
          ProfileFlag: ''
          JavaVersion: '1.8'
          OSVmImage: macOS-10.15
          CloudType: AzureCloud
          ArmTemplateParameters: $(azureCloudArmParameters)
        Java LTS MacOS (AzureCloud):
          ProfileFlag: '-Pjava-lts'
          JavaVersion: '1.11'
          OSVmImage: macOS-10.15
          CloudType: AzureCloud
          ArmTemplateParameters: $(azureCloudArmParameters)
        Java 8 Windows (AzureUSGovernment):
          ProfileFlag: ''
          JavaVersion: '1.8'
          OSVmImage: windows-2019
          CloudType: AzureUSGovernment
          ArmTemplateParameters: $(azureUSGovernmentArmParameters)
        Java LTS Windows (AzureUSGovernment):
          ProfileFlag: '-Pjava-lts'
          JavaVersion: '1.11'
          OSVmImage: windows-2019
          CloudType: AzureUSGovernment
          ArmTemplateParameters: $(azureUSGovernmentArmParameters)
        Java 8 Windows (AzureChinaCloud):
          ProfileFlag: ''
          JavaVersion: '1.8'
          OSVmImage: windows-2019
          CloudType: AzureChinaCloud
          ArmTemplateParameters: $(azureChinaCloudArmParameters)
        Java LTS Windows (AzureChinaCloud):
          ProfileFlag: '-Pjava-lts'
          JavaVersion: '1.11'
          OSVmImage: windows-2019
          CloudType: AzureChinaCloud
          ArmTemplateParameters: $(azureChinaCloudArmParameters)
>>>>>>> eb71fce0

    pool:
      vmImage: $(OSVmImage)

    variables:
      azureCloudArmParameters: "@{ storageEndpointSuffix = 'core.windows.net'; azureCloud = 'AzureCloud'; }"
      azureUSGovernmentArmParameters: "@{ storageEndpointSuffix = 'core.usgovcloudapi.net'; azureCloud = 'AzureUSGovernment'; }"
      azureChinaCloudArmParameters: "@{ storageEndpointSuffix = 'core.chinacloudapi.cn'; azureCloud = 'AzureChinaCloud'; }"


    steps:
      - task: Maven@3
        displayName: Use the latest package version from the dev feed
        inputs:
          mavenPomFile: $(PomFile)
          goals: 'versions:use-latest-versions'
          options: '$(DefaultOptions) $(ProfileFlag) --no-transfer-progress -DskipTests "-Dincludes=com.azure:*"'
          javaHomeOption: 'JDKVersion'
          jdkVersionOption: $(JavaVersion)
          jdkArchitectureOption: 'x64'
          publishJUnitResults: false

      - task: UsePythonVersion@0
        displayName: 'Use Python 3.6'
        inputs:
          versionSpec: '3.6'

      - task: PythonScript@0
        inputs:
          scriptPath: common/smoke-tests/validate_version_dates.py
          workingDirectory: common/smoke-tests
        continueOnError: true
        displayName: Validate consistent dependency dev versions for com.azure packages

      - pwsh: Get-Content $(PomFile)
        displayName: Show pom.xml

      - task: Maven@3
        displayName: Show dependency tree
        inputs:
          mavenPomFile: $(PomFile)
          goals: 'dependency:tree'
          options: '$(DefaultOptions) $(ProfileFlag) --no-transfer-progress -DskipTests'
          javaHomeOption: 'JDKVersion'
          jdkVersionOption: $(JavaVersion)
          jdkArchitectureOption: 'x64'
          publishJUnitResults: false

      - task: Maven@3
        displayName: 'Build and Package'
        inputs:
          mavenPomFile: $(PomFile)
          goals: 'package'
          options: '$(DefaultOptions) $(ProfileFlag) --no-transfer-progress -DskipTests'
          javaHomeOption: 'JDKVersion'
          jdkVersionOption: $(JavaVersion)
          jdkArchitectureOption: 'x64'
          publishJUnitResults: false

<<<<<<< HEAD
      # Set secret environment variables for different clouds
      - pwsh: |
          $variables = @{
            AZURE_CLIENT_SECRET='$(aad-azure-sdk-test-client-secret)'
            AZURE_TENANT_ID='$(aad-azure-sdk-test-tenant-id)'
            AZURE_CLIENT_ID='$(aad-azure-sdk-test-client-id)'
            AZURE_AUTHORITY_HOST='$(aad-azure-sdk-test-authority-uri)'
            AZURE_PROJECT_URL='$(smoke-tests-key-vault-project-url)'
            AZURE_EVENT_HUBS_CONNECTION_STRING='$(smoke-tests-event-hubs-connection-string)'
            AZURE_STORAGE_CONNECTION_STRING='$(smoke-tests-storage-connection-string)'
            AZURE_COSMOS_KEY='$(smoke-tests-cosmos-key)'
            AZURE_COSMOS_ENDPOINT='$(smoke-tests-cosmos-endpoint)'
          };
          foreach ($key in $variables.Keys) {
            Write-Host "Setting variable '$key'"
            Write-Host "##vso[task.setvariable variable=_$key;issecret=true;]$($variables[$key])"
            Write-Host "##vso[task.setvariable variable=$key;]$($variables[$key])"
          }
        displayName: Set secrets for public cloud
        condition: and(succeeded(), eq(variables['CloudType'], 'public'))

      - pwsh: |
          $variables = @{
            AZURE_CLIENT_SECRET='$(aad-azure-sdk-test-client-secret-gov)'
            AZURE_TENANT_ID='$(aad-azure-sdk-test-tenant-id-gov)'
            AZURE_CLIENT_ID='$(aad-azure-sdk-test-client-id-gov)'
            AZURE_AUTHORITY_HOST='$(aad-azure-sdk-test-authority-uri-gov)'
            AZURE_PROJECT_URL='$(smoke-tests-key-vault-project-url-gov)'
            AZURE_EVENT_HUBS_CONNECTION_STRING='$(smoke-tests-event-hubs-connection-string-gov)'
            AZURE_STORAGE_CONNECTION_STRING='$(smoke-tests-storage-connection-string-gov)'
            AZURE_COSMOS_KEY='$(smoke-tests-cosmos-key-gov)'
            AZURE_COSMOS_ENDPOINT='$(smoke-tests-cosmos-endpoint-gov)'
          };
          foreach ($key in $variables.Keys) {
            Write-Host "Setting variable '$key'"
            Write-Host "##vso[task.setvariable variable=_$key;issecret=true;]$($variables[$key])"
            Write-Host "##vso[task.setvariable variable=$key;]$($variables[$key])"
          }
        displayName: Set secrets for government cloud
        condition: and(succeeded(), eq(variables['CloudType'], 'gov'))
=======
      - template: /eng/common/TestResources/deploy-test-resources.yml
        parameters:
          ServiceDirectory: '$(Build.SourcesDirectory)/common/smoke-tests/'
          CloudType: $(CloudType)
          ArmTemplateParameters: $(ArmTemplateParameters)
>>>>>>> eb71fce0

      - task: Maven@3
        displayName: 'Run Smoke Tests'
        inputs:
          mavenPomFile: $(PomFile)
          goals: 'exec:java'
          options: '$(DefaultOptions) $(ProfileFlag) -Dexec.mainClass="com.azure.App"'
          javaHomeOption: 'JDKVersion'
          jdkVersionOption: $(JavaVersion)
          jdkArchitectureOption: 'x64'
          publishJUnitResults: false
        env:
<<<<<<< HEAD
          AZURE_LOG_LEVEL: 2
=======
          AZURE_LOG_LEVEL: 2

      - template: /eng/common/TestResources/remove-test-resources.yml
        parameters:
          ServiceDirectory: '$(Build.SourcesDirectory)/common/smoke-tests/'
>>>>>>> eb71fce0
<|MERGE_RESOLUTION|>--- conflicted
+++ resolved
@@ -9,48 +9,6 @@
 
     strategy:
       matrix:
-<<<<<<< HEAD
-        Java 8 Windows (Public):
-          ProfileFlag: ''
-          JavaVersion: '1.8'
-          OSVmImage: windows-2019
-          CloudType: public
-        Java LTS Windows (Public):
-          ProfileFlag: '-Pjava-lts'
-          JavaVersion: '1.11'
-          OSVmImage: windows-2019
-          CloudType: public
-        Java 8 Linux (Public):
-          ProfileFlag: ''
-          JavaVersion: '1.8'
-          OSVmImage: ubuntu-18.04
-          CloudType: public
-        Java LTS Linux (Public):
-          ProfileFlag: '-Pjava-lts'
-          JavaVersion: '1.11'
-          OSVmImage: ubuntu-18.04
-          CloudType: public
-        Java 8 MacOS (Public):
-          ProfileFlag: ''
-          JavaVersion: '1.8'
-          OSVmImage: macOS-10.15
-          CloudType: public
-        Java LTS MacOS (Public):
-          ProfileFlag: '-Pjava-lts'
-          JavaVersion: '1.11'
-          OSVmImage: macOS-10.15
-          CloudType: public
-        Java 8 Windows (Gov):
-          ProfileFlag: ''
-          JavaVersion: '1.8'
-          OSVmImage: windows-2019
-          CloudType: gov
-        Java LTS Windows (Gov):
-          ProfileFlag: '-Pjava-lts'
-          JavaVersion: '1.11'
-          OSVmImage: windows-2019
-          CloudType: gov
-=======
         Java 8 Windows (AzureCloud):
           ProfileFlag: ''
           JavaVersion: '1.8'
@@ -111,7 +69,6 @@
           OSVmImage: windows-2019
           CloudType: AzureChinaCloud
           ArmTemplateParameters: $(azureChinaCloudArmParameters)
->>>>>>> eb71fce0
 
     pool:
       vmImage: $(OSVmImage)
@@ -171,54 +128,11 @@
           jdkArchitectureOption: 'x64'
           publishJUnitResults: false
 
-<<<<<<< HEAD
-      # Set secret environment variables for different clouds
-      - pwsh: |
-          $variables = @{
-            AZURE_CLIENT_SECRET='$(aad-azure-sdk-test-client-secret)'
-            AZURE_TENANT_ID='$(aad-azure-sdk-test-tenant-id)'
-            AZURE_CLIENT_ID='$(aad-azure-sdk-test-client-id)'
-            AZURE_AUTHORITY_HOST='$(aad-azure-sdk-test-authority-uri)'
-            AZURE_PROJECT_URL='$(smoke-tests-key-vault-project-url)'
-            AZURE_EVENT_HUBS_CONNECTION_STRING='$(smoke-tests-event-hubs-connection-string)'
-            AZURE_STORAGE_CONNECTION_STRING='$(smoke-tests-storage-connection-string)'
-            AZURE_COSMOS_KEY='$(smoke-tests-cosmos-key)'
-            AZURE_COSMOS_ENDPOINT='$(smoke-tests-cosmos-endpoint)'
-          };
-          foreach ($key in $variables.Keys) {
-            Write-Host "Setting variable '$key'"
-            Write-Host "##vso[task.setvariable variable=_$key;issecret=true;]$($variables[$key])"
-            Write-Host "##vso[task.setvariable variable=$key;]$($variables[$key])"
-          }
-        displayName: Set secrets for public cloud
-        condition: and(succeeded(), eq(variables['CloudType'], 'public'))
-
-      - pwsh: |
-          $variables = @{
-            AZURE_CLIENT_SECRET='$(aad-azure-sdk-test-client-secret-gov)'
-            AZURE_TENANT_ID='$(aad-azure-sdk-test-tenant-id-gov)'
-            AZURE_CLIENT_ID='$(aad-azure-sdk-test-client-id-gov)'
-            AZURE_AUTHORITY_HOST='$(aad-azure-sdk-test-authority-uri-gov)'
-            AZURE_PROJECT_URL='$(smoke-tests-key-vault-project-url-gov)'
-            AZURE_EVENT_HUBS_CONNECTION_STRING='$(smoke-tests-event-hubs-connection-string-gov)'
-            AZURE_STORAGE_CONNECTION_STRING='$(smoke-tests-storage-connection-string-gov)'
-            AZURE_COSMOS_KEY='$(smoke-tests-cosmos-key-gov)'
-            AZURE_COSMOS_ENDPOINT='$(smoke-tests-cosmos-endpoint-gov)'
-          };
-          foreach ($key in $variables.Keys) {
-            Write-Host "Setting variable '$key'"
-            Write-Host "##vso[task.setvariable variable=_$key;issecret=true;]$($variables[$key])"
-            Write-Host "##vso[task.setvariable variable=$key;]$($variables[$key])"
-          }
-        displayName: Set secrets for government cloud
-        condition: and(succeeded(), eq(variables['CloudType'], 'gov'))
-=======
       - template: /eng/common/TestResources/deploy-test-resources.yml
         parameters:
           ServiceDirectory: '$(Build.SourcesDirectory)/common/smoke-tests/'
           CloudType: $(CloudType)
           ArmTemplateParameters: $(ArmTemplateParameters)
->>>>>>> eb71fce0
 
       - task: Maven@3
         displayName: 'Run Smoke Tests'
@@ -231,12 +145,8 @@
           jdkArchitectureOption: 'x64'
           publishJUnitResults: false
         env:
-<<<<<<< HEAD
-          AZURE_LOG_LEVEL: 2
-=======
           AZURE_LOG_LEVEL: 2
 
       - template: /eng/common/TestResources/remove-test-resources.yml
         parameters:
-          ServiceDirectory: '$(Build.SourcesDirectory)/common/smoke-tests/'
->>>>>>> eb71fce0
+          ServiceDirectory: '$(Build.SourcesDirectory)/common/smoke-tests/'