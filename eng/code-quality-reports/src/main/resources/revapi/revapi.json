[
  {
    "extension": "revapi.java",
    "configuration": {
      "filter": {
        "packages": {
          "regex": true,
          "exclude": [
            "com\\.azure\\..+\\.implementation(\\..+)?",
            "com\\.fasterxml\\.jackson\\..+",
            "reactor\\.netty\\..+",
            "io\\.netty\\..+",
            "com\\.nimbusds(\\..+)?",
            "com\\.microsoft\\.azure\\..+",
            "com\\.microsoft\\.spring\\..+",
            "javax\\.jms(\\..+)?",
            "javax\\.servlet(\\..+)?",
            "io\\.micrometer(\\..+)?"
          ]
        }
      }
    }
  },
  {
    "extension": "revapi.semver.ignore",
    "configuration": {
      "enabled": true,
      "versionIncreaseAllows": {
        "major": "breaking",
        "minor": "nonBreaking",
        "patch": "equivalent"
      },
      "passThroughDifferences": [ "java.class.nonPublicPartOfAPI" ]
    }
  },
  {
    "extension": "revapi.ignore",
    "configuration": [
      {
        "regex": true,
        "code": "java\\.missing\\.(oldClass|newClass)",
        "new": "missing\\-class com\\.fasterxml\\.jackson\\.databind\\.ObjectMapper",
        "exampleUseChainInNewApi": ".*com\\.azure\\.core\\.util\\.serializer\\.JacksonAdapter.*",
        "justification": "We allow this in com.azure.core.util.serializer.JacksonAdapter."
      },
      {
        "regex": true,
        "code": "java\\.missing\\.(oldSuperType|newSuperType)",
        "new": "class com\\.azure\\.core\\.http\\.rest\\.((PagedFlux<T extends java\\.lang\\.Object>)|(PagedFluxBase<T extends java\\.lang\\.Object.*>)).*",
        "justification": "azure.core 1.3.0 will introduce a new base type for GAed PagedFlux. Since the base type is not in azure.core <= 1.2.0, revapi is reporting it. This entry should be removed after 1.3.0 release."
      },
      {
        "code": "java.method.addedToInterface",
        "new": "method com.azure.core.util.IterableStream<T> com.azure.core.util.paging.ContinuablePage<C, T>::getElements() @ com.azure.core.http.rest.PagedResponse<T>",
        "justification": "Exposed through revapi transitive dependency checking. azure.core 1.3.0 will introduce a new base type for GAed PagedFlux. Since the base type is not in azure.core <= 1.2.0, revapi is reporting it. This entry should be removed after 1.3.0 release."
      },
      {
        "code": "java.method.parameterTypeChanged",
        "new": "parameter java.lang.Iterable<P> com.azure.core.util.paging.ContinuablePagedIterable<C, T, P extends com.azure.core.util.paging.ContinuablePage<C extends java.lang.Object, T extends java.lang.Object>>::iterableByPage(===int===) @ com.azure.core.http.rest.PagedIterableBase<T, P extends com.azure.core.http.rest.PagedResponse<T extends java.lang.Object>>",
        "justification": "A new overload which shares the same number of parameters was introduced, confusing revapi. azure.core 1.3.0 will introduce a new base type for GAed PagedIterable. Since the base type is not in azure.core <= 1.2.0, revapi is reporting it. This entry should be removed after 1.3.0 release."
      },
      {
        "code": "java.method.parameterTypeChanged",
        "new": "parameter java.lang.Iterable<P> com.azure.core.util.paging.ContinuablePagedIterable<C, T, P extends com.azure.core.util.paging.ContinuablePage<C extends java.lang.Object, T extends java.lang.Object>>::iterableByPage(===int===) @ com.azure.core.http.rest.PagedIterable<T>",
        "justification": "A new overload which shares the same number of parameters was introduced, confusing revapi. azure.core 1.3.0 will introduce a new base type for GAed PagedIterable. Since the base type is not in azure.core <= 1.2.0, revapi is reporting it. This entry should be removed after 1.3.0 release."
      },
      {
        "code": "java.method.parameterTypeChanged",
        "new": "parameter java.util.stream.Stream<P> com.azure.core.util.paging.ContinuablePagedIterable<C, T, P extends com.azure.core.util.paging.ContinuablePage<C extends java.lang.Object, T extends java.lang.Object>>::streamByPage(===int===) @ com.azure.core.http.rest.PagedIterableBase<T, P extends com.azure.core.http.rest.PagedResponse<T extends java.lang.Object>>",
        "justification": "A new overload which shares the same number of parameters was introduced, confusing revapi. azure.core 1.3.0 will introduce a new base type for GAed PagedIterable. Since the base type is not in azure.core <= 1.2.0, revapi is reporting it. This entry should be removed after 1.3.0 release."
      },
      {
        "code": "java.method.parameterTypeChanged",
        "new": "parameter java.util.stream.Stream<P> com.azure.core.util.paging.ContinuablePagedIterable<C, T, P extends com.azure.core.util.paging.ContinuablePage<C extends java.lang.Object, T extends java.lang.Object>>::streamByPage(===int===) @ com.azure.core.http.rest.PagedIterable<T>",
        "justification": "A new overload which shares the same number of parameters was introduced, confusing revapi. azure.core 1.3.0 will introduce a new base type for GAed PagedIterable. Since the base type is not in azure.core <= 1.2.0, revapi is reporting it. This entry should be removed after 1.3.0 release."
      },
      {
        "regex": true,
        "code": "java\\.class\\.(noLongerInheritsFromClass|nonFinalClassInheritsFromNewClass)",
        "class": "com.azure.identity.SharedTokenCacheCredentialBuilder",
        "justification": "SharedTokenCacheCredentialBuilder now inherites AadCredentialBuilderBase instead of CredentialBuilderBase thus being reported. However, AadCredentialBuilderBase also extends CredentialBuilderBase so it's not a breaking change."
      },
      {
        "regex": true,
        "code": "java\\.class\\.externalClassExposedInAPI",
        "new": "(interface|enum|class) reactor\\..*",
        "justification": "We allow reactor classes in our external APIs. This also occurs because we check transitive dependencies, so it checks reactor jars."
      },
      {
        "regex": true,
        "code": "java\\.class\\.externalClassExposedInAPI",
        "new": "(interface|class|enum) com\\.azure\\.core.*",
        "justification": "azure-core classes are allowed to be exposed by dependencies using them."
      },
      {
        "regex": true,
        "code": "java\\.class\\.externalClassExposedInAPI",
        "new": "interface org\\.reactivestreams\\.(Publisher|Subscriber|Subscription).*",
        "justification": "These classes exposed are publisher, subscriber, and Subscription."
      },
      {
        "regex": true,
        "code": "java\\.class\\.externalClassExposedInAPI",
        "new": "(class|interface|enum) com\\.azure\\.storage\\..*",
        "justification": "azure-storage-common and storage blob classes are allowed to be exposed."
      },
      {
        "regex": true,
        "code": "java\\.class\\.externalClassExposedInAPI",
        "new": "(class|interface|enum) com\\.azure\\.perf\\.test\\.core\\..*",
        "justification": "perf-test classes are allowed to be exposed."
<<<<<<< HEAD
=======
      },
      {
        "code": "java.method.finalMethodAddedToNonFinalClass",
        "new": "method reactor.core.publisher.Flux<T> reactor.core.publisher.Flux<T>::retryWhen(reactor.util.retry.Retry) @ com.azure.core.http.rest.PagedFlux<T>",
        "justification": "Reactor added new final APIs to Flux."
      },
      {
        "code": "java.method.finalMethodAddedToNonFinalClass",
        "new": "method <V> reactor.core.publisher.Flux<V> reactor.core.publisher.Flux<T>::switchOnFirst(java.util.function.BiFunction<reactor.core.publisher.Signal<? extends T>, reactor.core.publisher.Flux<T>, org.reactivestreams.Publisher<? extends V>>, boolean) @ com.azure.core.http.rest.PagedFlux<T>",
        "justification": "Reactor added new final APIs to Flux."
      },
      {
        "code": "java.method.finalMethodAddedToNonFinalClass",
        "new": "method reactor.core.publisher.Flux<T> reactor.core.publisher.Flux<T>::retryWhen(reactor.util.retry.Retry) @ com.azure.core.http.rest.PagedFluxBase<T, P extends com.azure.core.http.rest.PagedResponse<T extends java.lang.Object>>",
        "justification": "Reactor added new final APIs to Flux."
      },
      {
        "code": "java.method.finalMethodAddedToNonFinalClass",
        "new": "method <V> reactor.core.publisher.Flux<V> reactor.core.publisher.Flux<T>::switchOnFirst(java.util.function.BiFunction<reactor.core.publisher.Signal<? extends T>, reactor.core.publisher.Flux<T>, org.reactivestreams.Publisher<? extends V>>, boolean) @ com.azure.core.http.rest.PagedFluxBase<T, P extends com.azure.core.http.rest.PagedResponse<T extends java.lang.Object>>",
        "justification": "Reactor added new final APIs to Flux."
      },
      {
        "code": "java.method.finalMethodAddedToNonFinalClass",
        "new": "method reactor.core.publisher.Flux<T> reactor.core.publisher.Flux<T>::retryWhen(reactor.util.retry.Retry) @ com.azure.core.util.paging.ContinuablePagedFlux<C, T, P extends com.azure.core.util.paging.ContinuablePage<C extends java.lang.Object, T extends java.lang.Object>>",
        "justification": "Reactor added new final APIs to Flux."
      },
      {
        "code": "java.method.finalMethodAddedToNonFinalClass",
        "new": "method <V> reactor.core.publisher.Flux<V> reactor.core.publisher.Flux<T>::switchOnFirst(java.util.function.BiFunction<reactor.core.publisher.Signal<? extends T>, reactor.core.publisher.Flux<T>, org.reactivestreams.Publisher<? extends V>>, boolean) @ com.azure.core.util.paging.ContinuablePagedFlux<C, T, P extends com.azure.core.util.paging.ContinuablePage<C extends java.lang.Object, T extends java.lang.Object>>",
        "justification": "Reactor added new final APIs to Flux."
      },
      {
        "code": "java.method.finalMethodAddedToNonFinalClass",
        "new": "method reactor.core.publisher.Flux<T> reactor.core.publisher.Flux<T>::retryWhen(reactor.util.retry.Retry) @ com.azure.core.util.paging.ContinuablePagedFluxCore<C, T, P extends com.azure.core.util.paging.ContinuablePage<C extends java.lang.Object, T extends java.lang.Object>>",
        "justification": "Reactor added new final APIs to Flux."
      },
      {
        "code": "java.method.finalMethodAddedToNonFinalClass",
        "new": "method <V> reactor.core.publisher.Flux<V> reactor.core.publisher.Flux<T>::switchOnFirst(java.util.function.BiFunction<reactor.core.publisher.Signal<? extends T>, reactor.core.publisher.Flux<T>, org.reactivestreams.Publisher<? extends V>>, boolean) @ com.azure.core.util.paging.ContinuablePagedFluxCore<C, T, P extends com.azure.core.util.paging.ContinuablePage<C extends java.lang.Object, T extends java.lang.Object>>",
        "justification": "Reactor added new final APIs to Flux."
>>>>>>> eb71fce0
      }
    ]
  }
]<|MERGE_RESOLUTION|>--- conflicted
+++ resolved
@@ -109,8 +109,6 @@
         "code": "java\\.class\\.externalClassExposedInAPI",
         "new": "(class|interface|enum) com\\.azure\\.perf\\.test\\.core\\..*",
         "justification": "perf-test classes are allowed to be exposed."
-<<<<<<< HEAD
-=======
       },
       {
         "code": "java.method.finalMethodAddedToNonFinalClass",
@@ -151,7 +149,6 @@
         "code": "java.method.finalMethodAddedToNonFinalClass",
         "new": "method <V> reactor.core.publisher.Flux<V> reactor.core.publisher.Flux<T>::switchOnFirst(java.util.function.BiFunction<reactor.core.publisher.Signal<? extends T>, reactor.core.publisher.Flux<T>, org.reactivestreams.Publisher<? extends V>>, boolean) @ com.azure.core.util.paging.ContinuablePagedFluxCore<C, T, P extends com.azure.core.util.paging.ContinuablePage<C extends java.lang.Object, T extends java.lang.Object>>",
         "justification": "Reactor added new final APIs to Flux."
->>>>>>> eb71fce0
       }
     ]
   }
