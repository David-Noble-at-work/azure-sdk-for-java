# Deploys resources to a cloud type specified by the variable (not parameter)
# 'CloudType'. Use this as part of a matrix to deploy resources to a particular
# cloud instance. Normally we would use template parameters instead of variables
# but matrix variables are not available during template expansion so any
# benefits of parameters are lost.

parameters:
  ServiceDirectory: not-set
  ArmTemplateParameters: '@{}'
  DeleteAfterHours: 24
  Location: ''

steps:
<<<<<<< HEAD
    # New-TestResources command requires Az module
    - pwsh: Install-Module -Name Az -Scope CurrentUser -AllowClobber -Force -Verbose
      displayName: Install Azure PowerShell module
=======
  # New-TestResources command requires Az module
  - pwsh: Install-Module -Name Az -Scope CurrentUser -AllowClobber -Force -Verbose
    displayName: Install Azure PowerShell module

  - pwsh: >
      eng/common/TestResources/New-TestResources.ps1
      -BaseName 'Generated'
      -ServiceDirectory '${{ parameters.ServiceDirectory }}'
      -TenantId '$(aad-azure-sdk-test-tenant-id)'
      -SubscriptionId '$(azure-subscription-id)'
      -TestApplicationId '$(aad-azure-sdk-test-client-id)'
      -TestApplicationSecret '$(aad-azure-sdk-test-client-secret)'
      -ProvisionerApplicationId '$(aad-azure-sdk-test-client-id)'
      -ProvisionerApplicationSecret '$(aad-azure-sdk-test-client-secret)'
      -AdditionalParameters ${{ parameters.ArmTemplateParameters }}
      -DeleteAfterHours ${{ parameters.DeleteAfterHours }}
      -Location '${{ parameters.Location }}'
      -Environment 'AzureCloud'
      -CI
      -Force
      -Verbose
    displayName: Deploy test resources (AzureCloud)
    condition: and(succeeded(), eq(variables['CloudType'], 'AzureCloud'))

  - pwsh: >
      eng/common/TestResources/New-TestResources.ps1
      -BaseName 'Generated'
      -ServiceDirectory '${{ parameters.ServiceDirectory }}'
      -TenantId '$(aad-azure-sdk-test-tenant-id-gov)'
      -SubscriptionId '$(azure-subscription-id-gov)'
      -TestApplicationId '$(aad-azure-sdk-test-client-id-gov)'
      -TestApplicationSecret '$(aad-azure-sdk-test-client-secret-gov)'
      -ProvisionerApplicationId '$(aad-azure-sdk-test-client-id-gov)'
      -ProvisionerApplicationSecret '$(aad-azure-sdk-test-client-secret-gov)'
      -AdditionalParameters ${{ parameters.ArmTemplateParameters }}
      -DeleteAfterHours ${{ parameters.DeleteAfterHours }}
      -Location '${{ parameters.Location }}'
      -Environment 'AzureUSGovernment'
      -CI
      -Force
      -Verbose
    displayName: Deploy test resources (AzureUSGovernment)
    condition: and(succeeded(), eq(variables['CloudType'], 'AzureUSGovernment'))
>>>>>>> eb71fce0

  - pwsh: >
      eng/common/TestResources/New-TestResources.ps1
      -BaseName 'Generated'
      -ServiceDirectory '${{ parameters.ServiceDirectory }}'
      -TenantId '$(aad-azure-sdk-test-tenant-id-cn)'
      -SubscriptionId '$(azure-subscription-id-cn)'
      -TestApplicationId '$(aad-azure-sdk-test-client-id-cn)'
      -TestApplicationSecret '$(aad-azure-sdk-test-client-secret-cn)'
      -ProvisionerApplicationId '$(aad-azure-sdk-test-client-id-cn)'
      -ProvisionerApplicationSecret '$(aad-azure-sdk-test-client-secret-cn)'
      -AdditionalParameters ${{ parameters.ArmTemplateParameters }}
      -DeleteAfterHours ${{ parameters.DeleteAfterHours }}
      -Location '${{ parameters.Location }}'
      -Environment 'AzureChinaCloud'
      -CI
      -Force
      -Verbose
    displayName: Deploy test resources (AzureChinaCloud)
    condition: and(succeeded(), eq(variables['CloudType'], 'AzureChinaCloud'))<|MERGE_RESOLUTION|>--- conflicted
+++ resolved
@@ -11,11 +11,6 @@
   Location: ''
 
 steps:
-<<<<<<< HEAD
-    # New-TestResources command requires Az module
-    - pwsh: Install-Module -Name Az -Scope CurrentUser -AllowClobber -Force -Verbose
-      displayName: Install Azure PowerShell module
-=======
   # New-TestResources command requires Az module
   - pwsh: Install-Module -Name Az -Scope CurrentUser -AllowClobber -Force -Verbose
     displayName: Install Azure PowerShell module
@@ -59,7 +54,6 @@
       -Verbose
     displayName: Deploy test resources (AzureUSGovernment)
     condition: and(succeeded(), eq(variables['CloudType'], 'AzureUSGovernment'))
->>>>>>> eb71fce0
 
   - pwsh: >
       eng/common/TestResources/New-TestResources.ps1
