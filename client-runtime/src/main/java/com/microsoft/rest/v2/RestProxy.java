/**
 * Copyright (c) Microsoft Corporation. All rights reserved.
 * Licensed under the MIT License. See License.txt in the project root for
 * license information.
 */

package com.microsoft.rest.v2;

import com.microsoft.rest.RestClient;
import com.microsoft.rest.protocol.SerializerAdapter;
import com.microsoft.rest.v2.annotations.BodyParam;
import com.microsoft.rest.v2.annotations.DELETE;
import com.microsoft.rest.v2.annotations.GET;
import com.microsoft.rest.v2.annotations.HEAD;
import com.microsoft.rest.v2.annotations.HeaderParam;
import com.microsoft.rest.v2.annotations.Headers;
import com.microsoft.rest.v2.annotations.Host;
import com.microsoft.rest.v2.annotations.HostParam;
import com.microsoft.rest.v2.annotations.PATCH;
import com.microsoft.rest.v2.annotations.POST;
import com.microsoft.rest.v2.annotations.PUT;
import com.microsoft.rest.v2.annotations.PathParam;
import com.microsoft.rest.v2.annotations.QueryParam;
import com.microsoft.rest.v2.http.HttpClient;
import com.microsoft.rest.v2.http.HttpHeader;
import com.microsoft.rest.v2.http.HttpRequest;
import com.microsoft.rest.v2.http.HttpResponse;
import com.microsoft.rest.v2.http.OkHttpClient;
import com.microsoft.rest.v2.http.UrlBuilder;
import rx.Completable;
import rx.Single;
import rx.functions.Func1;

import java.io.IOException;
import java.io.InputStream;
import java.lang.annotation.Annotation;
import java.lang.reflect.InvocationHandler;
import java.lang.reflect.Method;
import java.lang.reflect.Proxy;

/**
 * This class can be used to create a proxy implementation for a provided Swagger generated
 * interface.
 * TODO: Convert this to RxNetty and finish.
 */
public final class RestProxy implements InvocationHandler {
    private final HttpClient httpClient;
    private final SerializerAdapter<?> serializer;
    private final SwaggerInterfaceParser interfaceParser;

    private RestProxy(HttpClient httpClient, SerializerAdapter<?> serializer, SwaggerInterfaceParser interfaceParser) {
        this.httpClient = httpClient;
        this.serializer = serializer;
        this.interfaceParser = interfaceParser;
    }

    @Override
    public Object invoke(Object proxy, final Method method, Object[] args) throws Throwable {
        final String methodName = method.getName();
        final SwaggerMethodProxyDetails methodDetails = interfaceParser.getMethodProxyDetails(methodName);

        final String actualHost = methodDetails.applyHostSubstitutions(interfaceParser.host(), args);
        final String[] hostParts = actualHost.split("://");
        final String actualPath = methodDetails.getSubstitutedPath(args);

        final UrlBuilder urlBuilder = new UrlBuilder()
                .withScheme(hostParts[0])
                .withHost(hostParts[1])
                .withPath(actualPath);

        for (EncodedParameter queryParameter : methodDetails.getEncodedQueryParameters(args)) {
            urlBuilder.withQueryParameter(queryParameter.name(), queryParameter.encodedValue());
        }

        final String url = urlBuilder.toString();
        final HttpRequest request = new HttpRequest(methodDetails.fullyQualifiedMethodName(), methodDetails.httpMethod(), url);

        for (final EncodedParameter headerParameter : methodDetails.getEncodedHeaderParameters(args)) {
            request.withHeader(headerParameter.name(), headerParameter.encodedValue());
        }

        for (final HttpHeader header : methodDetails.getHeaders()) {
            request.withHeader(header.name(), header.value());
        }

        final Integer bodyContentMethodParameterIndex = methodDetails.bodyContentMethodParameterIndex();
        if (bodyContentMethodParameterIndex != null) {
            final Object bodyContentObject = args[bodyContentMethodParameterIndex];
            if (bodyContentObject != null) {
                final String bodyContentString = serializer.serialize(bodyContentObject);
                request.withBody(bodyContentString, "application/json");
            }
        }

        Object result = null;
        if (!methodDetails.isAsync()) {
            final HttpResponse response = httpClient.sendRequest(request);

<<<<<<< HEAD
            final Class<?> returnType = methodDetails.getReturnType();
            if (returnType.equals(Void.TYPE) || methodDetails.getHttpMethod().equalsIgnoreCase("HEAD")) {
=======
            final Class<?> returnType = methodDetails.returnType();
            if (returnType.equals(Void.TYPE) || !response.hasBody() || methodDetails.httpMethod().equalsIgnoreCase("HEAD")) {
>>>>>>> b24e6fdc
                result = null;
            } else if (returnType.isAssignableFrom(InputStream.class)) {
                result = response.bodyAsInputStream();
            } else if (returnType.isAssignableFrom(byte[].class)) {
                result = response.bodyAsByteArray();
            } else {
                final String responseBodyString = response.bodyAsString();
                result = serializer.deserialize(responseBodyString, returnType);
            }
        }
        else {
            final Single<? extends HttpResponse> asyncResponse = httpClient.sendRequestAsync(request);
            final Class<?> methodReturnType = method.getReturnType();
            if (methodReturnType.equals(Single.class)) {
                result = asyncResponse.flatMap(new Func1<HttpResponse, Single<?>>() {
                    @Override
                    public Single<?> call(HttpResponse response) {
                        Single<?> asyncResult;
                        final Class<?> singleReturnType = methodDetails.returnType();
                        if (methodDetails.httpMethod().equalsIgnoreCase("HEAD")) {
                            asyncResult = Single.just(null);
                        } else if (singleReturnType.isAssignableFrom(InputStream.class)) {
                            asyncResult = response.bodyAsInputStreamAsync();
                        } else if (singleReturnType.isAssignableFrom(byte[].class)) {
                            asyncResult = response.bodyAsByteArrayAsync();
                        } else {
                            final Single<String> asyncResponseBodyString = response.bodyAsStringAsync();
                            asyncResult = asyncResponseBodyString.flatMap(new Func1<String, Single<Object>>() {
                                @Override
                                public Single<Object> call(String responseBodyString) {
                                    try {
                                        return Single.just(serializer.deserialize(responseBodyString, singleReturnType));
                                    }
                                    catch (IOException e) {
                                        return Single.error(e);
                                    }
                                }
                            });
                        }
                        return asyncResult;
                    }
                });
            }
            else if (method.getReturnType().equals(Completable.class)) {
                result = Completable.fromSingle(asyncResponse);
            }
        }

        return result;
    }

    /**
     * Create a proxy implementation of the provided Swagger interface.
     * @param swaggerInterface The Swagger interface to provide a proxy implementation for.
     * @param restClient The internal HTTP client that will be used to make REST calls.
     * @param <A> The type of the Swagger interface.
     * @return A proxy implementation of the provided Swagger interface.
     */
    @SuppressWarnings("unchecked")
    public static <A> A create(Class<A> swaggerInterface, RestClient restClient) {
        final HttpClient httpClient = new OkHttpClient(restClient.httpClient());
        final SerializerAdapter<?> serializer = restClient.serializerAdapter();
        return create(swaggerInterface, httpClient, serializer);
    }

    /**
     * Create a proxy implementation of the provided Swagger interface.
     * @param swaggerInterface The Swagger interface to provide a proxy implementation for.
     * @param httpClient The internal HTTP client that will be used to make REST calls.
     * @param serializer The serializer that will be used to convert POJOs to and from request and
     *                   response bodies.
     * @param <A> The type of the Swagger interface.
     * @return A proxy implementation of the provided Swagger interface.
     */
    @SuppressWarnings("unchecked")
    public static <A> A create(Class<A> swaggerInterface, HttpClient httpClient, SerializerAdapter<?> serializer) {
        final SwaggerInterfaceParser interfaceParser = new SwaggerInterfaceParser(swaggerInterface);

        final Method[] declaredMethods = swaggerInterface.getDeclaredMethods();
        for (Method method : declaredMethods) {
            final SwaggerMethodProxyDetails methodProxyDetails = interfaceParser.getMethodProxyDetails(method.getName());

            if (method.isAnnotationPresent(GET.class)) {
                methodProxyDetails.setHttpMethodAndRelativePath("GET", method.getAnnotation(GET.class).value());
            }
            else if (method.isAnnotationPresent(PUT.class)) {
                methodProxyDetails.setHttpMethodAndRelativePath("PUT", method.getAnnotation(PUT.class).value());
            }
            else if (method.isAnnotationPresent(HEAD.class)) {
                methodProxyDetails.setHttpMethodAndRelativePath("HEAD", method.getAnnotation(HEAD.class).value());
            }
            else if (method.isAnnotationPresent(DELETE.class)) {
                methodProxyDetails.setHttpMethodAndRelativePath("DELETE", method.getAnnotation(DELETE.class).value());
            }
            else if (method.isAnnotationPresent(POST.class)) {
                methodProxyDetails.setHttpMethodAndRelativePath("POST", method.getAnnotation(POST.class).value());
            }
            else if (method.isAnnotationPresent(PATCH.class)) {
                methodProxyDetails.setHttpMethodAndRelativePath("PATCH", method.getAnnotation(PATCH.class).value());
            }

            if (method.isAnnotationPresent(Headers.class)) {
                final Headers headersAnnotation = method.getAnnotation(Headers.class);
                final String[] headers = headersAnnotation.value();
                for (final String header : headers) {
                    final int colonIndex = header.indexOf(":");
                    if (colonIndex >= 0) {
                        final String headerName = header.substring(0, colonIndex).trim();
                        if (!headerName.isEmpty()) {
                            final String headerValue = header.substring(colonIndex + 1).trim();
                            if (!headerValue.isEmpty()) {
                                methodProxyDetails.addHeader(headerName, headerValue);
                            }
                        }
                    }
                }
            }

            final Annotation[][] allParametersAnnotations = method.getParameterAnnotations();
            for (int parameterIndex = 0; parameterIndex < allParametersAnnotations.length; ++parameterIndex) {
                final Annotation[] parameterAnnotations = method.getParameterAnnotations()[parameterIndex];
                for (final Annotation annotation : parameterAnnotations) {
                    final Class<? extends Annotation> annotationType = annotation.annotationType();
                    if (annotationType.equals(HostParam.class)) {
                        final HostParam hostParamAnnotation = (HostParam) annotation;
                        methodProxyDetails.addHostSubstitution(hostParamAnnotation.value(), parameterIndex, !hostParamAnnotation.encoded());
                    }
                    else if (annotationType.equals(PathParam.class)) {
                        final PathParam pathParamAnnotation = (PathParam) annotation;
                        methodProxyDetails.addPathSubstitution(pathParamAnnotation.value(), parameterIndex, !pathParamAnnotation.encoded());
                    }
                    else if (annotationType.equals(QueryParam.class)) {
                        final QueryParam queryParamAnnotation = (QueryParam) annotation;
                        methodProxyDetails.addQuerySubstitution(queryParamAnnotation.value(), parameterIndex, !queryParamAnnotation.encoded());
                    }
                    else if (annotationType.equals(HeaderParam.class)) {
                        final HeaderParam headerParamAnnotation = (HeaderParam) annotation;
                        methodProxyDetails.addHeaderSubstitution(headerParamAnnotation.value(), parameterIndex);
                    }
                    else if (annotationType.equals(BodyParam.class)) {
                        methodProxyDetails.setBodyContentMethodParameterIndex(parameterIndex);
                    }
                }
            }

            final Class<?> returnType = method.getReturnType();
            final boolean isAsync = (returnType == Single.class || returnType == Completable.class);
            methodProxyDetails.setIsAsync(isAsync);
            if (!isAsync) {
                methodProxyDetails.setReturnType(returnType);
            }
            else {
                final String asyncMethodName = method.getName();
                final String syncMethodName = asyncMethodName.endsWith("Async") ? asyncMethodName.substring(0, asyncMethodName.length() - 5) : asyncMethodName;

                for (Method possibleSyncMethod : declaredMethods) {
                    if (possibleSyncMethod.getName().equalsIgnoreCase(syncMethodName) && possibleSyncMethod.getReturnType() != Single.class) {
                        methodProxyDetails.setReturnType(possibleSyncMethod.getReturnType());
                        break;
                    }
                }
            }
        }

        RestProxy restProxy = new RestProxy(httpClient, serializer, interfaceParser);
        return (A) Proxy.newProxyInstance(swaggerInterface.getClassLoader(), new Class[]{swaggerInterface}, restProxy);
    }
}<|MERGE_RESOLUTION|>--- conflicted
+++ resolved
@@ -44,22 +44,24 @@
  * TODO: Convert this to RxNetty and finish.
  */
 public final class RestProxy implements InvocationHandler {
+    private final String host;
     private final HttpClient httpClient;
     private final SerializerAdapter<?> serializer;
-    private final SwaggerInterfaceParser interfaceParser;
-
-    private RestProxy(HttpClient httpClient, SerializerAdapter<?> serializer, SwaggerInterfaceParser interfaceParser) {
+    private final SwaggerInterfaceParser interfaceDetails;
+
+    private RestProxy(String host, HttpClient httpClient, SerializerAdapter<?> serializer, SwaggerInterfaceParser interfaceDetails) {
+        this.host = host;
         this.httpClient = httpClient;
         this.serializer = serializer;
-        this.interfaceParser = interfaceParser;
+        this.interfaceDetails = interfaceDetails;
     }
 
     @Override
     public Object invoke(Object proxy, final Method method, Object[] args) throws Throwable {
         final String methodName = method.getName();
-        final SwaggerMethodProxyDetails methodDetails = interfaceParser.getMethodProxyDetails(methodName);
-
-        final String actualHost = methodDetails.applyHostSubstitutions(interfaceParser.host(), args);
+        final SwaggerMethodProxyDetails methodDetails = interfaceDetails.getMethodProxyDetails(methodName);
+
+        final String actualHost = methodDetails.applyHostSubstitutions(host, args);
         final String[] hostParts = actualHost.split("://");
         final String actualPath = methodDetails.getSubstitutedPath(args);
 
@@ -96,13 +98,8 @@
         if (!methodDetails.isAsync()) {
             final HttpResponse response = httpClient.sendRequest(request);
 
-<<<<<<< HEAD
-            final Class<?> returnType = methodDetails.getReturnType();
-            if (returnType.equals(Void.TYPE) || methodDetails.getHttpMethod().equalsIgnoreCase("HEAD")) {
-=======
             final Class<?> returnType = methodDetails.returnType();
-            if (returnType.equals(Void.TYPE) || !response.hasBody() || methodDetails.httpMethod().equalsIgnoreCase("HEAD")) {
->>>>>>> b24e6fdc
+            if (returnType.equals(Void.TYPE) || methodDetails.httpMethod().equalsIgnoreCase("HEAD")) {
                 result = null;
             } else if (returnType.isAssignableFrom(InputStream.class)) {
                 result = response.bodyAsInputStream();
@@ -179,11 +176,17 @@
      */
     @SuppressWarnings("unchecked")
     public static <A> A create(Class<A> swaggerInterface, HttpClient httpClient, SerializerAdapter<?> serializer) {
-        final SwaggerInterfaceParser interfaceParser = new SwaggerInterfaceParser(swaggerInterface);
+        final SwaggerInterfaceParser interfaceProxyDetails = new SwaggerInterfaceParser(swaggerInterface);
+
+        String host = null;
+        final Host hostAnnotation = swaggerInterface.getAnnotation(Host.class);
+        if (hostAnnotation != null) {
+            host = hostAnnotation.value();
+        }
 
         final Method[] declaredMethods = swaggerInterface.getDeclaredMethods();
         for (Method method : declaredMethods) {
-            final SwaggerMethodProxyDetails methodProxyDetails = interfaceParser.getMethodProxyDetails(method.getName());
+            final SwaggerMethodProxyDetails methodProxyDetails = interfaceProxyDetails.getMethodProxyDetails(method.getName());
 
             if (method.isAnnotationPresent(GET.class)) {
                 methodProxyDetails.setHttpMethodAndRelativePath("GET", method.getAnnotation(GET.class).value());
@@ -267,7 +270,7 @@
             }
         }
 
-        RestProxy restProxy = new RestProxy(httpClient, serializer, interfaceParser);
+        RestProxy restProxy = new RestProxy(host, httpClient, serializer, interfaceProxyDetails);
         return (A) Proxy.newProxyInstance(swaggerInterface.getClassLoader(), new Class[]{swaggerInterface}, restProxy);
     }
 }