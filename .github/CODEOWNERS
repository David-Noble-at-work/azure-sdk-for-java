# Instructions for CODEOWNERS file format and automatic build failure notifications:
# https://github.com/Azure/azure-sdk/blob/master/docs/policies/opensource.md#codeowners

###########
# SDK
###########

# Catch all
/sdk/                                               @joshfree @jonathangiles @srnagar @hemanttanwar @anuchandy

# BOM
/sdk/boms/azure-sdk-bom/                            @alzimmermsft @jonathangiles @srnagar @hemanttanwar @anuchandy

# Service teams
/sdk/appconfiguration/                              @mssfang @alzimmermsft @conniey @sima-zhu
/sdk/batch/                                         @xingwu1 @bgklein @matthchr
/sdk/core/                                          @alzimmermsft @jianghaolu @srnagar @hemanttanwar @anuchandy
/sdk/core/azure-core-tracing-opentelemetry/         @samvaity @alzimmermsft
/sdk/cosmos/                                        @moderakh @kushagraThapar @David-Noble-at-work @kirankumarkolli @mbhaskar
/sdk/eventhubs/                                     @conniey @srnagar @mssfang
<<<<<<< HEAD
/sdk/identity/                                      @schaabs @g2vinay @jianghaolu
/sdk/keyvault/                                      @g2vinay @samvaity
/sdk/search/                                        @alzimmermsft @sima-zhu
/sdk/servicebus/                                    @yvgopal @nemakam
/sdk/storage/                                       @rickle-msft @jaschrep-msft @gapra-msft @alzimmermsft @sima-zhu
=======
/sdk/formrecognizer/                                @samvaity @mssfang
/sdk/identity/                                      @schaabs @g2vinay @jianghaolu
/sdk/keyvault/                                      @g2vinay @vcolin7 @samvaity
/sdk/search/                                        @alzimmermsft @sima-zhu @mssfang @samvaity @conniey
/sdk/servicebus/                                    @yvgopal @nemakam @hemanttanwar @conniey
/sdk/storage/                                       @amishra-dev @rickle-msft @jaschrep-msft @gapra-msft @alzimmermsft @sima-zhu
>>>>>>> eb71fce0
/sdk/textanalytics/                                 @samvaity @mssfang

# end to end tests
/sdk/e2e/                                           @jianghaolu @g2vinay

# Management Plane
/sdk/management/                                    @ChenTanyi @weidongxu-microsoft @yungezz @xccc-msft
/sdk/**/mgmt*/                                      @ChenTanyi @weidongxu-microsoft @yungezz @xccc-msft

###########
# Eng Sys
###########
/eng/                                               @JimSuplizio @mitchdenny @weshaggard @danieljurek
/eng/code-quality-reports/                          @mssfang @JonathanGiles
/eng/jacoco-test-coverage/                          @srnagar @JonathanGiles
/eng/spotbugs-aggregate-report/                     @srnagar @JonathanGiles
/parent/                                            @JimSuplizio

/**/tests.yml                                       @danieljurek
/**/ci.yml                                          @mitchdenny<|MERGE_RESOLUTION|>--- conflicted
+++ resolved
@@ -18,20 +18,12 @@
 /sdk/core/azure-core-tracing-opentelemetry/         @samvaity @alzimmermsft
 /sdk/cosmos/                                        @moderakh @kushagraThapar @David-Noble-at-work @kirankumarkolli @mbhaskar
 /sdk/eventhubs/                                     @conniey @srnagar @mssfang
-<<<<<<< HEAD
-/sdk/identity/                                      @schaabs @g2vinay @jianghaolu
-/sdk/keyvault/                                      @g2vinay @samvaity
-/sdk/search/                                        @alzimmermsft @sima-zhu
-/sdk/servicebus/                                    @yvgopal @nemakam
-/sdk/storage/                                       @rickle-msft @jaschrep-msft @gapra-msft @alzimmermsft @sima-zhu
-=======
 /sdk/formrecognizer/                                @samvaity @mssfang
 /sdk/identity/                                      @schaabs @g2vinay @jianghaolu
 /sdk/keyvault/                                      @g2vinay @vcolin7 @samvaity
 /sdk/search/                                        @alzimmermsft @sima-zhu @mssfang @samvaity @conniey
 /sdk/servicebus/                                    @yvgopal @nemakam @hemanttanwar @conniey
 /sdk/storage/                                       @amishra-dev @rickle-msft @jaschrep-msft @gapra-msft @alzimmermsft @sima-zhu
->>>>>>> eb71fce0
 /sdk/textanalytics/                                 @samvaity @mssfang
 
 # end to end tests
