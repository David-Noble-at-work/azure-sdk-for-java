/**
 * Copyright (c) Microsoft Corporation. All rights reserved.
 * Licensed under the MIT License. See License.txt in the project root for
 * license information.
 */

package com.microsoft.azure.management.resources.fluentcore.model.implementation;

import com.microsoft.azure.management.resources.fluentcore.arm.models.Resource;
import com.microsoft.azure.management.resources.fluentcore.model.Creatable;
import com.microsoft.rest.ServiceCall;
import com.microsoft.rest.ServiceCallback;

/**
 * The base class for all creatable resource.
 *
 * @param <FluentModelT> the fluent model type representing the creatable resource
 * @param <InnerModelT> the model inner type that the fluent model type wraps
 * @param <FluentModelImplT> the fluent model implementation type
 */
public abstract class CreatableImpl<FluentModelT, InnerModelT, FluentModelImplT>
        extends IndexableRefreshableWrapperImpl<FluentModelT, InnerModelT>
        implements CreatableTaskGroup.RootResourceCreator {
    /**
     * The group of tasks to create this resource and creatable it depends on.
     */
    private CreatableTaskGroup creatableTaskGroup;

    protected CreatableImpl(String name, InnerModelT innerObject) {
        super(name, innerObject);
        creatableTaskGroup = new CreatableTaskGroup(name, (Creatable<? extends Resource>) this, this);
    }

    /**
<<<<<<< HEAD
     * create this resource and creatable resources it depends on.
     * <p>
     * dependency resources will be created only if this is the root group otherwise
     * it creates the main resource.
     *
     * @throws Exception the exception
     */
    protected void creatablesCreate() throws Exception {
        if (creatableTaskGroup.isRoot()) {
            creatableTaskGroup.prepare();
            creatableTaskGroup.execute();
        } else {
            createResource();
        }
    }

    protected ServiceCall creatablesCreateAsync(ServiceCallback<Void> callback) {
        if (creatableTaskGroup.isRoot()) {
            creatableTaskGroup.prepare();
            return creatableTaskGroup.executeAsync(callback);
        } else {
            return createResourceAsync(callback);
        }
    }

    /**
=======
>>>>>>> 51619764
     * add a creatable resource dependency for this resource.
     *
     * @param creatableResource the creatable dependency.
     */
    protected void addCreatableDependency(Creatable<?> creatableResource) {
        CreatableTaskGroup childGroup = ((CreatableImpl) creatableResource).creatableTaskGroup;
        childGroup.merge(this.creatableTaskGroup);
    }

    @Override
    public void createRootResource() throws Exception {
        this.createResource();
    }

    @Override
    public ServiceCall createRootResourceAsync(ServiceCallback<Void> callback) {
        return this.createResourceAsync(callback);
    }

    protected Resource createdResource(String key) {
        return this.creatableTaskGroup.taskResult(key);
    }

    /**
     * Default implementation of create().
     * @return the created resource
     * @throws Exception when anything goes wrong
     */
    @SuppressWarnings("unchecked")
    public FluentModelImplT create() throws Exception {
        if (creatableTaskGroup.isRoot()) {
            creatableTaskGroup.execute();
        } else {
            createResource();
        }
        return (FluentModelImplT) this;
    }

    /**
     * Creates this resource.
     *
     * @throws Exception the exception
     */
    protected abstract void createResource() throws Exception;

    protected abstract ServiceCall createResourceAsync(ServiceCallback<Void> callback);
}<|MERGE_RESOLUTION|>--- conflicted
+++ resolved
@@ -8,6 +8,7 @@
 
 import com.microsoft.azure.management.resources.fluentcore.arm.models.Resource;
 import com.microsoft.azure.management.resources.fluentcore.model.Creatable;
+import com.microsoft.azure.management.resources.fluentcore.utils.Utils;
 import com.microsoft.rest.ServiceCall;
 import com.microsoft.rest.ServiceCallback;
 
@@ -32,7 +33,6 @@
     }
 
     /**
-<<<<<<< HEAD
      * create this resource and creatable resources it depends on.
      * <p>
      * dependency resources will be created only if this is the root group otherwise
@@ -59,8 +59,6 @@
     }
 
     /**
-=======
->>>>>>> 51619764
      * add a creatable resource dependency for this resource.
      *
      * @param creatableResource the creatable dependency.
@@ -100,6 +98,20 @@
     }
 
     /**
+     * Default implementation of createAsync().
+     *
+     * @param callback the callback to call on success or failure
+     * @return the handle to the create REST call
+     */
+    public ServiceCall createAsync(ServiceCallback<FluentModelT> callback) {
+        if (creatableTaskGroup.isRoot()) {
+            return creatableTaskGroup.executeAsync(Utils.toVoidCallback((FluentModelT) this, callback));
+        } else {
+            return createResourceAsync(Utils.toVoidCallback((FluentModelT) this, callback));
+        }
+    }
+
+    /**
      * Creates this resource.
      *
      * @throws Exception the exception
