--- conflicted
+++ resolved
@@ -7,17 +7,11 @@
 package com.microsoft.azure.management.resources.implementation;
 
 import com.fasterxml.jackson.databind.JsonNode;
-import com.microsoft.azure.management.resources.Deployment;
-import com.microsoft.azure.management.resources.DeploymentOperations;
-import com.microsoft.azure.management.resources.Provider;
-import com.microsoft.azure.management.resources.ResourceGroups;
+import com.microsoft.azure.management.resources.*;
 import com.microsoft.azure.management.resources.fluentcore.arm.Region;
 import com.microsoft.azure.management.resources.fluentcore.arm.ResourceUtils;
+import com.microsoft.azure.management.resources.fluentcore.model.Creatable;
 import com.microsoft.azure.management.resources.fluentcore.model.implementation.CreatableImpl;
-<<<<<<< HEAD
-import com.microsoft.azure.management.resources.implementation.api.*;
-import org.apache.commons.lang3.NotImplementedException;
-=======
 import com.microsoft.azure.management.resources.implementation.api.Dependency;
 import com.microsoft.azure.management.resources.implementation.api.DeploymentExtendedInner;
 import com.microsoft.azure.management.resources.implementation.api.DeploymentInner;
@@ -29,7 +23,6 @@
 import com.microsoft.azure.management.resources.implementation.api.ParametersLink;
 import com.microsoft.azure.management.resources.implementation.api.ProviderInner;
 import com.microsoft.azure.management.resources.implementation.api.TemplateLink;
->>>>>>> 041ec460
 import org.joda.time.DateTime;
 
 import java.util.ArrayList;
@@ -52,6 +45,7 @@
     private final DeploymentOperationsInner deploymentOperationsClient;
     private final ResourceGroups resourceGroups;
     private String resourceGroupName;
+    private Creatable<ResourceGroup> creatableResourceGroup;
 
     DeploymentImpl(DeploymentExtendedInner innerModel,
                           final DeploymentsInner client,
@@ -173,7 +167,7 @@
 
     @Override
     public DefinitionWithTemplate withNewResourceGroup(String resourceGroupName, Region region) {
-        prerequisites().put(resourceGroupName, this.resourceGroups.define(resourceGroupName).withRegion(region));
+        this.creatableResourceGroup = this.resourceGroups.define(resourceGroupName).withRegion(region);
         this.resourceGroupName = resourceGroupName;
         return this;
     }
@@ -249,6 +243,20 @@
 
     @Override
     public Deployment create() throws Exception {         //  FLUENT: implementation of ResourceGroup.DefinitionCreatable.Creatable<ResourceGroup>
+        if (this.creatableResourceGroup != null) {
+            this.creatableResourceGroup.create();
+        }
+        createResource();
+        return this;
+    }
+
+    @Override
+    public Deployment refresh() throws Exception {
+        return null;
+    }
+
+    @Override
+    protected void createResource() throws Exception {
         DeploymentInner inner = new DeploymentInner()
                 .setProperties(new DeploymentProperties());
         inner.properties().setMode(mode());
@@ -257,16 +265,5 @@
         inner.properties().setParameters(parameters());
         inner.properties().setParametersLink(parametersLink());
         client.createOrUpdate(resourceGroupName(), name(), inner);
-        return this;
-    }
-
-    @Override
-    public Deployment refresh() throws Exception {
-        return null;
-    }
-
-    @Override
-    protected void createResource() throws Exception {
-        throw new NotImplementedException("Deployment::createResource");
     }
 }