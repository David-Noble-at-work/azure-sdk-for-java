/**
 * Copyright Microsoft Corporation
 * 
 * Licensed under the Apache License, Version 2.0 (the "License");
 * you may not use this file except in compliance with the License.
 * You may obtain a copy of the License at
 * http://www.apache.org/licenses/LICENSE-2.0
 * 
 * Unless required by applicable law or agreed to in writing, software
 * distributed under the License is distributed on an "AS IS" BASIS,
 * WITHOUT WARRANTIES OR CONDITIONS OF ANY KIND, either express or implied.
 * See the License for the specific language governing permissions and
 * limitations under the License.
 */

package com.microsoft.windowsazure.services.media.implementation;

import java.io.OutputStream;
import java.util.ArrayList;
import java.util.List;

import javax.xml.bind.JAXBContext;
import javax.xml.bind.JAXBElement;
import javax.xml.bind.JAXBException;
import javax.xml.bind.Marshaller;
import javax.xml.namespace.QName;
import javax.xml.parsers.DocumentBuilder;
import javax.xml.parsers.DocumentBuilderFactory;
import javax.xml.parsers.ParserConfigurationException;

import org.w3c.dom.Document;

import com.microsoft.windowsazure.services.media.implementation.atom.ContentType;
import com.microsoft.windowsazure.services.media.implementation.atom.EntryType;
import com.microsoft.windowsazure.services.media.implementation.atom.FeedType;
import com.microsoft.windowsazure.services.media.implementation.content.AccessPolicyType;
import com.microsoft.windowsazure.services.media.implementation.content.AssetFileType;
import com.microsoft.windowsazure.services.media.implementation.content.AssetType;
import com.microsoft.windowsazure.services.media.implementation.content.ChannelType;
import com.microsoft.windowsazure.services.media.implementation.content.Constants;
import com.microsoft.windowsazure.services.media.implementation.content.ContentKeyRestType;
import com.microsoft.windowsazure.services.media.implementation.content.JobNotificationSubscriptionType;
import com.microsoft.windowsazure.services.media.implementation.content.JobType;
import com.microsoft.windowsazure.services.media.implementation.content.LocatorRestType;
import com.microsoft.windowsazure.services.media.implementation.content.NotificationEndPointType;
import com.microsoft.windowsazure.services.media.implementation.content.TaskType;

/**
 * A class to manage marshalling of request parameters into
 * ATOM entry elements for sending to the Media Services REST
 * endpoints.
 * 
 */
public class ODataAtomMarshaller {
    private final Marshaller marshaller;
    private final DocumentBuilder documentBuilder;

    public ODataAtomMarshaller() throws JAXBException, ParserConfigurationException {
        JAXBContext context = JAXBContext.newInstance(getMarshalledClasses(), null);
        marshaller = context.createMarshaller();

        DocumentBuilderFactory dbf = DocumentBuilderFactory.newInstance();
        dbf.setNamespaceAware(true);
        documentBuilder = dbf.newDocumentBuilder();
    }

    /**
     * Convert the given content object into an ATOM entry
     * (represented as a DOM document) suitable for sending
     * up to the Media Services service.
     * 
     * @param content
     *            The content object to send
     * @return The generated DOM
     * @throws JAXBException
     *             if content is malformed/not marshallable
     */
    public Document marshalEntry(Object content) throws JAXBException {
        JAXBElement<EntryType> entryElement = createEntry(content);

        Document doc = documentBuilder.newDocument();
        doc.setXmlStandalone(true);

        marshaller.marshal(entryElement, doc);

        return doc;

    }

    /**
     * Convert the given content into an ATOM entry
     * and write it to the given stream.
     * 
     * @param content
     *            Content object to send
     * @param stream
     *            Stream to write to
     * @throws JAXBException
     *             if content is malformed/not marshallable
     */
    public void marshalEntry(Object content, OutputStream stream) throws JAXBException {
        marshaller.marshal(createEntry(content), stream);
    }

    public void marshalEntryType(EntryType entryType, OutputStream stream) throws JAXBException {
        marshaller.marshal(
                new JAXBElement<EntryType>(new QName(Constants.ATOM_NS, "entry"), EntryType.class, entryType), stream);
    }

    @SuppressWarnings({ "unchecked", "rawtypes" })
    private JAXBElement<EntryType> createEntry(Object content) {
        ContentType atomContent = new ContentType();
        EntryType atomEntry = new EntryType();

        atomContent.setType("application/xml");
        atomContent.getContent().add(
                new JAXBElement(new QName(Constants.ODATA_METADATA_NS, "properties"), content.getClass(), content));

        atomEntry.getEntryChildren().add(
                new JAXBElement(new QName(Constants.ATOM_NS, "content"), ContentType.class, atomContent));

        JAXBElement<EntryType> entryElement = new JAXBElement<EntryType>(new QName(Constants.ATOM_NS, "entry"),
                EntryType.class, atomEntry);

        return entryElement;
    }

    private static Class<?>[] getMarshalledClasses() {
        List<Class<?>> classes = new ArrayList<Class<?>>();
        classes.add(AccessPolicyType.class);
        classes.add(AssetType.class);
        classes.add(EntryType.class);
        classes.add(FeedType.class);
        classes.add(JobType.class);
        classes.add(LocatorRestType.class);
        classes.add(TaskType.class);
        classes.add(ContentKeyRestType.class);
        classes.add(AssetFileType.class);
<<<<<<< HEAD
        classes.add(ChannelType.class);
=======
        classes.add(NotificationEndPointType.class);
        classes.add(JobNotificationSubscriptionType.class);
>>>>>>> a6e8d5a0
        return classes.toArray(new Class<?>[0]);
    }
}<|MERGE_RESOLUTION|>--- conflicted
+++ resolved
@@ -136,12 +136,9 @@
         classes.add(TaskType.class);
         classes.add(ContentKeyRestType.class);
         classes.add(AssetFileType.class);
-<<<<<<< HEAD
         classes.add(ChannelType.class);
-=======
         classes.add(NotificationEndPointType.class);
         classes.add(JobNotificationSubscriptionType.class);
->>>>>>> a6e8d5a0
         return classes.toArray(new Class<?>[0]);
     }
 }