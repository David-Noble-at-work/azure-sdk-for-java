/**
 * Copyright 2011 Microsoft Corporation
 * 
 * Licensed under the Apache License, Version 2.0 (the "License");
 *  you may not use this file except in compliance with the License.
 *  You may obtain a copy of the License at
 *    http://www.apache.org/licenses/LICENSE-2.0
 * 
 *  Unless required by applicable law or agreed to in writing, software
 *  distributed under the License is distributed on an "AS IS" BASIS,
 *  WITHOUT WARRANTIES OR CONDITIONS OF ANY KIND, either express or implied.
 *  See the License for the specific language governing permissions and
 *  limitations under the License.
 */
package com.microsoft.windowsazure.services.blob.implementation;

import java.util.Date;

import javax.xml.bind.annotation.adapters.XmlAdapter;

/*
 * JAXB adapter for a "not quite" ISO 8601 date time element
 */
public class ContainerACLDateAdapter extends XmlAdapter<String, Date> {

    @Override
    public Date unmarshal(String arg0) throws Exception {
        return new ISO8601DateConverter().parse(arg0);
    }

    @Override
    public String marshal(Date arg0) throws Exception {
<<<<<<< HEAD
        return new ISO8601DateConverter().format(arg0);
=======
        return new ISO8601DateConverter().shortFormat(arg0);
>>>>>>> fab505c4
    }
}<|MERGE_RESOLUTION|>--- conflicted
+++ resolved
@@ -30,10 +30,6 @@
 
     @Override
     public String marshal(Date arg0) throws Exception {
-<<<<<<< HEAD
-        return new ISO8601DateConverter().format(arg0);
-=======
         return new ISO8601DateConverter().shortFormat(arg0);
->>>>>>> fab505c4
     }
 }