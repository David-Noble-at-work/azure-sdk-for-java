--- conflicted
+++ resolved
@@ -17,23 +17,6 @@
 ## Getting started
 Getting started explained in detail [here][SDK_README_GETTING_STARTED].
  
-<<<<<<< HEAD
-### Adding the package to your project
-
-Maven dependency for Azure app configuration Client library. Add it to your project's pom file.
-
-[//]: # ({x-version-update-start;com.azure:azure-data-appconfiguration;current})
-```xml
-<dependency>
-    <groupId>com.azure</groupId>
-    <artifactId>azure-data-appconfiguration</artifactId>
-    <version>1.1.0</version>
-</dependency>
-```
-[//]: # ({x-version-update-end})
-
-=======
->>>>>>> eb71fce0
 ## Examples
 The following sections provide several code snippets covering some of the most common configuration service tasks, including:
 
