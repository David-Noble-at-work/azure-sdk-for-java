--- conflicted
+++ resolved
@@ -2,12 +2,9 @@
 ## 1.2.0-beta.1 (Unreleased)
 
 
-<<<<<<< HEAD
-=======
 ## 1.1.1 (2020-04-06)
 - Update dependency version, `azure-core` to 1.4.0 and `azure-core-http-netty` to 1.5.0.
 
->>>>>>> eb71fce0
 ## 1.1.0 (2020-03-11)
 - Updated javadoc to support the changes that App Configuration service no longer support `*a` and `*a*` suffix and full text search.
   For more information: see [Filtering](https://github.com/Azure/AppConfiguration/blob/d7837982445b4692448c246f7b45334df1a8c89b/docs/REST/kv.md#filtering).
