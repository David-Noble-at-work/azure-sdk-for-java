--- conflicted
+++ resolved
@@ -17,10 +17,6 @@
 import com.azure.storage.common.IpRange;
 import com.azure.storage.common.SasProtocol;
 import com.azure.storage.common.Utility;
-<<<<<<< HEAD
-import com.azure.storage.common.credentials.SasTokenCredential;
-=======
->>>>>>> 1e5c0005
 import com.azure.storage.common.credentials.SharedKeyCredential;
 import com.azure.storage.file.implementation.AzureFileStorageImpl;
 import com.azure.storage.file.implementation.models.FileGetPropertiesHeaders;
@@ -91,10 +87,6 @@
  * @see FileClientBuilder
  * @see FileClient
  * @see SharedKeyCredential
-<<<<<<< HEAD
- * @see SasTokenCredential
-=======
->>>>>>> 1e5c0005
  */
 @ServiceClient(builder = FileClientBuilder.class, isAsync = true)
 public class FileAsyncClient {
@@ -1113,8 +1105,8 @@
      * @return A string that represents the SAS token
      * @throws NullPointerException If {@code sharedKeyCredentials} is null
      */
-    public String generateSAS(FileSasPermission permissions, OffsetDateTime expiryTime) {
-        return this.generateSAS(null, permissions, expiryTime, null /* startTime */,   /* identifier */ null /*
+    public String generateSas(FileSasPermission permissions, OffsetDateTime expiryTime) {
+        return this.generateSas(null, permissions, expiryTime, null /* startTime */,   /* identifier */ null /*
         version */, null /* sasProtocol */, null /* ipRange */, null /* cacheControl */, null /* contentLanguage*/,
             null /* contentEncoding */, null /* contentLanguage */, null /* contentType */);
     }
@@ -1126,8 +1118,8 @@
      * @return A string that represents the SAS token
      * @throws NullPointerException If {@code sharedKeyCredentials} is null
      */
-    public String generateSAS(String identifier) {
-        return this.generateSAS(identifier, null  /* permissions */, null /* expiryTime */, null /* startTime */,
+    public String generateSas(String identifier) {
+        return this.generateSas(identifier, null  /* permissions */, null /* expiryTime */, null /* startTime */,
             null /* version */, null /* sasProtocol */, null /* ipRange */, null /* cacheControl */, null /*
             contentLanguage*/, null /* contentEncoding */, null /* contentLanguage */, null /* contentType */);
     }
@@ -1145,9 +1137,9 @@
      * @return A string that represents the SAS token
      * @throws NullPointerException If {@code sharedKeyCredentials} is null
      */
-    public String generateSAS(String identifier, FileSasPermission permissions, OffsetDateTime expiryTime,
+    public String generateSas(String identifier, FileSasPermission permissions, OffsetDateTime expiryTime,
                               OffsetDateTime startTime, String version, SasProtocol sasProtocol, IpRange ipRange) {
-        return this.generateSAS(identifier, permissions, expiryTime, startTime, version, sasProtocol, ipRange, null
+        return this.generateSas(identifier, permissions, expiryTime, startTime, version, sasProtocol, ipRange, null
             /* cacheControl */, null /* contentLanguage*/, null /* contentEncoding */, null /* contentLanguage */,
             null /* contentType */);
     }
@@ -1177,7 +1169,7 @@
      * @return A string that represents the SAS token
      * @throws NullPointerException If {@code sharedKeyCredentials} is null
      */
-    public String generateSAS(String identifier, FileSasPermission permissions, OffsetDateTime expiryTime,
+    public String generateSas(String identifier, FileSasPermission permissions, OffsetDateTime expiryTime,
                               OffsetDateTime startTime, String version, SasProtocol sasProtocol, IpRange ipRange,
                               String cacheControl, String contentDisposition, String contentEncoding,
                               String contentLanguage, String contentType) {
