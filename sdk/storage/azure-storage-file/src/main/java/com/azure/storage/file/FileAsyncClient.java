--- conflicted
+++ resolved
@@ -13,12 +13,9 @@
 import com.azure.core.implementation.util.FluxUtil;
 import com.azure.core.util.Context;
 import com.azure.core.util.logging.ClientLogger;
-<<<<<<< HEAD
 import com.azure.storage.common.Constants;
 import com.azure.storage.common.IpRange;
 import com.azure.storage.common.SasProtocol;
-=======
->>>>>>> 3c371470
 import com.azure.storage.common.Utility;
 import com.azure.storage.common.credentials.SharedKeyCredential;
 import com.azure.storage.file.implementation.AzureFileStorageImpl;
@@ -1101,119 +1098,6 @@
     }
 
     /**
-<<<<<<< HEAD
-     * Generates a SAS token with the specified parameters
-     *
-     * @param permissions The {@code FileSasPermission} permission for the SAS
-     * @param expiryTime The {@code OffsetDateTime} expiry time for the SAS
-     * @return A string that represents the SAS token
-     * @throws NullPointerException If {@code sharedKeyCredentials} is null
-     */
-    public String generateSas(FileSasPermission permissions, OffsetDateTime expiryTime) {
-        return this.generateSas(null, permissions, expiryTime, null /* startTime */,   /* identifier */ null /*
-        version */, null /* sasProtocol */, null /* ipRange */, null /* cacheControl */, null /* contentLanguage*/,
-            null /* contentEncoding */, null /* contentLanguage */, null /* contentType */);
-    }
-
-    /**
-     * Generates a SAS token with the specified parameters
-     *
-     * @param identifier The {@code String} name of the access policy on the share this SAS references if any
-     * @return A string that represents the SAS token
-     * @throws NullPointerException If {@code sharedKeyCredentials} is null
-     */
-    public String generateSas(String identifier) {
-        return this.generateSas(identifier, null  /* permissions */, null /* expiryTime */, null /* startTime */,
-            null /* version */, null /* sasProtocol */, null /* ipRange */, null /* cacheControl */, null /*
-            contentLanguage*/, null /* contentEncoding */, null /* contentLanguage */, null /* contentType */);
-    }
-
-    /**
-     * Generates a SAS token with the specified parameters
-     *
-     * @param identifier The {@code String} name of the access policy on the share this SAS references if any
-     * @param permissions The {@code FileSasPermission} permission for the SAS
-     * @param expiryTime The {@code OffsetDateTime} expiry time for the SAS
-     * @param startTime An optional {@code OffsetDateTime} start time for the SAS
-     * @param version An optional {@code String} version for the SAS
-     * @param sasProtocol An optional {@code SasProtocol} protocol for the SAS
-     * @param ipRange An optional {@code IpRange} ip address range for the SAS
-     * @return A string that represents the SAS token
-     * @throws NullPointerException If {@code sharedKeyCredentials} is null
-     */
-    public String generateSas(String identifier, FileSasPermission permissions, OffsetDateTime expiryTime,
-                              OffsetDateTime startTime, String version, SasProtocol sasProtocol, IpRange ipRange) {
-        return this.generateSas(identifier, permissions, expiryTime, startTime, version, sasProtocol, ipRange, null
-            /* cacheControl */, null /* contentLanguage*/, null /* contentEncoding */, null /* contentLanguage */,
-            null /* contentType */);
-    }
-
-    /**
-     * Generates a SAS token with the specified parameters
-     *
-     * <p><strong>Code Samples</strong></p>
-     *
-     * {@codesnippet com.azure.storage.file.fileAsyncClient.generateSas#String-FileSasPermission-OffsetDateTime-OffsetDateTime-String-SasProtocol-IpRange-String-String-String-String-String}
-     *
-     * <p>For more information, see the
-     * <a href="https://docs.microsoft.com/en-us/rest/api/storageservices/create-service-sas">Azure Docs</a>.</p>
-     *
-     * @param identifier The {@code String} name of the access policy on the share this SAS references if any
-     * @param permissions The {@code FileSasPermission} permission for the SAS
-     * @param expiryTime The {@code OffsetDateTime} expiry time for the SAS
-     * @param startTime An optional {@code OffsetDateTime} start time for the SAS
-     * @param version An optional {@code String} version for the SAS
-     * @param sasProtocol An optional {@code SasProtocol} protocol for the SAS
-     * @param ipRange An optional {@code IpRange} ip address range for the SAS
-     * @param cacheControl An optional {@code String} cache-control header for the SAS.
-     * @param contentDisposition An optional {@code String} content-disposition header for the SAS.
-     * @param contentEncoding An optional {@code String} content-encoding header for the SAS.
-     * @param contentLanguage An optional {@code String} content-language header for the SAS.
-     * @param contentType An optional {@code String} content-type header for the SAS.
-     * @return A string that represents the SAS token
-     * @throws NullPointerException If {@code sharedKeyCredentials} is null
-     */
-    public String generateSas(String identifier, FileSasPermission permissions, OffsetDateTime expiryTime,
-                              OffsetDateTime startTime, String version, SasProtocol sasProtocol, IpRange ipRange,
-                              String cacheControl, String contentDisposition, String contentEncoding,
-                              String contentLanguage, String contentType) {
-
-        FileServiceSasSignatureValues fileServiceSASSignatureValues = new FileServiceSasSignatureValues(version,
-            sasProtocol, startTime, expiryTime, permissions == null ? null : permissions.toString(), ipRange,
-            identifier, cacheControl, contentDisposition, contentEncoding, contentLanguage, contentType);
-
-        SharedKeyCredential sharedKeyCredential =
-            Utility.getSharedKeyCredential(this.azureFileStorageClient.getHttpPipeline());
-
-        Utility.assertNotNull("sharedKeyCredential", sharedKeyCredential);
-
-        FileServiceSasSignatureValues values = configureServiceSASSignatureValues(fileServiceSASSignatureValues,
-            sharedKeyCredential.getAccountName());
-
-        FileServiceSasQueryParameters fileServiceSasQueryParameters =
-            values.generateSASQueryParameters(sharedKeyCredential);
-
-        return fileServiceSasQueryParameters.encode();
-    }
-
-    /**
-     * Sets fileServiceSASSignatureValues parameters dependent on the current file type
-     */
-    FileServiceSasSignatureValues configureServiceSASSignatureValues(
-        FileServiceSasSignatureValues fileServiceSASSignatureValues, String accountName) {
-
-        // Set canonical name
-        fileServiceSASSignatureValues.setCanonicalName(this.shareName, this.filePath, accountName);
-
-        // Set resource
-        fileServiceSASSignatureValues.setResource(Constants.UrlConstants.SAS_FILE_CONSTANT);
-
-        return fileServiceSASSignatureValues;
-    }
-
-    /**
-=======
->>>>>>> 3c371470
      * Get the share name of file client.
      *
      * <p>Get the share name. </p>
