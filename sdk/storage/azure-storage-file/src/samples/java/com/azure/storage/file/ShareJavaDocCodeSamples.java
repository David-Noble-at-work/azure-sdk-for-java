--- conflicted
+++ resolved
@@ -6,13 +6,7 @@
 import com.azure.core.util.Context;
 import com.azure.storage.common.Constants;
 import com.azure.storage.common.IpRange;
-<<<<<<< HEAD
 import com.azure.storage.common.SasProtocol;
-import com.azure.storage.common.Utility;
-import com.azure.storage.common.credentials.SasTokenCredential;
-=======
-import com.azure.storage.common.SASProtocol;
->>>>>>> 1e5c0005
 import com.azure.storage.common.credentials.SharedKeyCredential;
 import com.azure.storage.file.models.AccessPolicy;
 import com.azure.storage.file.models.FileHTTPHeaders;
@@ -53,11 +47,7 @@
     }
 
     /**
-<<<<<<< HEAD
-     * Generates code sample for creating a {@link ShareClient} with {@link SasTokenCredential}
-=======
      * Generates code sample for creating a {@link ShareClient} with SAS token
->>>>>>> 1e5c0005
      * @return An instance of {@link ShareClient}
      */
     public ShareClient createClientWithSASToken() {
@@ -73,11 +63,7 @@
 
 
     /**
-<<<<<<< HEAD
-     * Generates code sample for creating a {@link ShareClient} with {@link SasTokenCredential}
-=======
      * Generates code sample for creating a {@link ShareClient} with SAS token
->>>>>>> 1e5c0005
      * @return An instance of {@link ShareClient}
      */
     public ShareClient createClientWithCredential() {
@@ -85,11 +71,7 @@
         // BEGIN: com.azure.storage.file.shareClient.instantiation.credential
         ShareClient shareClient = new ShareClientBuilder()
             .endpoint("https://${accountName}.file.core.windows.net")
-<<<<<<< HEAD
-            .credential(SasTokenCredential.fromQueryParameters(Utility.parseQueryString("${SASTokenQueryParams}")))
-=======
             .sasToken("${SASTokenQueryParams}")
->>>>>>> 1e5c0005
             .shareName("myshare")
             .buildClient();
         // END: com.azure.storage.file.shareClient.instantiation.credential
@@ -519,11 +501,7 @@
         // BEGIN: com.azure.storage.file.shareClient.getSnapshotId
         OffsetDateTime currentTime = OffsetDateTime.of(LocalDateTime.now(), ZoneOffset.UTC);
         ShareClient shareClient = new ShareClientBuilder().endpoint("https://${accountName}.file.core.windows.net")
-<<<<<<< HEAD
-            .credential(SasTokenCredential.fromSasTokenString("${SASToken}"))
-=======
             .sasToken("${SASToken}")
->>>>>>> 1e5c0005
             .shareName("myshare")
             .snapshot(currentTime.toString())
             .buildClient();
