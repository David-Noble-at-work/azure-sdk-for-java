--- conflicted
+++ resolved
@@ -4,15 +4,12 @@
 
 import com.azure.core.http.rest.Response;
 import com.azure.core.util.Context;
-<<<<<<< HEAD
 import com.azure.storage.common.AccountSasPermission;
 import com.azure.storage.common.AccountSasResourceType;
 import com.azure.storage.common.AccountSasService;
 import com.azure.storage.common.Constants;
 import com.azure.storage.common.IpRange;
 import com.azure.storage.common.SasProtocol;
-=======
->>>>>>> 3c371470
 import com.azure.storage.common.credentials.SharedKeyCredential;
 import com.azure.storage.file.models.FileServiceProperties;
 import com.azure.storage.file.models.ListSharesOptions;
@@ -260,47 +257,4 @@
         System.out.printf("Setting File service properties completed with status code %d", response.getStatusCode());
         // END: com.azure.storage.file.fileServiceClient.setPropertiesWithResponse#fileServiceProperties-Context.clearCORS
     }
-<<<<<<< HEAD
-
-    /**
-     * Generates a code sample for using {@link FileServiceClient#generateAccountSas(AccountSasService,
-     * AccountSasResourceType, AccountSasPermission, OffsetDateTime, OffsetDateTime, String, IpRange, SasProtocol)}
-     */
-    public void generateAccountSAS() {
-        FileServiceClient fileServiceClient = createClientWithSASToken();
-        // BEGIN: com.azure.storage.file.FileServiceClient.generateAccountSas#AccountSasService-AccountSasResourceType-AccountSasPermission-OffsetDateTime-OffsetDateTime-String-IpRange-SasProtocol
-        AccountSasService service = new AccountSasService()
-            .setBlob(true)
-            .setFile(true)
-            .setQueue(true)
-            .setTable(true);
-        AccountSasResourceType resourceType = new AccountSasResourceType()
-            .setContainer(true)
-            .setObject(true)
-            .setService(true);
-        AccountSasPermission permission = new AccountSasPermission()
-            .setReadPermission(true)
-            .setAddPermission(true)
-            .setCreatePermission(true)
-            .setWritePermission(true)
-            .setDeletePermission(true)
-            .setListPermission(true)
-            .setProcessMessages(true)
-            .setUpdatePermission(true);
-        OffsetDateTime startTime = OffsetDateTime.now().minusDays(1);
-        OffsetDateTime expiryTime = OffsetDateTime.now().plusDays(1);
-        IpRange ipRange = new IpRange()
-            .setIpMin("0.0.0.0")
-            .setIpMax("255.255.255.255");
-        SasProtocol sasProtocol = SasProtocol.HTTPS_HTTP;
-        String version = Constants.HeaderConstants.TARGET_STORAGE_VERSION;
-
-        String sas = fileServiceClient.generateAccountSas(service, resourceType, permission, expiryTime, startTime,
-            version, ipRange, sasProtocol);
-        // END: com.azure.storage.file.FileServiceClient.generateAccountSas#AccountSasService-AccountSasResourceType-AccountSasPermission-OffsetDateTime-OffsetDateTime-String-IpRange-SasProtocol
-    }
-
-
-=======
->>>>>>> 3c371470
 }