# Release History

<<<<<<< HEAD
## 12.4.0-beta.1 (Unreleased)


=======
## 12.5.0-beta.1 (Unreleased)


## 12.4.0 (2020-04-06)
- Fixed an issue where whitespace would cause NtfsFileAttributes.toAttributes/fromAttributes to result in an error parsing the attributes.
- Fixed a bug where the Date header wouldn't be updated with a new value on request retry.

>>>>>>> eb71fce0
## 12.3.0 (2020-03-11)
- Added support for exists methods on Share, ShareDirectory and ShareFile clients.

## 12.2.0 (2020-02-12)
- Fixed bug in ShareClient.getStatistics where shareUsageInGB was not properly converted. Added parameter to ShareStatistics to include a shareUsageInBytes parameter.
- Fixed bug where ShareDirectoryAsyncClient.getFileClient appended an extra / for files in the root directory.

- Added support for the 2019-07-07 service version.
- Added support for file leases. Includes adding the ShareLeaseClientBuilder, ShareLeaseClient, and ShareLeaseAsync client and overloads accepting leaseIds for operations that support leases.
- Added failedClosedHandles property to CloseHandlesInfo to allow users to access number of failed handles in forceCloseAllHandles and closeHandle.
- Added support for obtaining premium file properties in ShareServiceClient.listShares and ShareClient.getProperties.
- Added support for additional start copy parameters - FileSmbProperties, file permission, file permission copy mode, set archive and ignore read only.

## 12.1.1 (2020-02-10)
- Updated `azure-core-http-netty` to version 1.3.0
- Update `azure-storage-common` to version 12.3.1

## 12.1.0 (2020-01-08)
This package's
[documentation](https://github.com/Azure/azure-sdk-for-java/blob/azure-storage-file_12.1.0/sdk/storage/azure-storage-file-share/README.md)
and
[samples](https://github.com/Azure/azure-sdk-for-java/blob/azure-storage-file_12.1.0/sdk/storage/azure-storage-file-share/src/samples/java/com/azure/storage/file/share)

## 12.1.0-beta.1 (2019-12-18)
- Added SAS generation methods on clients to improve discoverability and convenience of sas. Deprecated setFilePath, setShareName generateSasQueryParameters methods on ShareServiceSasSignatureValues to direct users to using the methods added on clients.

## 12.0.0 (2019-12-04)
This package's
[documentation](https://github.com/Azure/azure-sdk-for-java/blob/azure-storage-file_12.0.0/sdk/storage/azure-storage-file-share/README.md)
and
[samples](https://github.com/Azure/azure-sdk-for-java/blob/azure-storage-file_12.0.0/sdk/storage/azure-storage-file-share/src/samples/java/com/azure/storage/file/share)

- GA release.
- Changed return type for forceCloseHandle from void to CloseHandlesInfo.
- Changed return type for forceCloseAllHandles from int to CloseHandlesInfo.
- Upgraded to version 1.1.0 of Azure Core. 

## 12.0.0-preview.5 (2019-10-31)
- Renamed FileReference to StorageFileItem
- Changed response of ShareClient.listFilesAndDirectories FileReference to StorageFileItem
- FileUploadRangeFromUrlInfo eTag() changed to getETag() and lastModified() changed to getLastModidified()
- Changed response of FileAsyncClient.download() from Mono<FileDownloadInfo> to Flux<ByteBuffer>
- Renamed FileAsyncClient.downloadWithPropertiesWithResponse to downloadLoadWithResponse
- Removed FileAsyncClient.uploadWithResponse(Flux<ByteBuffer>, long, long)
- Changed response of FileClient.download() from FileDownloadInfo to voif
- Renamed FileClient.downloadWithPropertiesWithResponse to downloadLoadWithResponse
- Changed FileClient upload methods to take InputStreams instead of ByteBuffers
- Removed FileClient.uploadWithResponse(ByteBuffer, long, long)
- Deleted FileDownloadInfo
- Removed FileProperty from public API
- Removed BaseFileClientBuilder
- Removed FileClientBuilder, ShareClientBuilder, and FileServiceClientBuilder inheritance of BaseFileClientBuilder
- Renamed ListShatesOptions getMaxResults and setMaxResults to getMaxResultsPerPage and setMaxResultsPerPage
- Removes StorageError and StorageErrorException from public API
- Renamed StorageErrorCode to FileErrorCode, SignedIdentifier to FileSignedIdentifier, StorageServiceProperties to FileServiceProperties, CorRules to FileCorRules, AccessPolicy to FileAccessPolicy, and Metrics to FileMetrics
- Renamed FileHTTPHeaders to FileHttpHeaders and removed File from getter names
- Replaced forceCloseHandles(String, boolean) with forceCloseHandle(String) and forceCloseHandles(boolean)
- Renamed StorageException to FileStorageException
- Added FileServiceVersion and the ability to set it on client builders
- Replaced URL parameters with String on uploadRangeFromUrl
- Replaced startCopy with beginCopy and return poller
- Renamed FileSasPermission getters to use has prefix
- Changed return type for FileClient.downloadWithProperties from Response<Void> to FileDownloadResponse and FileAsyncClient.downloadWithProperties from Mono<Response<Flux<ByteBuffer>>> to Mono<FileDownloadAsyncResponse>

## 12.0.0-preview.4 (2019-10-8)
For details on the Azure SDK for Java (October 2019 Preview) release, you can refer to the [release announcement](https://aka.ms/azure-sdk-preview4-java).

This package's
[documentation](https://github.com/Azure/azure-sdk-for-java/blob/azure-storage-file_12.0.0-preview.4/sdk/storage/azure-storage-file/README.md)
and
[samples](https://github.com/Azure/azure-sdk-for-java/blob/azure-storage-file_12.0.0-preview.4/sdk/storage/azure-storage-file/src/samples/java/com/azure/storage/file)

- Getters and setters were updated to use Java Bean notation.
- Added `getShareName`, `getDirectoryPath` and `getFilePath` for fetching the resource names.
- Updated to be fully compliant with the Java 9 Platform Module System.
- Changed `VoidResponse` to `Response<Void>` on sync API, and `Mono<VoidResponse>` to `Mono<Response<Void>>` on async API.
- Fixed metadata does not allow capital letter issue. [`Bug 5295`](https://github.com/Azure/azure-sdk-for-java/issues/5295)
- Updated the return type of `downloadToFile` API to `FileProperties` on sync API and `Mono<FileProperties>` on async API.
- `getFileServiceUrl`, `getShareUrl`, `getDirectoryUrl`, `getFileUrl` API now returns URL with scheme, host, resource name and snapshot if any.
- Removed SAS token generation APIs from clients, use FileServiceSasSignatureValues to generate SAS tokens. 
- Removed `SASTokenCredential`, `SASTokenCredentialPolicy` and the corresponding `credential(SASTokenCredential)` method in client builder, and added sasToken(String) instead.

## 12.0.0-preview.3 (2019-09-10)
For details on the Azure SDK for Java (September 2019 Preview) release, you can refer to the [release announcement](https://aka.ms/azure-sdk-preview3-java).

This package's
[documentation](https://github.com/Azure/azure-sdk-for-java/blob/085c8570b411defff26860ef56ea189af07d3d6a/sdk/storage/azure-storage-file/README.md)
and
[samples](https://github.com/Azure/azure-sdk-for-java/tree/085c8570b411defff26860ef56ea189af07d3d6a/sdk/storage/azure-storage-file/src/samples/java/com/azure/storage/file)
demonstrate the new API.

- Added tracing telemetry on maximum overload API.
- Added generate SAS token APIs.
- Throw `StorageException` with error code when get error response from service.
- Moved `ReactorNettyClient` into a separate module as default plugin. Customer can configure a custom http client through builder.
- Throw `UnexpectedLengthException` when the upload body length does not match the input length. [GitHub #4193](https://github.com/Azure/azure-sdk-for-java/issues/4193)
- Added validation policy to check the equality of request client id between request and response.
- Added `PageFlux` on async APIs and `PageIterable` on sync APIs.
- Upgraded to use service version 2019-02-02 from 2018-11-09.
- Replaced `ByteBuf` with `ByteBuffer` and removed dependency on `Netty`.
- Added `uploadRangeFromUrl` APIs on sync and async File client.
- Added `timeout` parameter for sync APIs which allows requests throw exception if no response received within the time span.
- Added `azure-storage-common` as a dependency.
- Added the ability for the user to obtain file SMB properties and file permissions from getProperties APIs on File and Directory and download APIs on File.
- Added setProperties APIs on sync and async Directory client. Allows users to set file SMB properties and file permission.

**Breaking changes: New API design**
- Changed list responses to `PagedFlux` on async APIs and `PagedIterable` on sync APIs.
- Replaced setHttpHeaders with setProperties APIs on sync and async File client. Additionally Allows users to set file SMB properties and file permission.
- Added file smb properties and file permission parameters to create APIs on sync and async File and Directory clients.

## 12.0.0-preview.2 (2019-08-08)
Version 12.0.0-preview.2 is a preview of our efforts in creating a client library that is developer-friendly, idiomatic to the Java ecosystem, and as consistent across different languages and platforms as possible. The principles that guide our efforts can be found in the [Azure SDK Design Guidelines for Java](https://azuresdkspecs.z5.web.core.windows.net/JavaSpec.html).

For details on the Azure SDK for Java (August 2019 Preview) release, you can refer to the [release announcement](https://aka.ms/azure-sdk-preview2-java).

This package's
[documentation](https://github.com/Azure/azure-sdk-for-java/blob/azure-storage-file_12.0.0-preview.2/sdk/storage/azure-storage-file/README.md)
and
[samples](https://github.com/Azure/azure-sdk-for-java/tree/azure-storage-file_12.0.0-preview.2/sdk/storage/azure-storage-file/src/samples/java/com/azure/storage/file)
demonstrate the new API.

### Features included in `azure-storage-file`
- This is initial SDK release for storage file service.
- Packages scoped by functionality
    - `azure-storage-file` contains a `FileServiceClient`,  `FileServiceAsyncClient`, `ShareClient`, `ShareAsyncClient`, `DirectoryClient`, `DirectoryAsyncClient`, `FileClient` and `FileAsyncClient` for storage file operations. 
- Client instances are scoped to storage file service.
- Reactive streams support using [Project Reactor](https://projectreactor.io/).

<|MERGE_RESOLUTION|>--- conflicted
+++ resolved
@@ -1,10 +1,5 @@
 # Release History
 
-<<<<<<< HEAD
-## 12.4.0-beta.1 (Unreleased)
-
-
-=======
 ## 12.5.0-beta.1 (Unreleased)
 
 
@@ -12,7 +7,6 @@
 - Fixed an issue where whitespace would cause NtfsFileAttributes.toAttributes/fromAttributes to result in an error parsing the attributes.
 - Fixed a bug where the Date header wouldn't be updated with a new value on request retry.
 
->>>>>>> eb71fce0
 ## 12.3.0 (2020-03-11)
 - Added support for exists methods on Share, ShareDirectory and ShareFile clients.
 
