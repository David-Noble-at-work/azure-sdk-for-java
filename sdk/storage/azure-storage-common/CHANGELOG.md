# Release History

<<<<<<< HEAD
## 12.6.0-beta.1 (Unreleased)


=======
## 12.7.0-beta.1 (Unreleased)


## 12.6.0 (2020-04-06)
- Added a constant for the directory metadata marker. 
- Fixed bug where x-ms headers were not being word-sorted. 

>>>>>>> eb71fce0
## 12.5.0 (2020-03-11)
- Added types that enabled buffered upload in datalake.

## 12.4.0 (2020-02-12)

## 12.3.1 (2020-02-10)
- Updated `azure-core-http-netty` to version 1.3.0

## 12.3.0 (2020-01-15)

## 12.2.0 (2020-01-08)

## 12.2.0-beta.1 (2019-12-18)
- Added generateSas methods on service clients to improve discoverability and convenience of sas. Deprecated setters of required parameters, generateSasQueryParameters methods on AccountSasSignatureValues to direct users to using the methods added on clients.

## 12.1.0 (2019-12-04)
- Upgraded to version 1.1.0 of Azure Core.

## 12.0.0 (2019-10-31)
- Removed BaseClientBuilder
- Renamed RequestRetryOptions maxTries, tryTimeout, secondaryHost, retryDelayInMs, maxRetryDelayInMs to getMaxTries, getTryTimeout, getSecondaryHosy, getRetryDelayInMs, getMaxRetryDelayInMs
- Renamed IpRange to SasIpRange
- Moved AccountSasQueryParameters, AccountSasSignatureValues, BaseSasQueryParameters, SasIpRange into Sas package
- Removed SR class from public API
- Renamed SharedKeyCredential and SharedKeyCredentialPolicy to StorageSharedKeyCredential and StorageSharedKeyCredentialPolicy
- Removes many methods in Utility from public API
- Renamed AccountSasPermission getters to use has prefix
- Changed naming pattern of AccountSasService getters to use hasXAccess instead of isX (ex. hasFileAccess)

### Features included in `azure-storage-blob-cryptography`
- This package supports common functionality needed for blob storage.
- Reactive streams support using [Project Reactor](https://projectreactor.io/).
  <|MERGE_RESOLUTION|>--- conflicted
+++ resolved
@@ -1,10 +1,5 @@
 # Release History
 
-<<<<<<< HEAD
-## 12.6.0-beta.1 (Unreleased)
-
-
-=======
 ## 12.7.0-beta.1 (Unreleased)
 
 
@@ -12,7 +7,6 @@
 - Added a constant for the directory metadata marker. 
 - Fixed bug where x-ms headers were not being word-sorted. 
 
->>>>>>> eb71fce0
 ## 12.5.0 (2020-03-11)
 - Added types that enabled buffered upload in datalake.
 
