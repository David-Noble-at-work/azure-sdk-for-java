package com.azure.storage.blob.batch

import com.azure.core.http.HttpPipelineBuilder
import com.azure.core.http.policy.HttpPipelinePolicy
import com.azure.core.http.rest.Response
import com.azure.core.test.TestMode
import com.azure.core.util.Context
import com.azure.storage.blob.BlobServiceAsyncClient
import com.azure.storage.blob.models.AccessTier
import com.azure.storage.blob.models.BlobStorageException
import com.azure.storage.blob.models.DeleteSnapshotsOptionType
import spock.lang.Unroll

class BatchAPITest extends APISpec {
    static def setupCustomPolicyBatch(BlobServiceAsyncClient blobServiceAsyncClient, HttpPipelinePolicy customPolicy) {
        def clientPipeline = blobServiceAsyncClient.getHttpPipeline()

        def policies = new HttpPipelinePolicy[clientPipeline.getPolicyCount() + 1]
        for (def i = 0; i < clientPipeline.getPolicyCount(); i++) {
            policies[i] = clientPipeline.getPolicy(i)
        }

        policies[clientPipeline.getPolicyCount()] = customPolicy

        return new BlobBatch(blobServiceAsyncClient.getAccountUrl(), new HttpPipelineBuilder()
            .policies(policies)
            .httpClient(clientPipeline.getHttpClient())
            .build())
    }

    /*
     * Helper method for tests where some operations fail, but not all fail. This is needed as the underlying request
     * generation is non-deterministic in the ordering of request. This is fine when running against the live service
     * as these requests will be properly associated to the response by their `Content-ID` but this causes issues in
     * playback as we are using a static response that cannot handle changes in operation order.
     */
    static def assertExpectedOrException(Response<?> response, int expectedStatusCode) {
        try {
            def statusCode = response.getStatusCode()
            assert statusCode == expectedStatusCode
            return 1
        } catch (def exception) {
            assert exception instanceof BlobStorageException
            return 0
        }
    }

    BlobBatchClient batchClient
    BlobBatchClient oauthBatchClient

    def setup() {
        batchClient = new BlobBatchClientBuilder(primaryBlobServiceClient).buildClient()
        oauthBatchClient = new BlobBatchClientBuilder(getOAuthServiceClient()).buildClient()
    }

    def "Empty batch"() {
        when:
        def batch = batchClient.getBlobBatch()
        batchClient.submitBatch(batch)

        then:
        thrown(UnsupportedOperationException)
    }

    def "Mixed batch"() {
        when:
        def batch = batchClient.getBlobBatch()
        batch.deleteBlob("container", "blob")
        batch.setBlobAccessTier("container", "blob2", AccessTier.HOT)

        then:
        thrown(UnsupportedOperationException)

        when:
        batch = batchClient.getBlobBatch()
        batch.setBlobAccessTier("container", "blob", AccessTier.HOT)
        batch.deleteBlob("container", "blob2")

        then:
        thrown(UnsupportedOperationException)
    }

    def "Set tier all succeed"() {
        setup:
        def containerName = generateContainerName()
        def blobName1 = generateBlobName()
        def blobName2 = generateBlobName()
        def batch = batchClient.getBlobBatch()
        def containerClient = primaryBlobServiceClient.createBlobContainer(containerName)
        containerClient.getBlobClient(blobName1).getBlockBlobClient().upload(defaultInputStream.get(), defaultDataSize)
        containerClient.getBlobClient(blobName2).getBlockBlobClient().upload(defaultInputStream.get(), defaultDataSize)

        when:
        def response1 = batch.setBlobAccessTier(containerName, blobName1, AccessTier.HOT)
        def response2 = batch.setBlobAccessTier(containerName, blobName2, AccessTier.COOL)
        batchClient.submitBatch(batch)

        then:
        notThrown(BlobStorageException)
        response1.getStatusCode() == 200
        response2.getStatusCode() == 200

        cleanup:
        primaryBlobServiceClient.deleteBlobContainer(containerName)
    }

    def "Set tier some succeed throw on any error"() {
        setup:
        def containerName = generateContainerName()
        def blobName1 = generateBlobName()
        def blobName2 = generateBlobName()
        def batch = batchClient.getBlobBatch()
        def containerClient = primaryBlobServiceClient.createBlobContainer(containerName)
        containerClient.getBlobClient(blobName1).getBlockBlobClient().upload(defaultInputStream.get(), defaultDataSize)

        when:
        def response1 = batch.setBlobAccessTier(containerName, blobName1, AccessTier.HOT)
        def response2 = batch.setBlobAccessTier(containerName, blobName2, AccessTier.COOL)
        batchClient.submitBatch(batch)

        then:
        thrown(BlobBatchStorageException)

        // In PLAYBACK check responses in an order invariant fashion.
        if (testMode == TestMode.PLAYBACK) {
            assert (assertExpectedOrException(response1, 200) + assertExpectedOrException(response2, 200)) == 1
        } else {
            assert response1.getStatusCode() == 200
            try {
                response2.getStatusCode()
            } catch (def exception) {
                assert exception instanceof BlobStorageException
            }
        }

<<<<<<< HEAD
        then:
        thrown(BlobStorageException)

=======
>>>>>>> eb71fce0
        cleanup:
        primaryBlobServiceClient.deleteBlobContainer(containerName)
    }

    def "Set tier some succeed do not throw on any error"() {
        setup:
        def containerName = generateContainerName()
        def blobName1 = generateBlobName()
        def blobName2 = generateBlobName()
        def batch = batchClient.getBlobBatch()
        def containerClient = primaryBlobServiceClient.createBlobContainer(containerName)
        containerClient.getBlobClient(blobName1).getBlockBlobClient().upload(defaultInputStream.get(), defaultDataSize)

        when:
        def response1 = batch.setBlobAccessTier(containerName, blobName1, AccessTier.HOT)
        def response2 = batch.setBlobAccessTier(containerName, blobName2, AccessTier.COOL)
        batchClient.submitBatchWithResponse(batch, false, null, Context.NONE)

        then:
        notThrown(BlobBatchStorageException)

        // In PLAYBACK check responses in an order invariant fashion.
        if (testMode == TestMode.PLAYBACK) {
            assert (assertExpectedOrException(response1, 200) + assertExpectedOrException(response2, 200)) == 1
        } else {
            assert response1.getStatusCode() == 200
            try {
                response2.getStatusCode()
            } catch (def exception) {
                assert exception instanceof BlobStorageException
            }
        }

<<<<<<< HEAD
        then:
        thrown(BlobStorageException)

=======
>>>>>>> eb71fce0
        cleanup:
        primaryBlobServiceClient.deleteBlobContainer(containerName)
    }

    def "Set tier none succeed throw on any error"() {
        setup:
        def containerName = generateContainerName()
        def blobName1 = generateBlobName()
        def blobName2 = generateBlobName()
        def batch = batchClient.getBlobBatch()
        primaryBlobServiceClient.createBlobContainer(containerName)

        when:
        def response1 = batch.setBlobAccessTier(containerName, blobName1, AccessTier.HOT)
        def response2 = batch.setBlobAccessTier(containerName, blobName2, AccessTier.COOL)
        batchClient.submitBatch(batch)

        then:
        def ex = thrown(BlobBatchStorageException)
        ex.getBatchExceptions().size() == 2

        when:
        response1.getStatusCode()

        then:
        thrown(BlobStorageException)

        when:
        response2.getStatusCode()

        then:
        thrown(BlobStorageException)

        cleanup:
        primaryBlobServiceClient.deleteBlobContainer(containerName)
    }

    def "Set tier none succeed do not throw on any error"() {
        setup:
        def containerName = generateContainerName()
        def blobName1 = generateBlobName()
        def blobName2 = generateBlobName()
        def batch = batchClient.getBlobBatch()
        primaryBlobServiceClient.createBlobContainer(containerName)

        when:
        def response1 = batch.setBlobAccessTier(containerName, blobName1, AccessTier.HOT)
        def response2 = batch.setBlobAccessTier(containerName, blobName2, AccessTier.COOL)
        batchClient.submitBatchWithResponse(batch, false, null, Context.NONE)

        then:
        notThrown(BlobStorageException)

        when:
        response1.getStatusCode()

        then:
        thrown(BlobStorageException)

        when:
        response2.getStatusCode()

        then:
        thrown(BlobStorageException)

        cleanup:
        primaryBlobServiceClient.deleteBlobContainer(containerName)
    }

    def "Delete blob all succeed"() {
        setup:
        def containerName = generateContainerName()
        def blobName1 = generateBlobName()
        def blobName2 = generateBlobName()
        def batch = batchClient.getBlobBatch()
        def containerClient = primaryBlobServiceClient.createBlobContainer(containerName)
        containerClient.getBlobClient(blobName1).getPageBlobClient().create(0)
        containerClient.getBlobClient(blobName2).getPageBlobClient().create(0)

        when:
        def response1 = batch.deleteBlob(containerName, blobName1)
        def response2 = batch.deleteBlob(containerName, blobName2)
        batchClient.submitBatch(batch)

        then:
        notThrown(BlobStorageException)
        response1.getStatusCode() == 202
        response2.getStatusCode() == 202

        cleanup:
        primaryBlobServiceClient.deleteBlobContainer(containerName)
    }

    def "Delete blob some succeed throw on any error"() {
        setup:
        def containerName = generateContainerName()
        def blobName1 = generateBlobName()
        def blobName2 = generateBlobName()
        def batch = batchClient.getBlobBatch()
        def containerClient = primaryBlobServiceClient.createBlobContainer(containerName)
        containerClient.getBlobClient(blobName1).getPageBlobClient().create(0)

        when:
        def response1 = batch.deleteBlob(containerName, blobName1)
        def response2 = batch.deleteBlob(containerName, blobName2)
        batchClient.submitBatch(batch)

        then:
        thrown(BlobBatchStorageException)

        // In PLAYBACK check responses in an order invariant fashion.
        if (testMode == TestMode.PLAYBACK) {
            assert (assertExpectedOrException(response1, 202) + assertExpectedOrException(response2, 202)) == 1
        } else {
            assert response1.getStatusCode() == 202
            try {
                response2.getStatusCode()
            } catch (def exception) {
                assert exception instanceof BlobStorageException
            }
        }

<<<<<<< HEAD
        then:
        thrown(BlobStorageException)

=======
>>>>>>> eb71fce0
        cleanup:
        primaryBlobServiceClient.deleteBlobContainer(containerName)
    }

    def "Delete blob some succeed do not throw on any error"() {
        setup:
        def containerName = generateContainerName()
        def blobName1 = generateBlobName()
        def blobName2 = generateBlobName()
        def batch = batchClient.getBlobBatch()
        def containerClient = primaryBlobServiceClient.createBlobContainer(containerName)
        containerClient.getBlobClient(blobName1).getPageBlobClient().create(0)

        when:
        def response1 = batch.deleteBlob(containerName, blobName1)
        def response2 = batch.deleteBlob(containerName, blobName2)
        batchClient.submitBatchWithResponse(batch, false, null, Context.NONE)

        then:
        notThrown(BlobStorageException)

        // In PLAYBACK check responses in an order invariant fashion.
        if (testMode == TestMode.PLAYBACK) {
            assert (assertExpectedOrException(response1, 202) + assertExpectedOrException(response2, 202)) == 1
        } else {
            assert response1.getStatusCode() == 202
            try {
                response2.getStatusCode()
            } catch (def exception) {
                assert exception instanceof BlobStorageException
            }
        }

<<<<<<< HEAD
        then:
        thrown(BlobStorageException)

=======
>>>>>>> eb71fce0
        cleanup:
        primaryBlobServiceClient.deleteBlobContainer(containerName)
    }

    def "Delete blob none succeed throw on any error"() {
        setup:
        def containerName = generateContainerName()
        def blobName1 = generateBlobName()
        def blobName2 = generateBlobName()
        def batch = batchClient.getBlobBatch()
        primaryBlobServiceClient.createBlobContainer(containerName)

        when:
        def response1 = batch.deleteBlob(containerName, blobName1)
        def response2 = batch.deleteBlob(containerName, blobName2)
        batchClient.submitBatch(batch)

        then:
        def ex = thrown(BlobBatchStorageException)
        ex.getBatchExceptions().size() == 2

        when:
        response1.getStatusCode()

        then:
        thrown(BlobStorageException)

        when:
        response2.getStatusCode()

        then:
        thrown(BlobStorageException)

        cleanup:
        primaryBlobServiceClient.deleteBlobContainer(containerName)
    }

    def "Delete blob none succeed do not throw on any error"() {
        setup:
        def containerName = generateContainerName()
        def blobName1 = generateBlobName()
        def blobName2 = generateBlobName()
        def batch = batchClient.getBlobBatch()
        primaryBlobServiceClient.createBlobContainer(containerName)

        when:
        def response1 = batch.deleteBlob(containerName, blobName1)
        def response2 = batch.deleteBlob(containerName, blobName2)
        batchClient.submitBatchWithResponse(batch, false, null, Context.NONE)

        then:
        notThrown(BlobStorageException)

        when:
        response1.getStatusCode()

        then:
        thrown(BlobStorageException)

        when:
        response2.getStatusCode()

        then:
        thrown(BlobStorageException)

        cleanup:
        primaryBlobServiceClient.deleteBlobContainer(containerName)
    }

    def "Accessing batch request before submission throws"() {
        setup:
        def batch = batchClient.getBlobBatch()

        when:
        def batchRequest = batch.deleteBlob("blob", "container")
        batchRequest.getStatusCode()

        then:
        thrown(UnsupportedOperationException)
    }

    def "Bulk delete blobs"() {
        setup:
        def containerName = generateContainerName()
        def containerClient = primaryBlobServiceClient.createBlobContainer(containerName)
        def blobUrls = new ArrayList<String>()
        for (def i = 0; i < 10; i++) {
            def pageBlobClient = containerClient.getBlobClient(generateBlobName()).getPageBlobClient()
            pageBlobClient.create(512)
            blobUrls.add(pageBlobClient.getBlobUrl())
        }

        when:
        def responses = batchClient.deleteBlobs(blobUrls, DeleteSnapshotsOptionType.INCLUDE)

        then:
        for (def response : responses) {
            assert response.getStatusCode() == 202
        }

        cleanup:
        primaryBlobServiceClient.deleteBlobContainer(containerName)
    }

    def "Bulk set access tier"() {
        setup:
        def containerName = generateContainerName()
        def containerClient = primaryBlobServiceClient.createBlobContainer(containerName)
        def blobUrls = new ArrayList<String>()
        for (def i = 0; i < 10; i++) {
            def pageBlobClient = containerClient.getBlobClient(generateBlobName()).getBlockBlobClient()
            pageBlobClient.upload(defaultInputStream.get(), defaultDataSize)
            blobUrls.add(pageBlobClient.getBlobUrl())
        }

        when:
        def responses = batchClient.setBlobsAccessTier(blobUrls, AccessTier.HOT)

        then:
        for (def response : responses) {
            assert response.getStatusCode() == 200
        }

        cleanup:
        primaryBlobServiceClient.deleteBlobContainer(containerName)
    }

    def "Too many operations fails"() {
        setup:
        def containerName = generateContainerName()
        def containerClient = primaryBlobServiceClient.createBlobContainer(containerName)
        def blobUrls = new ArrayList<String>()
        for (def i = 0; i < 257; i++) {
            def pageBlobClient = containerClient.getBlobClient(generateBlobName()).getPageBlobClient()
            blobUrls.add(pageBlobClient.getBlobUrl())
        }

        when:
        batchClient.deleteBlobs(blobUrls, DeleteSnapshotsOptionType.INCLUDE).iterator().next()

        then:
        thrown(BlobStorageException)

        cleanup:
        primaryBlobServiceClient.deleteBlobContainer(containerName)
    }

    def "Single operation exception throws BlobBatchStorageException"() {
        setup:
        def containerName = generateContainerName()
        def blobName1 = generateBlobName()
        def batch = batchClient.getBlobBatch()
        primaryBlobServiceClient.createBlobContainer(containerName)

        when:
        def response1 = batch.deleteBlob(containerName, blobName1)
        batchClient.submitBatch(batch)

        then:
        thrown(BlobBatchStorageException)

        when:
        response1.getStatusCode()

        then:
        thrown(BlobStorageException)

        cleanup:
        primaryBlobServiceClient.deleteBlobContainer(containerName)
    }

    @Unroll
    def "Submitting same batch many times"() {
        setup:
        def containerName = generateContainerName()
        def blobName1 = generateBlobName()
        def blobName2 = generateBlobName()
        def containerClient = primaryBlobServiceClient.createBlobContainer(containerName)
        containerClient.getBlobClient(blobName2).getPageBlobClient().create(0)

        when:
        def batch = batchClient.getBlobBatch()
        batch.deleteBlob(containerName, blobName1, DeleteSnapshotsOptionType.INCLUDE, null)
        batch.deleteBlob(containerName, blobName2, DeleteSnapshotsOptionType.INCLUDE, null)
        batchClient.submitBatch(batch)

        then:
        thrown(BlobBatchStorageException)

        when:
        batchClient.submitBatch(batch)

        then:
        thrown(UnsupportedOperationException)

        cleanup:
        primaryBlobServiceClient.deleteBlobContainer(containerName)

        where:
        i << (1..20)
    }

    def "Submit batch with oauth credentials"() {
        setup:
        def containerName = generateContainerName()
        def blobName1 = generateBlobName()
        def blobName2 = generateBlobName()
        def batch = oauthBatchClient.getBlobBatch()
        def containerClient = primaryBlobServiceClient.createBlobContainer(containerName)
        containerClient.getBlobClient(blobName1).getPageBlobClient().create(0)
        containerClient.getBlobClient(blobName2).getPageBlobClient().create(0)

        when:
        def response1 = batch.deleteBlob(containerName, blobName1)
        def response2 = batch.deleteBlob(containerName, blobName2)
        oauthBatchClient.submitBatch(batch)

        then:
        notThrown(BlobStorageException)
        response1.getStatusCode() == 202
        response2.getStatusCode() == 202

        cleanup:
        primaryBlobServiceClient.deleteBlobContainer(containerName)
    }
}<|MERGE_RESOLUTION|>--- conflicted
+++ resolved
@@ -133,12 +133,6 @@
             }
         }
 
-<<<<<<< HEAD
-        then:
-        thrown(BlobStorageException)
-
-=======
->>>>>>> eb71fce0
         cleanup:
         primaryBlobServiceClient.deleteBlobContainer(containerName)
     }
@@ -172,12 +166,6 @@
             }
         }
 
-<<<<<<< HEAD
-        then:
-        thrown(BlobStorageException)
-
-=======
->>>>>>> eb71fce0
         cleanup:
         primaryBlobServiceClient.deleteBlobContainer(containerName)
     }
@@ -300,12 +288,6 @@
             }
         }
 
-<<<<<<< HEAD
-        then:
-        thrown(BlobStorageException)
-
-=======
->>>>>>> eb71fce0
         cleanup:
         primaryBlobServiceClient.deleteBlobContainer(containerName)
     }
@@ -339,12 +321,6 @@
             }
         }
 
-<<<<<<< HEAD
-        then:
-        thrown(BlobStorageException)
-
-=======
->>>>>>> eb71fce0
         cleanup:
         primaryBlobServiceClient.deleteBlobContainer(containerName)
     }
