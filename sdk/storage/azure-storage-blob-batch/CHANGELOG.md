--- conflicted
+++ resolved
@@ -1,17 +1,11 @@
 # Release History
 
-<<<<<<< HEAD
-## 12.5.0-beta.1 (Unreleased)
-
-
-=======
 ## 12.6.0-beta.1 (Unreleased)
 
 
 ## 12.5.0 (2020-04-06)
 - Fixed a bug where the Date header wouldn't be updated with a new value on request retry.
 
->>>>>>> eb71fce0
 ## 12.4.0 (2020-03-11)
 - Fixed bug where Blob Batch would fail when using AAD authorization.
 - Updated `azure-storage-blob` to version 12.5.0
