// Copyright (c) Microsoft Corporation. All rights reserved.
// Licensed under the MIT License.

package com.azure.storage.blob

import com.azure.core.http.HttpClient
import com.azure.core.http.HttpHeaders
import com.azure.core.http.HttpMethod
import com.azure.core.http.HttpPipelineCallContext
import com.azure.core.http.HttpPipelineNextPolicy
import com.azure.core.http.HttpRequest
import com.azure.core.http.HttpResponse
import com.azure.core.http.ProxyOptions
import com.azure.core.http.netty.NettyAsyncHttpClientBuilder
import com.azure.core.http.policy.HttpLogDetailLevel
import com.azure.core.http.policy.HttpPipelinePolicy
import com.azure.core.http.rest.Response
import com.azure.core.implementation.util.FluxUtil
import com.azure.core.implementation.util.ImplUtils
import com.azure.core.test.InterceptorManager
import com.azure.core.test.TestMode
import com.azure.core.test.utils.TestResourceNamer
import com.azure.core.util.Configuration
import com.azure.core.util.logging.ClientLogger
import com.azure.identity.credential.EnvironmentCredentialBuilder
import com.azure.storage.blob.models.BlobContainerItem
import com.azure.storage.blob.models.CopyStatusType
import com.azure.storage.blob.models.LeaseStateType
import com.azure.storage.blob.models.ListBlobContainersOptions
import com.azure.storage.blob.models.RetentionPolicy
import com.azure.storage.blob.models.StorageServiceProperties
import com.azure.storage.blob.specialized.BlobAsyncClientBase
import com.azure.storage.blob.specialized.BlobClientBase
import com.azure.storage.blob.specialized.LeaseClient
import com.azure.storage.blob.specialized.LeaseClientBuilder
import com.azure.storage.common.BaseClientBuilder
import com.azure.storage.common.Constants
<<<<<<< HEAD
import com.azure.storage.common.credentials.SasTokenCredential
=======

>>>>>>> master
import com.azure.storage.common.credentials.SharedKeyCredential
import reactor.core.publisher.Flux
import reactor.core.publisher.Mono
import spock.lang.Requires
import spock.lang.Shared
import spock.lang.Specification

import java.nio.ByteBuffer
import java.nio.charset.Charset
import java.nio.charset.StandardCharsets
import java.time.Duration
import java.time.OffsetDateTime
import java.util.function.Supplier

class APISpec extends Specification {
    @Shared
    ClientLogger logger = new ClientLogger(APISpec.class)

    Integer entityNo = 0 // Used to generate stable container names for recording tests requiring multiple containers.

    // both sync and async clients point to same container
    @Shared
    BlobContainerClient cc

    @Shared
    BlobContainerAsyncClient ccAsync

    // Fields used for conveniently creating blobs with data.
    static final String defaultText = "default"

    public static final ByteBuffer defaultData = ByteBuffer.wrap(defaultText.getBytes(StandardCharsets.UTF_8))

    static final Supplier<InputStream> defaultInputStream = new Supplier<InputStream>() {
        @Override
        InputStream get() {
            return new ByteArrayInputStream(defaultText.getBytes(StandardCharsets.UTF_8))
        }
    }

    static int defaultDataSize = defaultData.remaining()

    static final Flux<ByteBuffer> defaultFlux = Flux.just(defaultData).map { buffer -> buffer.duplicate() }

    // Prefixes for blobs and containers
    String containerPrefix = "jtc" // java test container

    String blobPrefix = "javablob"

    /*
    The values below are used to create data-driven tests for access conditions.
     */
    static final OffsetDateTime oldDate = OffsetDateTime.now().minusDays(1)

    static final OffsetDateTime newDate = OffsetDateTime.now().plusDays(1)

    /*
    Note that this value is only used to check if we are depending on the received etag. This value will not actually
    be used.
     */
    static final String receivedEtag = "received"

    static final String garbageEtag = "garbage"

    /*
    Note that this value is only used to check if we are depending on the received etag. This value will not actually
    be used.
     */
    static final String receivedLeaseID = "received"

    static final String garbageLeaseID = UUID.randomUUID().toString()

    public static final String defaultEndpointTemplate = "https://%s.blob.core.windows.net/"

    static def AZURE_TEST_MODE = "AZURE_TEST_MODE"
    static def PRIMARY_STORAGE = "PRIMARY_STORAGE_"
    static def SECONDARY_STORAGE = "SECONDARY_STORAGE_"
    static def BLOB_STORAGE = "BLOB_STORAGE_"
    static def PREMIUM_STORAGE = "PREMIUM_STORAGE_"

    protected static SharedKeyCredential primaryCredential
    static SharedKeyCredential alternateCredential
    static SharedKeyCredential blobCredential
    static SharedKeyCredential premiumCredential
    static TestMode testMode

    BlobServiceClient primaryBlobServiceClient
    BlobServiceAsyncClient primaryBlobServiceAsyncClient
    BlobServiceClient alternateBlobServiceClient
    BlobServiceClient blobServiceClient
    BlobServiceClient premiumBlobServiceClient

    private InterceptorManager interceptorManager
    private boolean recordLiveMode
    private TestResourceNamer resourceNamer
    protected String testName
    def containerName

    def setupSpec() {
        testMode = setupTestMode()
        primaryCredential = getCredential(PRIMARY_STORAGE)
        alternateCredential = getCredential(SECONDARY_STORAGE)
        blobCredential = getCredential(BLOB_STORAGE)
        premiumCredential = getCredential(PREMIUM_STORAGE)
    }

    def setup() {
        String fullTestName = specificationContext.getCurrentIteration().getName().replace(' ', '').toLowerCase()
        String className = specificationContext.getCurrentSpec().getName()
        int iterationIndex = fullTestName.lastIndexOf("[")
        int substringIndex = (int) Math.min((iterationIndex != -1) ? iterationIndex : fullTestName.length(), 50)
        this.testName = fullTestName.substring(0, substringIndex)
        this.interceptorManager = new InterceptorManager(className + fullTestName, testMode)
        this.resourceNamer = new TestResourceNamer(className + testName, testMode, interceptorManager.getRecordedData())

        // If the test doesn't have the Requires tag record it in live mode.
        recordLiveMode = specificationContext.getCurrentIteration().getDescription().getAnnotation(Requires.class) == null

        primaryBlobServiceClient = setClient(primaryCredential)
        primaryBlobServiceAsyncClient = getServiceAsyncClient(primaryCredential)
        alternateBlobServiceClient = setClient(alternateCredential)
        blobServiceClient = setClient(blobCredential)
        premiumBlobServiceClient = setClient(premiumCredential)

        containerName = generateContainerName()
        cc = primaryBlobServiceClient.getBlobContainerClient(containerName)
        ccAsync = primaryBlobServiceAsyncClient.getBlobContainerAsyncClient(containerName)
        cc.create()
    }

    def cleanup() {
        def options = new ListBlobContainersOptions().setPrefix(containerPrefix + testName)
        for (BlobContainerItem container : primaryBlobServiceClient.listBlobContainers(options, Duration.ofSeconds(120))) {
            BlobContainerClient containerClient = primaryBlobServiceClient.getBlobContainerClient(container.getName())

            if (container.getProperties().getLeaseState() == LeaseStateType.LEASED) {
                createLeaseClient(containerClient).breakLeaseWithResponse(0, null, null, null)
            }

            containerClient.delete()
        }

        interceptorManager.close()
    }

    //TODO: Should this go in core.
    static Mono<ByteBuffer> collectBytesInBuffer(Flux<ByteBuffer> content) {
        return FluxUtil.collectBytesInByteBufferStream(content).map { bytes -> ByteBuffer.wrap(bytes) }
    }

    static TestMode setupTestMode() {
        String testMode = Configuration.getGlobalConfiguration().get(AZURE_TEST_MODE)

        if (testMode != null) {
            try {
                return TestMode.valueOf(testMode.toUpperCase(Locale.US))
            } catch (IllegalArgumentException ignore) {
                return TestMode.PLAYBACK
            }
        }

        return TestMode.PLAYBACK
    }

    static boolean liveMode() {
        return setupTestMode() == TestMode.RECORD
    }

    private SharedKeyCredential getCredential(String accountType) {
        String accountName
        String accountKey

        if (testMode == TestMode.RECORD) {
            accountName = Configuration.getGlobalConfiguration().get(accountType + "ACCOUNT_NAME")
            accountKey = Configuration.getGlobalConfiguration().get(accountType + "ACCOUNT_KEY")
        } else {
            accountName = "storageaccount"
            accountKey = "astorageaccountkey"
        }

        if (accountName == null || accountKey == null) {
            logger.warning("Account name or key for the {} account was null. Test's requiring these credentials will fail.", accountType)
            return null
        }

        return new SharedKeyCredential(accountName, accountKey)
    }

    BlobServiceClient setClient(SharedKeyCredential credential) {
        try {
            return getServiceClient(credential)
        } catch (Exception ignore) {
            return null
        }
    }

    def getOAuthServiceClient() {
        BlobServiceClientBuilder builder = new BlobServiceClientBuilder()
            .endpoint(String.format(defaultEndpointTemplate, primaryCredential.getAccountName()))
            .httpClient(getHttpClient())
            .httpLogDetailLevel(HttpLogDetailLevel.BODY_AND_HEADERS)

        if (testMode == TestMode.RECORD) {
            if (recordLiveMode) {
                builder.addPolicy(interceptorManager.getRecordPolicy())
            }

            // AZURE_TENANT_ID, AZURE_CLIENT_ID, AZURE_CLIENT_SECRET
            return builder.credential(new EnvironmentCredentialBuilder().build()).buildClient()
        } else {
            // Running in playback, we don't have access to the AAD environment variables, just use SharedKeyCredential.
            return builder.credential(primaryCredential).buildClient()
        }
    }

    BlobServiceClient getServiceClient(String endpoint) {
        return getServiceClient(null, endpoint, null)
    }

    BlobServiceClient getServiceClient(SharedKeyCredential credential) {
        return getServiceClient(credential, String.format(defaultEndpointTemplate, credential.getAccountName()), null)
    }

    BlobServiceClient getServiceClient(SharedKeyCredential credential, String endpoint) {
        return getServiceClient(credential, endpoint, null)
    }

    BlobServiceClient getServiceClient(SharedKeyCredential credential, String endpoint,
        HttpPipelinePolicy... policies) {
        return getServiceClientBuilder(credential, endpoint, policies).buildClient()
    }

<<<<<<< HEAD
    BlobServiceClient getServiceClient(SasTokenCredential credential, String endpoint) {
        return getServiceClientBuilder(null, endpoint, null).credential(credential).buildClient()
=======
    BlobServiceClient getServiceClient(String sasToken, String endpoint) {
        return getServiceClientBuilder(null, endpoint, null).sasToken(sasToken).buildClient()
>>>>>>> master
    }

    BlobServiceAsyncClient getServiceAsyncClient(SharedKeyCredential credential) {
        return getServiceClientBuilder(credential, String.format(defaultEndpointTemplate, credential.getAccountName()))
            .buildAsyncClient()
    }

    BlobServiceClientBuilder getServiceClientBuilder(SharedKeyCredential credential, String endpoint,
        HttpPipelinePolicy... policies) {
        BlobServiceClientBuilder builder = new BlobServiceClientBuilder()
            .endpoint(endpoint)
            .httpClient(getHttpClient())
            .httpLogDetailLevel(HttpLogDetailLevel.BODY_AND_HEADERS)

        for (HttpPipelinePolicy policy : policies) {
            builder.addPolicy(policy)
        }

        addOptionalRecording(builder)

        if (credential != null) {
            builder.credential(credential)
        }

        return builder
    }

    def addOptionalRecording(BaseClientBuilder<? extends BaseClientBuilder> builder) {
        if (testMode == TestMode.RECORD && recordLiveMode) {
            builder.addPolicy(interceptorManager.getRecordPolicy())
        }
        return builder
    }

<<<<<<< HEAD
    BlobContainerClient getContainerClient(SasTokenCredential credential, String endpoint) {
=======
    BlobContainerClient getContainerClient(String sasToken, String endpoint) {
>>>>>>> master
        BlobContainerClientBuilder builder = new BlobContainerClientBuilder()
            .endpoint(endpoint)
            .httpClient(getHttpClient())
            .httpLogDetailLevel(HttpLogDetailLevel.BODY_AND_HEADERS)

        if (testMode == TestMode.RECORD && recordLiveMode) {
            builder.addPolicy(interceptorManager.getRecordPolicy())
        }

        builder.sasToken(sasToken).buildClient()
    }

    BlobAsyncClient getBlobAsyncClient(SharedKeyCredential credential, String endpoint, String blobName) {
        BlobClientBuilder builder = new BlobClientBuilder()
            .endpoint(endpoint)
            .blobName(blobName)
            .httpClient(getHttpClient())
            .httpLogDetailLevel(HttpLogDetailLevel.BODY_AND_HEADERS)

        if (testMode == TestMode.RECORD && recordLiveMode) {
            builder.addPolicy(interceptorManager.getRecordPolicy())
        }

        builder.credential(credential).buildAsyncClient()
    }

<<<<<<< HEAD
    BlobClient getBlobClient(SasTokenCredential credential, String endpoint, String blobName) {
        return getBlobClient(credential, endpoint, blobName, null)
    }

    BlobClient getBlobClient(SasTokenCredential credential, String endpoint, String blobName, String snapshotId) {
=======
    BlobClient getBlobClient(String sasToken, String endpoint, String blobName) {
        return getBlobClient(sasToken, endpoint, blobName, null)
    }

    BlobClient getBlobClient(String sasToken, String endpoint, String blobName, String snapshotId) {
>>>>>>> master
        BlobClientBuilder builder = new BlobClientBuilder()
            .endpoint(endpoint)
            .blobName(blobName)
            .snapshot(snapshotId)
            .httpClient(getHttpClient())
            .httpLogDetailLevel(HttpLogDetailLevel.BODY_AND_HEADERS)

        if (testMode == TestMode.RECORD && recordLiveMode) {
            builder.addPolicy(interceptorManager.getRecordPolicy())
        }

        return builder.sasToken(sasToken).buildClient()
    }

    BlobClient getBlobClient(SharedKeyCredential credential, String endpoint, HttpPipelinePolicy... policies) {
        BlobClientBuilder builder = new BlobClientBuilder()
            .endpoint(endpoint)
            .httpClient(getHttpClient())
            .httpLogDetailLevel(HttpLogDetailLevel.BODY_AND_HEADERS)

        for (HttpPipelinePolicy policy : policies) {
            builder.addPolicy(policy)
        }

        if (testMode == TestMode.RECORD && recordLiveMode) {
            builder.addPolicy(interceptorManager.getRecordPolicy())
        }

        return builder.credential(credential).buildClient()
    }

    BlobClient getBlobClient(SharedKeyCredential credential, String endpoint, String blobName) {
        BlobClientBuilder builder = new BlobClientBuilder()
            .endpoint(endpoint)
            .blobName(blobName)
            .httpClient(getHttpClient())
            .httpLogDetailLevel(HttpLogDetailLevel.BODY_AND_HEADERS)

        if (testMode == TestMode.RECORD && recordLiveMode) {
            builder.addPolicy(interceptorManager.getRecordPolicy())
        }

        return builder.credential(credential).buildClient()
    }

<<<<<<< HEAD
    BlobClient getBlobClient(String endpoint, SasTokenCredential credential) {
=======
    BlobClient getBlobClient(String endpoint, String sasToken) {
>>>>>>> master
        BlobClientBuilder builder = new BlobClientBuilder()
            .endpoint(endpoint)
            .httpClient(getHttpClient())
            .httpLogDetailLevel(HttpLogDetailLevel.BODY_AND_HEADERS)

        if (!ImplUtils.isNullOrEmpty(sasToken)) {
            builder.sasToken(sasToken)
        }

        if (testMode == TestMode.RECORD && recordLiveMode) {
            builder.addPolicy(interceptorManager.getRecordPolicy())
        }

        return builder.buildClient()
    }

    HttpClient getHttpClient() {
        NettyAsyncHttpClientBuilder builder = new NettyAsyncHttpClientBuilder()
        if (testMode == TestMode.RECORD) {
            builder.wiretap(true)

            if (Boolean.parseBoolean(Configuration.getGlobalConfiguration().get("AZURE_TEST_DEBUGGING"))) {
                builder.proxy(new ProxyOptions(ProxyOptions.Type.HTTP, new InetSocketAddress("localhost", 8888)))
            }

            return builder.build()
        } else {
            return interceptorManager.getPlaybackClient()
        }
    }

    static LeaseClient createLeaseClient(BlobClientBase blobClient) {
        return createLeaseClient(blobClient, null)
    }

    static LeaseClient createLeaseClient(BlobClientBase blobClient, String leaseId) {
        return new LeaseClientBuilder()
            .blobClient(blobClient)
            .leaseId(leaseId)
            .buildClient()
    }

    static LeaseClient createLeaseClient(BlobContainerClient containerClient) {
        return createLeaseClient(containerClient, null)
    }

    static LeaseClient createLeaseClient(BlobContainerClient containerClient, String leaseId) {
        return new LeaseClientBuilder()
            .containerClient(containerClient)
            .leaseId(leaseId)
            .buildClient()
    }

    def generateContainerName() {
        generateResourceName(containerPrefix, entityNo++)
    }

    def generateBlobName() {
        generateResourceName(blobPrefix, entityNo++)
    }

    private String generateResourceName(String prefix, int entityNo) {
        return resourceNamer.randomName(prefix + testName + entityNo, 63)
    }

    String getRandomUUID() {
        return resourceNamer.randomUuid()
    }

    String getBlockID() {
        return Base64.encoder.encodeToString(resourceNamer.randomUuid().getBytes(StandardCharsets.UTF_8))
    }

    OffsetDateTime getUTCNow() {
        return resourceNamer.now()
    }

    byte[] getRandomByteArray(int size) {
        long seed = UUID.fromString(resourceNamer.randomUuid()).getMostSignificantBits() & Long.MAX_VALUE
        Random rand = new Random(seed)
        byte[] data = new byte[size]
        rand.nextBytes(data)
        return data
    }

    /*
    Size must be an int because ByteBuffer sizes can only be an int. Long is not supported.
     */

    ByteBuffer getRandomData(int size) {
        return ByteBuffer.wrap(getRandomByteArray(size))
    }

    /**
     * This will retrieve the etag to be used in testing match conditions. The result will typically be assigned to
     * the ifMatch condition when testing success and the ifNoneMatch condition when testing failure.
     *
     * @param bc
     *      The URL to the blob to get the etag on.
     * @param match
     *      The ETag value for this test. If {@code receivedEtag} is passed, that will signal that the test is expecting
     *      the blob's actual etag for this test, so it is retrieved.
     * @return
     * The appropriate etag value to run the current test.
     */
    def setupBlobMatchCondition(BlobClientBase bc, String match) {
        if (match == receivedEtag) {
            return bc.getProperties().getETag()
        } else {
            return match
        }
    }

    def setupBlobMatchCondition(BlobAsyncClientBase bac, String match) {
        if (match == receivedEtag) {
            return bac.getProperties().block().getETag()
        } else {
            return match
        }
    }

    /**
     * This helper method will acquire a lease on a blob to prepare for testing leaseAccessConditions. We want to test
     * against a valid lease in both the success and failure cases to guarantee that the results actually indicate
     * proper setting of the header. If we pass null, though, we don't want to acquire a lease, as that will interfere
     * with other AC tests.
     *
     * @param bc
     *      The blob on which to acquire a lease.
     * @param leaseID
     *      The signalID. Values should only ever be {@code receivedLeaseID}, {@code garbageLeaseID}, or {@code null}.
     * @return
     * The actual leaseAccessConditions of the blob if recievedLeaseID is passed, otherwise whatever was passed will be
     * returned.
     */
    def setupBlobLeaseCondition(BlobClientBase bc, String leaseID) {
        String responseLeaseId = null
        if (leaseID == receivedLeaseID || leaseID == garbageLeaseID) {
            responseLeaseId = createLeaseClient(bc).acquireLease(-1)
        }
        if (leaseID == receivedLeaseID) {
            return responseLeaseId
        } else {
            return leaseID
        }
    }

    def setupBlobLeaseCondition(BlobAsyncClientBase bac, String leaseID) {
        String responseLeaseId = null
        if (leaseID == receivedLeaseID || leaseID == garbageLeaseID) {
            responseLeaseId = new LeaseClientBuilder()
                .blobAsyncClient(bac)
                .buildAsyncClient()
                .acquireLease(-1)
                .block()
        }
        if (leaseID == receivedLeaseID) {
            return responseLeaseId
        } else {
            return leaseID
        }
    }

    def setupContainerMatchCondition(BlobContainerClient cu, String match) {
        if (match == receivedEtag) {
            return cu.getProperties().getETag()
        } else {
            return match
        }
    }

    def setupContainerLeaseCondition(BlobContainerClient cu, String leaseID) {
        if (leaseID == receivedLeaseID) {
            return createLeaseClient(cu).acquireLease(-1)
        } else {
            return leaseID
        }
    }

    def getMockRequest() {
        HttpHeaders headers = new HttpHeaders()
        headers.put(Constants.HeaderConstants.CONTENT_ENCODING, "en-US")
        URL url = new URL("http://devtest.blob.core.windows.net/test-container/test-blob")
        HttpRequest request = new HttpRequest(HttpMethod.POST, url, headers, null)
        return request
    }

    /*
    This is for stubbing responses that will actually go through the pipeline and autorest code. Autorest does not seem
    to play too nicely with mocked objects and the complex reflection stuff on both ends made it more difficult to work
    with than was worth it.
     */

    def getStubResponse(int code, HttpRequest request) {
        return new HttpResponse(request) {

            @Override
            int getStatusCode() {
                return code
            }

            @Override
            String getHeaderValue(String s) {
                return null
            }

            @Override
            HttpHeaders getHeaders() {
                return new HttpHeaders()
            }

            @Override
            Flux<ByteBuffer> getBody() {
                return Flux.empty()
            }

            @Override
            Mono<byte[]> getBodyAsByteArray() {
                return Mono.just(new byte[0])
            }

            @Override
            Mono<String> getBodyAsString() {
                return Mono.just("")
            }

            @Override
            Mono<String> getBodyAsString(Charset charset) {
                return Mono.just("")
            }
        }
    }

    def waitForCopy(BlobContainerClient bu, String status) {
        OffsetDateTime start = OffsetDateTime.now()
        while (status != CopyStatusType.SUCCESS.toString()) {
            status = bu.getPropertiesWithResponse(null, null, null).getHeaders().getValue("x-ms-copy-status")
            OffsetDateTime currentTime = OffsetDateTime.now()
            if (status == CopyStatusType.FAILED.toString() || currentTime.minusMinutes(1) == start) {
                throw new Exception("Copy failed or took too long")
            }
            sleepIfRecord(1000)
        }
    }

    /**
     * Validates the presence of headers that are present on a large number of responses. These headers are generally
     * random and can really only be checked as not null.
     * @param headers
     *      The object (may be headers object or response object) that has properties which expose these common headers.
     * @return
     * Whether or not the header values are appropriate.
     */
    def validateBasicHeaders(HttpHeaders headers) {
        return headers.getValue("etag") != null &&
            // Quotes should be scrubbed from etag header values
            !headers.getValue("etag").contains("\"") &&
            headers.getValue("last-modified") != null &&
            headers.getValue("x-ms-request-id") != null &&
            headers.getValue("x-ms-version") != null &&
            headers.getValue("date") != null
    }

    def validateBlobProperties(Response<BlobProperties> response, String cacheControl, String contentDisposition, String contentEncoding,
        String contentLanguage, byte[] contentMD5, String contentType) {
        return response.getValue().getCacheControl() == cacheControl &&
            response.getValue().getContentDisposition() == contentDisposition &&
            response.getValue().getContentEncoding() == contentEncoding &&
            response.getValue().getContentLanguage() == contentLanguage &&
            response.getValue().getContentMD5() == contentMD5 &&
            response.getHeaders().getValue("Content-Type") == contentType
    }

    def enableSoftDelete() {
        primaryBlobServiceClient.setProperties(new StorageServiceProperties()
            .setDeleteRetentionPolicy(new RetentionPolicy().setEnabled(true).setDays(2)))

        sleepIfRecord(30000)
    }

    def disableSoftDelete() {
        primaryBlobServiceClient.setProperties(new StorageServiceProperties()
            .setDeleteRetentionPolicy(new RetentionPolicy().setEnabled(false)))

        sleepIfRecord(30000)
    }

    // Only sleep if test is running in live mode
    def sleepIfRecord(long milliseconds) {
        if (testMode == TestMode.RECORD) {
            sleep(milliseconds)
        }
    }

    class MockRetryRangeResponsePolicy implements HttpPipelinePolicy {
        @Override
        Mono<HttpResponse> process(HttpPipelineCallContext context, HttpPipelineNextPolicy next) {
            return next.process().flatMap { HttpResponse response ->
                if (response.getRequest().getHeaders().getValue("x-ms-range") != "bytes=2-6") {
                    return Mono.<HttpResponse> error(new IllegalArgumentException("The range header was not set correctly on retry."))
                } else {
                    // ETag can be a dummy value. It's not validated, but DownloadResponse requires one
                    return Mono.<HttpResponse> just(new MockDownloadHttpResponse(response, 206, Flux.error(new IOException())))
                }
            }
        }
    }

    /*
    This is for stubbing responses that will actually go through the pipeline and autorest code. Autorest does not seem
    to play too nicely with mocked objects and the complex reflection stuff on both ends made it more difficult to work
    with than was worth it. Because this type is just for BlobDownload, we don't need to accept a header type.
     */

    class MockDownloadHttpResponse extends HttpResponse {
        private final int statusCode
        private final HttpHeaders headers
        private final Flux<ByteBuffer> body

        MockDownloadHttpResponse(HttpResponse response, int statusCode, Flux<ByteBuffer> body) {
            super(response.getRequest())
            this.statusCode = statusCode
            this.headers = response.getHeaders()
            this.body = body
        }

        @Override
        int getStatusCode() {
            return statusCode
        }

        @Override
        String getHeaderValue(String s) {
            return headers.getValue(s)
        }

        @Override
        HttpHeaders getHeaders() {
            return headers
        }

        @Override
        Flux<ByteBuffer> getBody() {
            return body
        }

        @Override
        Mono<byte[]> getBodyAsByteArray() {
            return Mono.error(new IOException())
        }

        @Override
        Mono<String> getBodyAsString() {
            return Mono.error(new IOException())
        }

        @Override
        Mono<String> getBodyAsString(Charset charset) {
            return Mono.error(new IOException())
        }
    }
}<|MERGE_RESOLUTION|>--- conflicted
+++ resolved
@@ -35,12 +35,8 @@
 import com.azure.storage.blob.specialized.LeaseClientBuilder
 import com.azure.storage.common.BaseClientBuilder
 import com.azure.storage.common.Constants
-<<<<<<< HEAD
-import com.azure.storage.common.credentials.SasTokenCredential
-=======
-
->>>>>>> master
 import com.azure.storage.common.credentials.SharedKeyCredential
+import com.azure.storage.common.implementation.credentials.SasTokenCredential
 import reactor.core.publisher.Flux
 import reactor.core.publisher.Mono
 import spock.lang.Requires
@@ -271,13 +267,8 @@
         return getServiceClientBuilder(credential, endpoint, policies).buildClient()
     }
 
-<<<<<<< HEAD
-    BlobServiceClient getServiceClient(SasTokenCredential credential, String endpoint) {
-        return getServiceClientBuilder(null, endpoint, null).credential(credential).buildClient()
-=======
     BlobServiceClient getServiceClient(String sasToken, String endpoint) {
         return getServiceClientBuilder(null, endpoint, null).sasToken(sasToken).buildClient()
->>>>>>> master
     }
 
     BlobServiceAsyncClient getServiceAsyncClient(SharedKeyCredential credential) {
@@ -312,11 +303,7 @@
         return builder
     }
 
-<<<<<<< HEAD
-    BlobContainerClient getContainerClient(SasTokenCredential credential, String endpoint) {
-=======
     BlobContainerClient getContainerClient(String sasToken, String endpoint) {
->>>>>>> master
         BlobContainerClientBuilder builder = new BlobContainerClientBuilder()
             .endpoint(endpoint)
             .httpClient(getHttpClient())
@@ -343,19 +330,11 @@
         builder.credential(credential).buildAsyncClient()
     }
 
-<<<<<<< HEAD
-    BlobClient getBlobClient(SasTokenCredential credential, String endpoint, String blobName) {
-        return getBlobClient(credential, endpoint, blobName, null)
-    }
-
-    BlobClient getBlobClient(SasTokenCredential credential, String endpoint, String blobName, String snapshotId) {
-=======
     BlobClient getBlobClient(String sasToken, String endpoint, String blobName) {
         return getBlobClient(sasToken, endpoint, blobName, null)
     }
 
     BlobClient getBlobClient(String sasToken, String endpoint, String blobName, String snapshotId) {
->>>>>>> master
         BlobClientBuilder builder = new BlobClientBuilder()
             .endpoint(endpoint)
             .blobName(blobName)
@@ -401,11 +380,7 @@
         return builder.credential(credential).buildClient()
     }
 
-<<<<<<< HEAD
-    BlobClient getBlobClient(String endpoint, SasTokenCredential credential) {
-=======
     BlobClient getBlobClient(String endpoint, String sasToken) {
->>>>>>> master
         BlobClientBuilder builder = new BlobClientBuilder()
             .endpoint(endpoint)
             .httpClient(getHttpClient())
