--- conflicted
+++ resolved
@@ -1,10 +1,5 @@
 # Release History
 
-<<<<<<< HEAD
-## 12.1.0-beta.1 (Unreleased)
-
-
-=======
 ## 12.2.0-beta.1 (Unreleased)
 
 
@@ -16,7 +11,6 @@
 - Fixed a bug where the Date header wouldn't be updated with a new value on request retry.
 - Fixed a bug where rename would not work with Url encoded destinations.
 
->>>>>>> eb71fce0
 ## 12.0.1 (2020-03-11)
 - GA release. 
 - Fixed bug that caused rename to fail on paths that are url encoded.
