--- conflicted
+++ resolved
@@ -13,11 +13,7 @@
 
   <groupId>com.azure</groupId>
   <artifactId>azure-storage-file-datalake</artifactId>
-<<<<<<< HEAD
-  <version>12.1.0-beta.1</version> <!-- {x-version-update;com.azure:azure-storage-file-datalake;current} -->
-=======
   <version>12.2.0-beta.1</version> <!-- {x-version-update;com.azure:azure-storage-file-datalake;current} -->
->>>>>>> eb71fce0
 
   <name>Microsoft Azure client library for File Storage Data Lake</name>
   <description>This module contains client library for Microsoft Azure File Storage Data Lake.</description>
@@ -59,20 +55,12 @@
     <dependency>
       <groupId>com.azure</groupId>
       <artifactId>azure-storage-blob</artifactId>
-<<<<<<< HEAD
-      <version>12.6.0-beta.1</version> <!-- {x-version-update;com.azure:azure-storage-blob;current} -->
-=======
       <version>12.7.0-beta.1</version> <!-- {x-version-update;com.azure:azure-storage-blob;current} -->
->>>>>>> eb71fce0
     </dependency>
     <dependency>
       <groupId>com.azure</groupId>
       <artifactId>azure-core</artifactId>
-<<<<<<< HEAD
-      <version>1.3.0</version> <!-- {x-version-update;com.azure:azure-core;dependency} -->
-=======
       <version>1.4.0</version> <!-- {x-version-update;com.azure:azure-core;dependency} -->
->>>>>>> eb71fce0
     </dependency>
 
     <!-- Added this dependency to include necessary annotations used by reactor core.
@@ -94,17 +82,7 @@
     <dependency>
       <groupId>com.azure</groupId>
       <artifactId>azure-core-http-netty</artifactId>
-<<<<<<< HEAD
-      <version>1.4.0</version> <!-- {x-version-update;com.azure:azure-core-http-netty;dependency} -->
-      <scope>test</scope>
-    </dependency>
-    <dependency>
-      <groupId>org.slf4j</groupId>
-      <artifactId>slf4j-simple</artifactId>
-      <version>1.7.25</version> <!-- {x-version-update;org.slf4j:slf4j-simple;external_dependency} -->
-=======
       <version>1.5.0</version> <!-- {x-version-update;com.azure:azure-core-http-netty;dependency} -->
->>>>>>> eb71fce0
       <scope>test</scope>
     </dependency>
     <dependency>
@@ -122,11 +100,7 @@
     <dependency>
       <groupId>com.azure</groupId>
       <artifactId>azure-identity</artifactId>
-<<<<<<< HEAD
-      <version>1.0.4</version> <!-- {x-version-update;com.azure:azure-identity;dependency} -->
-=======
       <version>1.0.5</version> <!-- {x-version-update;com.azure:azure-identity;dependency} -->
->>>>>>> eb71fce0
       <scope>test</scope>
     </dependency>
   </dependencies>
