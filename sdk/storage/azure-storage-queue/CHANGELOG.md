--- conflicted
+++ resolved
@@ -1,10 +1,5 @@
 # Release History
 
-<<<<<<< HEAD
-## 12.5.0-beta.1 (Unreleased)
-
-
-=======
 ## 12.6.0-beta.1 (Unreleased)
 
 
@@ -12,7 +7,6 @@
 - Fixed a bug that would prevent client initialization against Azurite in some containerized environments.
 - Fixed a bug where the Date header wouldn't be updated with a new value on request retry.
 
->>>>>>> eb71fce0
 ## 12.4.0 (2020-03-11)
 - Update `azure-storage-common` to version 12.5.0
 
