--- conflicted
+++ resolved
@@ -4,12 +4,9 @@
 
 import com.azure.core.http.rest.Response;
 import com.azure.core.util.Context;
-<<<<<<< HEAD
 import com.azure.storage.common.Constants;
 import com.azure.storage.common.IpRange;
 import com.azure.storage.common.SasProtocol;
-=======
->>>>>>> 3c371470
 import com.azure.storage.common.credentials.SharedKeyCredential;
 import com.azure.storage.queue.models.AccessPolicy;
 import com.azure.storage.queue.models.DequeuedMessage;
@@ -446,34 +443,6 @@
     }
 
     /**
-<<<<<<< HEAD
-     * Code snippet for {@link QueueClient#generateSas(String, QueueSasPermission, OffsetDateTime, OffsetDateTime,
-     * String, SasProtocol, IpRange)}
-     */
-    public void generateSASCodeSnippets() {
-        // BEGIN: com.azure.storage.queue.queueClient.generateSas#String-QueueSasPermission-OffsetDateTime-OffsetDateTime-String-SasProtocol-IpRange
-        QueueSasPermission permissions = new QueueSasPermission()
-            .setReadPermission(true)
-            .setAddPermission(true)
-            .setUpdatePermission(true)
-            .setProcessPermission(true);
-        OffsetDateTime startTime = OffsetDateTime.now().minusDays(1);
-        OffsetDateTime expiryTime = OffsetDateTime.now().plusDays(1);
-        IpRange ipRange = new IpRange()
-            .setIpMin("0.0.0.0")
-            .setIpMax("255.255.255.255");
-        SasProtocol sasProtocol = SasProtocol.HTTPS_HTTP;
-        String identifier = "";
-        String version = Constants.HeaderConstants.TARGET_STORAGE_VERSION;
-
-        // Note either "identifier", or "expiryTime and permissions" are required to be set
-        String sas = client.generateSas(identifier, permissions, expiryTime, startTime, version, sasProtocol, ipRange);
-        // END: com.azure.storage.queue.queueClient.generateSas#String-QueueSasPermission-OffsetDateTime-OffsetDateTime-String-SasProtocol-IpRange
-    }
-
-    /**
-=======
->>>>>>> 3c371470
      * Generates a code sample for using {@link QueueClient#getQueueName()}
      */
     public void getName() {
