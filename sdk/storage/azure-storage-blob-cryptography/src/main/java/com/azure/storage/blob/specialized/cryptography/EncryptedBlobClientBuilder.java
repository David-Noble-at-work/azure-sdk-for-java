--- conflicted
+++ resolved
@@ -494,19 +494,10 @@
 
     /**
      * Sets the {@link HttpPipeline} to use for the service client, and adds a decryption policy if one is not present.
-<<<<<<< HEAD
-     *
-     * If {@code pipeline} is set, all other settings are ignored, aside from {@link #endpoint(String) endpoint}
-     * and {@link #customerProvidedKey(CustomerProvidedKey) customer provided key}.
-     *
-     * <p>Use this method after setting the key in {@link #key(AsyncKeyEncryptionKey, String) key} and keyResolver in
-     * {@link #keyResolver(AsyncKeyEncryptionKeyResolver)}.</p>
-=======
      * Note that the underlying pipeline should not already be configured for encryption/decryption.
      * <p>
      * If {@code pipeline} is set, all other settings are ignored, aside from {@link #endpoint(String) endpoint}
      * and {@link #customerProvidedKey(CustomerProvidedKey) customer provided key}.
->>>>>>> eb71fce0
      *
      * @param httpPipeline HttpPipeline to use for sending service requests and receiving responses.
      * @return the updated EncryptedBlobClientBuilder object
@@ -515,28 +506,8 @@
         if (this.httpPipeline != null && httpPipeline == null) {
             logger.info("HttpPipeline is being set to 'null' when it was previously configured.");
         }
-        checkValidEncryptionParameters();
-
-        HttpPipeline pipeline = null;
-        if (httpPipeline != null) {
-            List<HttpPipelinePolicy> policies = new ArrayList<>();
-            // Check that BlobDecryptionPolicy not already present while copying them over to a new policy list.
-            boolean decryptionPolicyPresent = false;
-            for (int i = 0; i < httpPipeline.getPolicyCount(); i++) {
-                HttpPipelinePolicy currPolicy = httpPipeline.getPolicy(i);
-                decryptionPolicyPresent |= currPolicy instanceof BlobDecryptionPolicy;
-                policies.add(currPolicy);
-            }
-            // If a decryption policy is not already present, add it to the front.
-            if (!decryptionPolicyPresent) {
-                policies.add(0, new BlobDecryptionPolicy(keyWrapper, keyResolver));
-            }
-            pipeline = new HttpPipelineBuilder()
-                .httpClient(httpPipeline.getHttpClient())
-                .policies(policies.toArray(new HttpPipelinePolicy[0]))
-                .build();
-        }
-        this.httpPipeline = pipeline;
+
+        this.httpPipeline = httpPipeline;
         return this;
     }
 
@@ -559,7 +530,6 @@
 
     /**
      * Sets the {@link CustomerProvidedKey customer provided key} that is used to encrypt blob contents on the server.
-<<<<<<< HEAD
      *
      * @param customerProvidedKey {@link CustomerProvidedKey}
      * @return the updated EncryptedBlobClientBuilder object
@@ -579,28 +549,6 @@
 
     /**
      * Configures the builder based on the passed {@link BlobClient}. This will set the {@link HttpPipeline},
-     * {@link URL} and {@link BlobServiceVersion} that are used to interact with the service.
-=======
->>>>>>> eb71fce0
-     *
-     * @param customerProvidedKey {@link CustomerProvidedKey}
-     * @return the updated EncryptedBlobClientBuilder object
-     */
-    public EncryptedBlobClientBuilder customerProvidedKey(CustomerProvidedKey customerProvidedKey) {
-        if (customerProvidedKey == null) {
-            this.customerProvidedKey = null;
-        } else {
-            this.customerProvidedKey = new CpkInfo()
-                .setEncryptionKey(customerProvidedKey.getKey())
-                .setEncryptionKeySha256(customerProvidedKey.getKeySha256())
-                .setEncryptionAlgorithm(customerProvidedKey.getEncryptionAlgorithm());
-        }
-
-        return this;
-    }
-
-    /**
-     * Configures the builder based on the passed {@link BlobClient}. This will set the {@link HttpPipeline},
      * {@link URL} and {@link BlobServiceVersion} that are used to interact with the service. Note that the underlying
      * pipeline should not already be configured for encryption/decryption.
      *
