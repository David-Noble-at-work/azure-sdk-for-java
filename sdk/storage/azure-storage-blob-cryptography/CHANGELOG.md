# Release History

<<<<<<< HEAD
## 12.6.0-beta.1 (Unreleased)


=======
## 12.7.0-beta.1 (Unreleased)


## 12.6.0 (2020-04-06)
- It is now possible to specify a key/keyResolver after they specify a pipeline/client on the builder.
- The builder will now throw if a pipeline/client was already configured for decryption as the encryption info may conflict.
- Fixed a bug where the Date header wouldn't be updated with a new value on request retry.

>>>>>>> eb71fce0
## 12.5.0 (2020-03-11)
- Fixed a bug where the EncryptedBlockClientBuilder.pipeline method would not allow the client to support decryption.
- Added support for specifying a customer provided key.
- Fixed a bug that would cause EncryptedBlobClient.upload(InputStream, long) to not encrypt the data.
- Changed getAppendBlobClient, getBlockBlobClient, and getPageBlobClient on EncryptedBlobClient to throw as working with such clients is not supported. 

## 12.4.0 (2020-02-12)
- Added support for upload via OutputStream by adding EncryptedBlobClient.getOutputStream methods

## 12.3.1 (2020-02-10)
- Updated `azure-core-http-netty` to version 1.3.0
- Update `azure-storage-blob` to version 12.3.1

## 12.3.0 (2020-01-15)
This package's
[documentation](https://github.com/Azure/azure-sdk-for-java/blob/azure-storage-blob-cryptography_12.3.0/sdk/storage/azure-storage-blob-cryptography/README.md)
and
[samples](https://github.com/Azure/azure-sdk-for-java/blob/azure-storage-blob-cryptography_12.3.0/sdk/storage/azure-storage-blob-cryptography/src/samples/java/com/azure/storage/blob/cryptography)

- Upgraded to version 12.3.0 of Azure Storage Blob.
- Added .blobClient(BlobClient) and .blobAsyncClient(BlobAsyncClient) methods on EncryptedBlobClientBuilder to create an EncryptedBlobClient from a BlobClient.

## 12.2.0 (2020-01-08)
This package's
[documentation](https://github.com/Azure/azure-sdk-for-java/blob/azure-storage-blob-cryptography_12.2.0/sdk/storage/azure-storage-blob-cryptography/README.md)
and
[samples](https://github.com/Azure/azure-sdk-for-java/blob/azure-storage-blob-cryptography_12.2.0/sdk/storage/azure-storage-blob-cryptography/src/samples/java/com/azure/storage/blob/cryptography)

- Upgraded to version 12.2.0 of Azure Storage Blob.

## 12.1.0 (2019-12-04)
This package's
[documentation](https://github.com/Azure/azure-sdk-for-java/blob/azure-storage-blob-cryptography_12.1.0/sdk/storage/azure-storage-blob-cryptography/README.md)
and
[samples](https://github.com/Azure/azure-sdk-for-java/blob/azure-storage-blob-cryptography_12.1.0/sdk/storage/azure-storage-blob-cryptography/src/samples/java/com/azure/storage/blob/cryptography)

- Upgraded to version 12.1.0 of Azure Storage Blob.
- Upgraded to version 1.1.0 of Azure Core.
- Added a check in EncryptedBlobClientBuilder to enforce HTTPS for bearer token authentication.

## 12.0.0 (2019-10-31)
- Removed EncryptedBlobClientBuilder inheritance of BaseBlobClientBuilder

### Features included in `azure-storage-blob-cryptography`
- This package supports client side encryption for blob storage.
- Reactive streams support using [Project Reactor](https://projectreactor.io/).
  <|MERGE_RESOLUTION|>--- conflicted
+++ resolved
@@ -1,10 +1,5 @@
 # Release History
 
-<<<<<<< HEAD
-## 12.6.0-beta.1 (Unreleased)
-
-
-=======
 ## 12.7.0-beta.1 (Unreleased)
 
 
@@ -13,7 +8,6 @@
 - The builder will now throw if a pipeline/client was already configured for decryption as the encryption info may conflict.
 - Fixed a bug where the Date header wouldn't be updated with a new value on request retry.
 
->>>>>>> eb71fce0
 ## 12.5.0 (2020-03-11)
 - Fixed a bug where the EncryptedBlockClientBuilder.pipeline method would not allow the client to support decryption.
 - Added support for specifying a customer provided key.
