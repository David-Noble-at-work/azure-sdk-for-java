<!--
  ~ Copyright (c) Microsoft Corporation. All rights reserved.
  ~ Licensed under the MIT License.
  -->
<project xmlns="http://maven.apache.org/POM/4.0.0" xmlns:xsi="http://www.w3.org/2001/XMLSchema-instance"
         xsi:schemaLocation="http://maven.apache.org/POM/4.0.0 http://maven.apache.org/xsd/maven-4.0.0.xsd">
  <modelVersion>4.0.0</modelVersion>
  <parent>
    <groupId>com.azure</groupId>
    <artifactId>azure-client-sdk-parent</artifactId>
    <version>1.7.0</version> <!-- {x-version-update;com.azure:azure-client-sdk-parent;current} -->
    <relativePath>../../parents/azure-client-sdk-parent</relativePath>
  </parent>

  <groupId>com.azure</groupId>
  <artifactId>azure-core-http-okhttp</artifactId>
  <packaging>jar</packaging>
  <version>1.3.0-beta.1</version> <!-- {x-version-update;com.azure:azure-core-http-okhttp;current} -->

  <name>Microsoft Azure OkHttp HTTP Client Library</name>
  <description>This package contains the OkHttp HTTP client plugin for azure-core.</description>
  <url>https://github.com/Azure/azure-sdk-for-java</url>

  <licenses>
    <license>
      <name>The MIT License (MIT)</name>
      <url>http://opensource.org/licenses/MIT</url>
      <distribution>repo</distribution>
    </license>
  </licenses>

  <distributionManagement>
    <site>
      <id>azure-java-build-docs</id>
      <url>${site.url}/site/${project.artifactId}</url>
    </site>
  </distributionManagement>

  <scm>
    <url>https://github.com/Azure/azure-sdk-for-java</url>
    <connection>scm:git:https://github.com/Azure/azure-sdk-for-java.git</connection>
    <developerConnection>scm:git:https://github.com/Azure/azure-sdk-for-java.git</developerConnection>
  </scm>

  <properties>
    <project.build.sourceEncoding>UTF-8</project.build.sourceEncoding>
    <legal><![CDATA[[INFO] Any downloads listed may be third party software.  Microsoft grants you no rights for third party software.]]></legal>
    <jacoco.min.linecoverage>0.80</jacoco.min.linecoverage>
    <jacoco.min.branchcoverage>0.80</jacoco.min.branchcoverage>
  </properties>

  <developers>
    <developer>
      <id>microsoft</id>
      <name>Microsoft</name>
    </developer>
  </developers>

  <dependencies>
    <dependency>
      <groupId>com.azure</groupId>
      <artifactId>azure-core</artifactId>
<<<<<<< HEAD
      <version>1.4.0-beta.1</version> <!-- {x-version-update;com.azure:azure-core;current} -->
=======
      <version>1.5.0-beta.1</version> <!-- {x-version-update;com.azure:azure-core;current} -->
>>>>>>> eb71fce0
    </dependency>

    <dependency>
      <groupId>com.squareup.okhttp3</groupId>
      <artifactId>okhttp</artifactId>
      <version>4.2.2</version> <!-- {x-version-update;com.squareup.okhttp3:okhttp;external_dependency} -->
    </dependency>

    <!-- test dependencies on azure-core, because we want to run tests inherited from this module using OkHttp -->
    <dependency>
      <groupId>com.azure</groupId>
      <artifactId>azure-core</artifactId>
<<<<<<< HEAD
      <version>1.4.0-beta.1</version> <!-- {x-version-update;com.azure:azure-core;current} -->
=======
      <version>1.5.0-beta.1</version> <!-- {x-version-update;com.azure:azure-core;current} -->
>>>>>>> eb71fce0
      <type>test-jar</type>
      <scope>test</scope>
    </dependency>
    <dependency>
      <groupId>com.azure</groupId>
      <artifactId>azure-core-test</artifactId>
      <version>1.3.0-beta.1</version>  <!-- {x-version-update;com.azure:azure-core-test;current} -->
      <scope>test</scope>
    </dependency>
    <dependency>
      <groupId>com.azure</groupId>
      <artifactId>azure-core-test</artifactId>
      <version>1.3.0-beta.1</version>  <!-- {x-version-update;com.azure:azure-core-test;current} -->
      <type>test-jar</type>
      <scope>test</scope>
    </dependency>
    <dependency>
      <groupId>com.azure</groupId>
      <artifactId>azure-core-test</artifactId>
      <version>1.2.0-beta.1</version>  <!-- {x-version-update;com.azure:azure-core-test;current} -->
      <type>test-jar</type>
      <scope>test</scope>
    </dependency>
    <dependency>
      <groupId>io.projectreactor</groupId>
      <artifactId>reactor-test</artifactId>
      <version>3.3.5.RELEASE</version> <!-- {x-version-update;io.projectreactor:reactor-test;external_dependency} -->
      <scope>test</scope>
    </dependency>

    <dependency>
      <groupId>org.junit.jupiter</groupId>
      <artifactId>junit-jupiter-api</artifactId>
      <version>5.4.2</version> <!-- {x-version-update;org.junit.jupiter:junit-jupiter-api;external_dependency} -->
      <scope>test</scope>
    </dependency>
    <dependency>
      <groupId>org.junit.jupiter</groupId>
      <artifactId>junit-jupiter-engine</artifactId>
      <version>5.4.2</version> <!-- {x-version-update;org.junit.jupiter:junit-jupiter-engine;external_dependency} -->
      <scope>test</scope>
    </dependency>
    <dependency>
      <groupId>org.junit.jupiter</groupId>
      <artifactId>junit-jupiter-params</artifactId>
      <version>5.4.2</version> <!-- {x-version-update;org.junit.jupiter:junit-jupiter-params;external_dependency} -->
      <scope>test</scope>
    </dependency>

    <dependency>
      <groupId>com.github.tomakehurst</groupId>
      <artifactId>wiremock-standalone</artifactId>
      <version>2.24.1</version> <!-- {x-version-update;com.github.tomakehurst:wiremock-standalone;external_dependency} -->
      <scope>test</scope>
    </dependency>
    <dependency>
      <groupId>org.mockito</groupId>
      <artifactId>mockito-core</artifactId>
      <version>3.0.0</version><!-- {x-version-update;org.mockito:mockito-core;external_dependency} -->
      <scope>test</scope>
    </dependency>
  </dependencies>

  <build>
    <plugins>
      <plugin>
        <groupId>org.apache.maven.plugins</groupId>
        <artifactId>maven-enforcer-plugin</artifactId>
        <version>3.0.0-M3</version> <!-- {x-version-update;org.apache.maven.plugins:maven-enforcer-plugin;external_dependency} -->
        <configuration>
          <rules>
            <bannedDependencies>
              <includes>
                <include>com.azure:*</include>
                <include>com.squareup.okhttp3:okhttp:[4.2.2]</include> <!-- {x-include-update;com.squareup.okhttp3:okhttp;external_dependency} -->
              </includes>
            </bannedDependencies>
          </rules>
        </configuration>
      </plugin>
    </plugins>
  </build>
</project><|MERGE_RESOLUTION|>--- conflicted
+++ resolved
@@ -60,11 +60,7 @@
     <dependency>
       <groupId>com.azure</groupId>
       <artifactId>azure-core</artifactId>
-<<<<<<< HEAD
-      <version>1.4.0-beta.1</version> <!-- {x-version-update;com.azure:azure-core;current} -->
-=======
       <version>1.5.0-beta.1</version> <!-- {x-version-update;com.azure:azure-core;current} -->
->>>>>>> eb71fce0
     </dependency>
 
     <dependency>
@@ -77,11 +73,7 @@
     <dependency>
       <groupId>com.azure</groupId>
       <artifactId>azure-core</artifactId>
-<<<<<<< HEAD
-      <version>1.4.0-beta.1</version> <!-- {x-version-update;com.azure:azure-core;current} -->
-=======
       <version>1.5.0-beta.1</version> <!-- {x-version-update;com.azure:azure-core;current} -->
->>>>>>> eb71fce0
       <type>test-jar</type>
       <scope>test</scope>
     </dependency>
@@ -95,13 +87,6 @@
       <groupId>com.azure</groupId>
       <artifactId>azure-core-test</artifactId>
       <version>1.3.0-beta.1</version>  <!-- {x-version-update;com.azure:azure-core-test;current} -->
-      <type>test-jar</type>
-      <scope>test</scope>
-    </dependency>
-    <dependency>
-      <groupId>com.azure</groupId>
-      <artifactId>azure-core-test</artifactId>
-      <version>1.2.0-beta.1</version>  <!-- {x-version-update;com.azure:azure-core-test;current} -->
       <type>test-jar</type>
       <scope>test</scope>
     </dependency>
