--- conflicted
+++ resolved
@@ -3,13 +3,10 @@
 ## 1.3.0-beta.1 (Unreleased)
 
 
-<<<<<<< HEAD
-=======
 ## 1.2.1 (2020-04-03)
 
 - Fixed issue where the body stream would be prematurely closed.
 
->>>>>>> eb71fce0
 ## 1.2.0 (2020-03-06)
 
 - Updated to latest version of Azure Core.
