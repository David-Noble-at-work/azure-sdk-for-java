--- conflicted
+++ resolved
@@ -1,10 +1,5 @@
 # Release History
 
-<<<<<<< HEAD
-## 1.0.0-beta.4 (Unreleased)
-
-
-=======
 ## 1.0.0-beta.5 (Unreleased)
 
 
@@ -13,7 +8,6 @@
 - Added az namespace info attribute to all outgoing spans for Http Libraries.
 - `io.opentelemetry` version update to `0.2.4` API changes.
 
->>>>>>> eb71fce0
 ## 1.0.0-beta.3 (2020-03-06)
 
 - EventHubs: add enqueueTime to Process span links.
