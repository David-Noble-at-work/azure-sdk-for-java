--- conflicted
+++ resolved
@@ -12,11 +12,7 @@
 
   <groupId>com.azure</groupId>
   <artifactId>azure-core-tracing-opentelemetry</artifactId>
-<<<<<<< HEAD
-  <version>1.0.0-beta.4</version> <!-- {x-version-update;com.azure:azure-core-tracing-opentelemetry;current} -->
-=======
   <version>1.0.0-beta.5</version> <!-- {x-version-update;com.azure:azure-core-tracing-opentelemetry;current} -->
->>>>>>> eb71fce0
 
   <name>Microsoft Azure OpenTelemetry tracing plugin</name>
   <description>This package contains the OpenTelemetry tracing plugin for Azure client libraries.</description>
@@ -44,11 +40,7 @@
     <dependency>
       <groupId>com.azure</groupId>
       <artifactId>azure-core</artifactId>
-<<<<<<< HEAD
-      <version>1.4.0-beta.1</version> <!-- {x-version-update;com.azure:azure-core;current} -->
-=======
       <version>1.5.0-beta.1</version> <!-- {x-version-update;com.azure:azure-core;current} -->
->>>>>>> eb71fce0
     </dependency>
 
     <!--test dependencies -->
@@ -61,11 +53,7 @@
     <dependency>
       <groupId>com.azure</groupId>
       <artifactId>azure-core-http-netty</artifactId>
-<<<<<<< HEAD
-      <version>1.5.0-beta.1</version> <!-- {x-version-update;com.azure:azure-core-http-netty;current} -->
-=======
       <version>1.6.0-beta.1</version> <!-- {x-version-update;com.azure:azure-core-http-netty;current} -->
->>>>>>> eb71fce0
       <scope>test</scope>
     </dependency>
     <dependency>
