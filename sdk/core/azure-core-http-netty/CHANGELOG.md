--- conflicted
+++ resolved
@@ -1,10 +1,5 @@
 # Release History
 
-<<<<<<< HEAD
-## 1.5.0-beta.1 (Unreleased)
-
-
-=======
 ## 1.6.0-beta.1 (Unreleased)
 
 
@@ -13,7 +8,6 @@
 - Generalized configuration for `NioEventLoopGroup` to `EventLoopGroup`. Deprecated `NioEventLoopGroup` setter.
 - Updated Netty dependencies to `4.1.45.FINAL` and Netty Reactor to `0.9.5.RELEASE`.
 
->>>>>>> eb71fce0
 ## 1.4.0 (2020-03-06)
 
 - Updated to latest version of Azure Core.
