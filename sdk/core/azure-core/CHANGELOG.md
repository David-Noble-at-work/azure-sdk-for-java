# Release History

<<<<<<< HEAD
## 1.4.0-beta.1 (Unreleased)

=======
## 1.5.0-beta.1 (Unreleased)

- Fixed issue where `FluxUtil.toReactorContext` would include `null` values which aren't allowed in Reactor's `Context`.

## 1.4.0 (2020-04-03)

- Added `AzureKeyCredential` and `AzureKeyCredentialPolicy` to support generic key based authorizations.
- Fixed a deserialization issue when a JSON property contained a `.` and the containing class was annotated with `JsonFlatten`.
- Updated `reactor-core` dependency to `3.3.3.RELEASE`.
- Added APIs to `ClientLogger` to log checked exceptions that will be thrown.
- Added simplified APIs to `ClientLogger` where only a message will be logged.
- Fixed URL encoded form request issue where the URL would be encoded improperly.
- Added property to `HttpLogOptions` to enable pretty printing when logging a request or response body.
- Added another `withContext` overload in `FluxUtil`.
- Added additional constants to `Configuration`.
>>>>>>> eb71fce0

## 1.3.0 (2020-03-06)

- Enhanced and extended 'PagedIterable' implementation to cover additional use cases.
- Added additional constants to 'Tracer'.
- Added a factory method to create 'PollerFlux' that can avoid unnecessary poll if the LRO completed synchronously.
- Fixed race condition when loading 'BeforeRetryPolicyProvider' and 'AfterRetryPolicyProvider' implementations with 'ServiceLoader'.
- Fixed race condition when loading 'Tracer' implementations with 'ServiceLoader'.
- Fixed XML deserialization issue when byte order mark wasn't properly handled.

## 1.3.0-beta.1 (2020-02-11)

- Added default logging implementation for SLF4J.
- Modified checks to determine if logging is allowed.
- Improved logging performance.
- Enhanced and extended PagedFlux implementation to cover additional use cases.
- Enabled loading proxy configuration from the environment.
- Added support for Digest proxy authentication.
- Updated 'BufferedResponse' to deep copy the response to handle scenarios where the underlying stream is reclaimed.

## 1.2.0 (2020-01-07)

- Ignore null headers and allow full url paths 
- Add missing HTTP request methods to HttpMethod enum
- Support custom header with AddHeaderPolicy
- Support custom header name in RequestIDPolicy
- Prevent HttpLoggingPolicy Consuming Body
- Hide secret info from log info 
- Ensure HTTPS is used when authenticating with tokens 
- Reduce Prefetch Limit for PagedIterable and IterableStream
- Add Iterable<T> overload for IterableStream<T>

## 1.1.0 (2019-11-26)

- Added support for creating reactor-netty-http client from an existing client.
- Added UserAgent helper methods for fetching client name and version from pom file.
- Added toReactorContext to FluxUtil.
- Logging exception at warning level, and append stack trace if log level is verbose.
- Fixed HttpLoggingPolicy to take null HttpLogOptions.
- Changed the User agent format.
- Hide the secrets from evnironment variable.
- UserAgentPolicy is using the value stored in the policy no matter what is stored in the passed request. Also, removed the service version from User agent format.
- Added Iterable<T> overload for IterableStream<T>.
- Reduce Prefetch Limit for PagedIterable and IterableStream.
- Ensure HTTPS is used when authenticating with tokens.

## 1.0.0 (2019-10-29)

This package's
[documentation](https://github.com/Azure/azure-sdk-for-java/blob/master/sdk/core/azure-core/README.md)
and
[samples](https://github.com/Azure/azure-sdk-for-java/tree/master/sdk/core/azure-core/src/samples/java/com/azure/core)

- Initial release. Please see the README and wiki for information on the new design.<|MERGE_RESOLUTION|>--- conflicted
+++ resolved
@@ -1,9 +1,5 @@
 # Release History
 
-<<<<<<< HEAD
-## 1.4.0-beta.1 (Unreleased)
-
-=======
 ## 1.5.0-beta.1 (Unreleased)
 
 - Fixed issue where `FluxUtil.toReactorContext` would include `null` values which aren't allowed in Reactor's `Context`.
@@ -19,7 +15,6 @@
 - Added property to `HttpLogOptions` to enable pretty printing when logging a request or response body.
 - Added another `withContext` overload in `FluxUtil`.
 - Added additional constants to `Configuration`.
->>>>>>> eb71fce0
 
 ## 1.3.0 (2020-03-06)
 
