// Copyright (c) Microsoft Corporation. All rights reserved.
// Licensed under the MIT License.

package com.azure.core.test.http;

<<<<<<< HEAD
=======
import com.azure.core.http.ContentType;
>>>>>>> eb71fce0
import com.azure.core.http.HttpHeader;
import com.azure.core.http.HttpHeaders;
import com.azure.core.http.HttpRequest;
import com.azure.core.http.HttpResponse;
import com.azure.core.test.implementation.entities.HttpBinFormDataJSON;
import com.azure.core.test.implementation.entities.HttpBinFormDataJSON.Form;
import com.azure.core.test.implementation.entities.HttpBinFormDataJSON.PizzaSize;
import com.azure.core.test.implementation.entities.HttpBinJSON;
import com.azure.core.util.Base64Url;
import com.azure.core.util.DateTimeRfc1123;
import com.azure.core.util.FluxUtil;
import reactor.core.publisher.Mono;

import java.net.URL;
import java.nio.charset.StandardCharsets;
import java.time.Instant;
import java.time.OffsetDateTime;
import java.time.ZoneOffset;
import java.util.ArrayList;
import java.util.Arrays;
import java.util.HashMap;
import java.util.List;
import java.util.Map;

/**
 * This HttpClient attempts to mimic the behavior of http://httpbin.org without ever making a network call.
 */
public class MockHttpClient extends NoOpHttpClient {
    private static final HttpHeaders RESPONSE_HEADERS = new HttpHeaders()
        .put("Date", "Fri, 13 Oct 2017 20:33:09 GMT")
        .put("Via", "1.1 vegur")
        .put("Connection", "keep-alive")
        .put("X-Processed-Time", "1.0")
        .put("Access-Control-Allow-Credentials", "true")
        .put("Content-Type", "application/json");

    @Override
    public Mono<HttpResponse> send(HttpRequest request) {
        HttpResponse response = null;

        try {
            final URL requestUrl = request.getUrl();
            final String requestHost = requestUrl.getHost();
            final String contentType = request.getHeaders().getValue("Content-Type");
            if ("localhost".equalsIgnoreCase(requestHost)) {
                final String requestPath = requestUrl.getPath();
                final String requestPathLower = requestPath.toLowerCase();
                if (requestPathLower.startsWith("/anything")) {
                    if ("HEAD".equals(request.getHttpMethod().name())) {
                        response = new MockHttpResponse(request, 200, new byte[0]);
                    } else {
                        final HttpBinJSON json = new HttpBinJSON();
                        json.url(cleanseUrl(requestUrl));
                        json.headers(toMap(request.getHeaders()));
                        response = new MockHttpResponse(request, 200, json);
                    }
                } else if (requestPathLower.startsWith("/bytes/")) {
                    final String byteCountString = requestPath.substring("/bytes/".length());
                    final int byteCount = Integer.parseInt(byteCountString);
                    HttpHeaders newHeaders = new HttpHeaders(RESPONSE_HEADERS)
<<<<<<< HEAD
                        .put("Content-Type", "application/octet-stream")
=======
                        .put("Content-Type", ContentType.APPLICATION_OCTET_STREAM)
>>>>>>> eb71fce0
                        .put("Content-Length", Integer.toString(byteCount));
                    response = new MockHttpResponse(request, 200, newHeaders, byteCount == 0 ? null : new byte[byteCount]);
                } else if (requestPathLower.startsWith("/base64urlbytes/")) {
                    final String byteCountString = requestPath.substring("/base64urlbytes/".length());
                    final int byteCount = Integer.parseInt(byteCountString);
                    final byte[] bytes = new byte[byteCount];
                    for (int i = 0; i < byteCount; ++i) {
                        bytes[i] = (byte) i;
                    }
                    final Base64Url base64EncodedBytes = bytes.length == 0 ? null : Base64Url.encode(bytes);
                    response = new MockHttpResponse(request, 200, RESPONSE_HEADERS, base64EncodedBytes);
                } else if (requestPathLower.equals("/base64urllistofbytes")) {
                    final List<String> base64EncodedBytesList = new ArrayList<>();
                    for (int i = 0; i < 3; ++i) {
                        final int byteCount = (i + 1) * 10;
                        final byte[] bytes = new byte[byteCount];
                        for (int j = 0; j < byteCount; ++j) {
                            bytes[j] = (byte) j;
                        }
                        final Base64Url base64UrlEncodedBytes = Base64Url.encode(bytes);
                        base64EncodedBytesList.add(base64UrlEncodedBytes.toString());
                    }
                    response = new MockHttpResponse(request, 200, RESPONSE_HEADERS, base64EncodedBytesList);
                } else if (requestPathLower.equals("/base64urllistoflistofbytes")) {
                    final List<List<String>> result = new ArrayList<>();
                    for (int i = 0; i < 2; ++i) {
                        final List<String> innerList = new ArrayList<>();
                        for (int j = 0; j < (i + 1) * 2; ++j) {
                            final int byteCount = (j + 1) * 5;
                            final byte[] bytes = new byte[byteCount];
                            for (int k = 0; k < byteCount; ++k) {
                                bytes[k] = (byte) k;
                            }

                            final Base64Url base64UrlEncodedBytes = Base64Url.encode(bytes);
                            innerList.add(base64UrlEncodedBytes.toString());
                        }
                        result.add(innerList);
                    }
                    response = new MockHttpResponse(request, 200, RESPONSE_HEADERS, result);
                } else if (requestPathLower.equals("/base64urlmapofbytes")) {
                    final Map<String, String> result = new HashMap<>();
                    for (int i = 0; i < 2; ++i) {
                        final String key = Integer.toString(i);

                        final int byteCount = (i + 1) * 10;
                        final byte[] bytes = new byte[byteCount];
                        for (int j = 0; j < byteCount; ++j) {
                            bytes[j] = (byte) j;
                        }

                        final Base64Url base64UrlEncodedBytes = Base64Url.encode(bytes);
                        result.put(key, base64UrlEncodedBytes.toString());
                    }
                    response = new MockHttpResponse(request, 200, RESPONSE_HEADERS, result);
                } else if (requestPathLower.equals("/datetimerfc1123")) {
                    final DateTimeRfc1123 now = new DateTimeRfc1123(OffsetDateTime.ofInstant(Instant.ofEpochSecond(0), ZoneOffset.UTC));
                    final String result = now.toString();
                    response = new MockHttpResponse(request, 200, RESPONSE_HEADERS, result);
                } else if (requestPathLower.equals("/unixtime")) {
                    response = new MockHttpResponse(request, 200, RESPONSE_HEADERS, 0);
                } else if (requestPathLower.equals("/delete")) {
                    final HttpBinJSON json = new HttpBinJSON();
                    json.url(cleanseUrl(requestUrl));
                    json.data(createHttpBinResponseDataForRequest(request));
                    response = new MockHttpResponse(request, 200, json);
                } else if (requestPathLower.equals("/get")) {
                    final HttpBinJSON json = new HttpBinJSON();
                    json.url(cleanseUrl(requestUrl));
                    json.headers(toMap(request.getHeaders()));
                    response = new MockHttpResponse(request, 200, json);
                } else if (requestPathLower.equals("/patch")) {
                    final HttpBinJSON json = new HttpBinJSON();
                    json.url(cleanseUrl(requestUrl));
                    json.data(createHttpBinResponseDataForRequest(request));
                    response = new MockHttpResponse(request, 200, json);
                } else if (requestPathLower.equals("/post")) {
                    if (contentType != null && contentType.contains("x-www-form-urlencoded")) {
                        Map<String, String> parsed = bodyToMap(request);
                        final HttpBinFormDataJSON json = new HttpBinFormDataJSON();
                        Form form = new Form();
                        form.customerName(parsed.get("custname"));
                        form.customerEmail(parsed.get("custemail"));
                        form.customerTelephone(parsed.get("custtel"));
                        form.pizzaSize(PizzaSize.valueOf(parsed.get("size")));
                        form.toppings(Arrays.asList(parsed.get("toppings").split(",")));
                        json.form(form);
                        response = new MockHttpResponse(request, 200, RESPONSE_HEADERS, json);
                    } else {
                        final HttpBinJSON json = new HttpBinJSON();
                        json.url(cleanseUrl(requestUrl));
                        json.data(createHttpBinResponseDataForRequest(request));
                        json.headers(toMap(request.getHeaders()));
                        response = new MockHttpResponse(request, 200, json);
                    }
                } else if (requestPathLower.equals("/put")) {
                    final HttpBinJSON json = new HttpBinJSON();
                    json.url(cleanseUrl(requestUrl));
                    json.data(createHttpBinResponseDataForRequest(request));
                    json.headers(toMap(request.getHeaders()));
                    response = new MockHttpResponse(request, 200, RESPONSE_HEADERS, json);
                } else if (requestPathLower.startsWith("/status/")) {
                    final String statusCodeString = requestPathLower.substring("/status/".length());
                    final int statusCode = Integer.parseInt(statusCodeString);
                    response = new MockHttpResponse(request, statusCode);
                }
            } else if ("echo.org".equalsIgnoreCase(requestHost)) {
                return FluxUtil.collectBytesInByteBufferStream(request.getBody())
                    .map(bytes -> new MockHttpResponse(request, 200, new HttpHeaders(request.getHeaders()), bytes));
            }
        } catch (Exception ex) {
            return Mono.error(ex);
        }

        if (response == null) {
            response = new MockHttpResponse(request, 500);
        }

        return Mono.just(response);
    }

    private static String createHttpBinResponseDataForRequest(HttpRequest request) {
        String body = bodyToString(request);
        return (body == null) ? "" : body;
    }

    private static String bodyToString(HttpRequest request) {
        String body = "";
        if (request.getBody() != null) {
            Mono<String> asyncString = FluxUtil.collectBytesInByteBufferStream(request.getBody())
                .map(bytes -> new String(bytes, StandardCharsets.UTF_8));
            body = asyncString.block();
        }
        return body;
    }

    private static Map<String, String> toMap(HttpHeaders headers) {
        final Map<String, String> result = new HashMap<>();
        for (final HttpHeader header : headers) {
            result.put(header.getName(), header.getValue());
        }
        return result;
    }

    private static Map<String, String> bodyToMap(HttpRequest request) {
        final Map<String, String> result = new HashMap<>();
        String body = bodyToString(request);
        for (String keyValPair : body.split("&")) {
            String[] parts = keyValPair.split("=");
            assert parts.length == 2;
            if (result.containsKey(parts[0])) {
                result.put(parts[0], result.get(parts[0]) + "," + parts[1]);
            } else {
                result.put(parts[0], parts[1]);
            }
        }
        return result;
    }

    private static String cleanseUrl(URL url) {
        StringBuilder builder = new StringBuilder();
        builder.append(url.getProtocol())
            .append("://")
            .append(url.getHost())
            .append(url.getPath().replace("%20", " "));

        if (url.getQuery() != null) {
            builder.append("?").append(url.getQuery().replace("%20", " "));
        }

        return builder.toString();
    }
}<|MERGE_RESOLUTION|>--- conflicted
+++ resolved
@@ -3,10 +3,7 @@
 
 package com.azure.core.test.http;
 
-<<<<<<< HEAD
-=======
 import com.azure.core.http.ContentType;
->>>>>>> eb71fce0
 import com.azure.core.http.HttpHeader;
 import com.azure.core.http.HttpHeaders;
 import com.azure.core.http.HttpRequest;
@@ -67,11 +64,7 @@
                     final String byteCountString = requestPath.substring("/bytes/".length());
                     final int byteCount = Integer.parseInt(byteCountString);
                     HttpHeaders newHeaders = new HttpHeaders(RESPONSE_HEADERS)
-<<<<<<< HEAD
-                        .put("Content-Type", "application/octet-stream")
-=======
                         .put("Content-Type", ContentType.APPLICATION_OCTET_STREAM)
->>>>>>> eb71fce0
                         .put("Content-Length", Integer.toString(byteCount));
                     response = new MockHttpResponse(request, 200, newHeaders, byteCount == 0 ? null : new byte[byteCount]);
                 } else if (requestPathLower.startsWith("/base64urlbytes/")) {
