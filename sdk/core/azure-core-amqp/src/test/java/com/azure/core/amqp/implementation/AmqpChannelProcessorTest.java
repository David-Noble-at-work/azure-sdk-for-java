// Copyright (c) Microsoft Corporation. All rights reserved.
// Licensed under the MIT License.

package com.azure.core.amqp.implementation;

import com.azure.core.amqp.AmqpEndpointState;
import com.azure.core.amqp.AmqpRetryPolicy;
import com.azure.core.amqp.exception.AmqpErrorCondition;
import com.azure.core.amqp.exception.AmqpErrorContext;
import com.azure.core.amqp.exception.AmqpException;
import com.azure.core.util.logging.ClientLogger;
import org.junit.jupiter.api.AfterAll;
import org.junit.jupiter.api.Assertions;
import org.junit.jupiter.api.BeforeAll;
import org.junit.jupiter.api.BeforeEach;
import org.junit.jupiter.api.Test;
import org.mockito.Mock;
import org.mockito.MockitoAnnotations;
import org.reactivestreams.Subscription;
import reactor.core.publisher.Flux;
import reactor.core.publisher.FluxSink;
import reactor.core.publisher.Mono;
import reactor.core.publisher.ReplayProcessor;
import reactor.test.StepVerifier;
import reactor.test.publisher.TestPublisher;

import java.time.Duration;
import java.util.Objects;
import java.util.concurrent.atomic.AtomicInteger;

import static org.mockito.ArgumentMatchers.eq;
import static org.mockito.Mockito.mock;
import static org.mockito.Mockito.verify;
import static org.mockito.Mockito.when;

/**
 * Tests for {@link AmqpChannelProcessor}.
 */
class AmqpChannelProcessorTest {
    private final TestObject connection1 = new TestObject();
    private final TestObject connection2 = new TestObject();
    private final TestObject connection3 = new TestObject();

    @Mock
    private AmqpRetryPolicy retryPolicy;
    private AmqpChannelProcessor<TestObject> channelProcessor;

    @BeforeAll
    static void beforeAll() {
        StepVerifier.setDefaultTimeout(Duration.ofSeconds(30));
    }

    @AfterAll
    static void afterAll() {
        StepVerifier.resetDefaultTimeout();
    }

    @BeforeEach
    void setup() {
        MockitoAnnotations.initMocks(this);

        channelProcessor = new AmqpChannelProcessor<>("connection-test", "test-path",
            TestObject::getStates, retryPolicy,
            new ClientLogger(AmqpChannelProcessor.class + "<TestObject>"));
    }

    /**
     * Verifies that we can get a new connection. This new connection is only emitted when the endpoint state is
     * active.
     */
    @Test
    void createsNewConnection() {
        // Arrange
        final TestPublisher<TestObject> publisher = TestPublisher.createCold();
        final AmqpChannelProcessor<TestObject> processor = publisher.flux().subscribeWith(channelProcessor);

        // Act & Assert
        StepVerifier.create(processor)
            .then(() -> publisher.next(connection1))
            .then(() -> connection1.getSink().next(AmqpEndpointState.ACTIVE))
            .expectNext(connection1)
            .verifyComplete();

        publisher.assertMaxRequested(1L);
    }

    /**
     * Verifies that we can get the same, open connection when subscribing twice.
     */
    @Test
    void sameConnectionReturned() {
        // Arrange
        final TestPublisher<TestObject> publisher = TestPublisher.createCold();
        final AmqpChannelProcessor<TestObject> processor = publisher.next(connection1)
            .flux().subscribeWith(channelProcessor);

        // Act & Assert
        StepVerifier.create(processor)
            .then(() -> connection1.getSink().next(AmqpEndpointState.ACTIVE))
            .expectNext(connection1)
            .verifyComplete();

        StepVerifier.create(processor)
            .expectNext(connection1)
            .verifyComplete();
    }

    /**
     * Verifies that we can get the next connection when the first one is closed.
     */
    @Test
    void newConnectionOnClose() {
        // Arrange
        final TestPublisher<TestObject> publisher = TestPublisher.createCold();
        final AmqpChannelProcessor<TestObject> processor = publisher.next(connection1)
            .flux().subscribeWith(channelProcessor);

        final FluxSink<AmqpEndpointState> endpointSink = connection1.getSink();

        // Act & Assert
        // Verify that we get the first connection.
        StepVerifier.create(processor)
            .then(() -> endpointSink.next(AmqpEndpointState.ACTIVE))
            .expectNext(connection1)
            .verifyComplete();

        // Close that connection.
        endpointSink.complete();

        // Expect that the next connection is returned to us.
        StepVerifier.create(processor)
            .then(() -> {
                publisher.next(connection2);
                connection2.getSink().next(AmqpEndpointState.ACTIVE);
            })
            .expectNext(connection2)
            .verifyComplete();

        // Close connection 2
        connection2.getSink().complete();

        // Expect that the new connection is returned again.
        StepVerifier.create(processor)
            .then(() -> {
                publisher.next(connection3);
                connection3.getSink().next(AmqpEndpointState.ACTIVE);
            })
            .expectNext(connection3)
            .verifyComplete();

        // Expect that the new connection is returned again.
        StepVerifier.create(processor)
            .expectNext(connection3)
            .verifyComplete();
    }

    /**
     * Verifies that we can get the next connection when the first one encounters a retryable error.
     */
    @Test
    void newConnectionOnRetryableError() {
        // Arrange
        final AmqpException amqpException = new AmqpException(true, AmqpErrorCondition.SERVER_BUSY_ERROR, "Test-error",
            new AmqpErrorContext("test-namespace"));

        final Flux<TestObject> publisher = createSink(connection1, connection2);
        final AmqpChannelProcessor<TestObject> processor = publisher.subscribeWith(channelProcessor);

        when(retryPolicy.calculateRetryDelay(amqpException, 1)).thenReturn(Duration.ofSeconds(1));
        when(retryPolicy.getMaxRetries()).thenReturn(3);

        // Act & Assert
        // Verify that we get the first connection.
        StepVerifier.create(processor)
            .then(() -> connection1.getSink().next(AmqpEndpointState.ACTIVE))
            .expectNext(connection1)
            .verifyComplete();

        connection1.getSink().error(amqpException);
        connection2.getSink().next(AmqpEndpointState.ACTIVE);

        // Expect that the next connection is returned to us.
        StepVerifier.create(processor)
            .then(() -> {

            })
            .expectNext(connection2)
            .verifyComplete();

        // Expect that the next connection is returned to us.
        StepVerifier.create(processor)
            .expectNext(connection2)
            .verifyComplete();
    }

    /**
     * Verifies that an error is propagated when the first connection encounters a non-retryable error.
     */
    @Test
    void nonRetryableError() {
        // Arrange
        final AmqpException amqpException = new AmqpException(false, AmqpErrorCondition.ILLEGAL_STATE, "Test-error",
            new AmqpErrorContext("test-namespace"));

        final TestPublisher<TestObject> publisher = TestPublisher.createCold();
        final AmqpChannelProcessor<TestObject> processor = publisher.next(connection1).flux()
            .subscribeWith(channelProcessor);
        final FluxSink<AmqpEndpointState> endpointSink = connection1.getSink();

        // Act & Assert
        // Verify that we get the first connection.
        StepVerifier.create(processor)
            .then(() -> endpointSink.next(AmqpEndpointState.ACTIVE))
            .expectNext(connection1)
            .expectComplete()
            .verify();

        endpointSink.error(amqpException);

        // Expect that the error is returned to us.
        StepVerifier.create(processor)
            .expectErrorMatches(error -> Objects.equals(amqpException, error))
            .verify();

        // Expect that the error is returned to us again.
        StepVerifier.create(processor)
            .expectErrorMatches(error -> Objects.equals(amqpException, error))
            .verify();
    }

    /**
     * Verifies that on initial subscribe, one item is requested.
     */
    @Test
    void noSubscribers() {
        // Arrange
        final Subscription subscription = mock(Subscription.class);

        // Act
        channelProcessor.onSubscribe(subscription);

        // Assert
        verify(subscription).request(eq(1L));
    }

    /**
<<<<<<< HEAD
     * Verifies that when the processor has completed (ie. the instance is closed), and we try to subscribe, an error
     * is thrown.
=======
     * Verifies that when the processor has completed (ie. the instance is closed), and we try to subscribe, an error is
     * thrown.
>>>>>>> eb71fce0
     */
    @Test
    void errorsWhenResubscribingOnTerminated() {
        // Arrange
        final TestPublisher<TestObject> publisher = TestPublisher.createCold();
        final AmqpChannelProcessor<TestObject> processor = publisher.next(connection1).flux()
            .subscribeWith(channelProcessor);
        final FluxSink<AmqpEndpointState> endpointSink = connection1.getSink();

        // Act & Assert
        // Verify that we get the first connection.
        StepVerifier.create(processor)
            .then(() -> endpointSink.next(AmqpEndpointState.ACTIVE))
            .expectNext(connection1)
            .expectComplete()
            .verify();

        processor.dispose();

        // Verify that it errors without emitting a connection.
        StepVerifier.create(processor)
            .expectError(IllegalStateException.class)
<<<<<<< HEAD
=======
            .verify();
    }

    @Test
    void doesNotEmitConnectionWhenNotActive() {
        // Arrange
        final TestPublisher<TestObject> publisher = TestPublisher.createCold();
        final FluxSink<AmqpEndpointState> endpointSink = connection1.getSink();

        // Act & Assert
        StepVerifier.withVirtualTime(() -> publisher.next(connection1).flux()
            .subscribeWith(channelProcessor))
            .expectSubscription()
            .thenAwait(Duration.ofMinutes(10))
            .expectNoEvent(Duration.ofMinutes(10))
            .then(() -> endpointSink.next(AmqpEndpointState.UNINITIALIZED))
            .expectNoEvent(Duration.ofMinutes(10))
            .thenCancel()
>>>>>>> eb71fce0
            .verify();
    }

    @Test
    void requiresNonNull() {
        Assertions.assertThrows(NullPointerException.class, () -> channelProcessor.onNext(null));

        Assertions.assertThrows(NullPointerException.class, () -> channelProcessor.onError(null));
    }

    /**
     * Verifies that this AmqpChannelProcessor won't time out even if the 5 minutes default timeout occurs. This is
     * possible when there is a disconnect for a long period of time.
     */
    @Test
    void waitsLongPeriodOfTimeForConnection() {
        // Arrange
        final TestPublisher<TestObject> publisher = TestPublisher.createCold();
        final FluxSink<AmqpEndpointState> endpointSink = connection1.getSink();

        // Act & Assert
        StepVerifier.withVirtualTime(() -> publisher.next(connection1).flux()
            .subscribeWith(channelProcessor))
            .expectSubscription()
            .thenAwait(Duration.ofMinutes(10))
            .then(() -> endpointSink.next(AmqpEndpointState.ACTIVE))
            .expectNext(connection1)
            .verifyComplete();
    }

    /**
     * Verifies that this AmqpChannelProcessor won't time out even if the 5 minutes default timeout occurs. This is
     * possible when there is a disconnect for a long period of time.
     */
    @Test
    void waitsLongPeriodOfTimeForChainedConnections() {
        // Arrange
        final TestPublisher<TestObject> publisher = TestPublisher.createCold();
        final FluxSink<AmqpEndpointState> endpointSink = connection1.getSink();
        final String contents = "Emitted something after 10 minutes.";

        // Act & Assert
        StepVerifier.withVirtualTime(() -> {
            return publisher.next(connection1).flux()
                .subscribeWith(channelProcessor).flatMap(e -> Mono.just(contents));
        })
            .expectSubscription()
            .thenAwait(Duration.ofMinutes(10))
            .then(() -> endpointSink.next(AmqpEndpointState.ACTIVE))
            .expectNext(contents)
            .verifyComplete();
    }

    private static Flux<TestObject> createSink(TestObject... connections) {
        return Flux.create(emitter -> {
            final AtomicInteger counter = new AtomicInteger();

            emitter.onRequest(request -> {
                for (int i = 0; i < request; i++) {
                    final int index = counter.getAndIncrement();

                    if (index == connections.length) {
                        emitter.error(new RuntimeException(String.format(
                            "Cannot emit more. Index: %s. # of Connections: %s",
                            index, connections.length)));
                        break;
                    }

                    emitter.next(connections[index]);
                }
            });
        }, FluxSink.OverflowStrategy.BUFFER);
    }

    static final class TestObject {
        private final ReplayProcessor<AmqpEndpointState> processor = ReplayProcessor.cacheLast();
        private final FluxSink<AmqpEndpointState> sink = processor.sink(FluxSink.OverflowStrategy.BUFFER);

        public Flux<AmqpEndpointState> getStates() {
            return processor;
        }

        public FluxSink<AmqpEndpointState> getSink() {
            return sink;
        }
    }
}<|MERGE_RESOLUTION|>--- conflicted
+++ resolved
@@ -244,13 +244,8 @@
     }
 
     /**
-<<<<<<< HEAD
-     * Verifies that when the processor has completed (ie. the instance is closed), and we try to subscribe, an error
-     * is thrown.
-=======
      * Verifies that when the processor has completed (ie. the instance is closed), and we try to subscribe, an error is
      * thrown.
->>>>>>> eb71fce0
      */
     @Test
     void errorsWhenResubscribingOnTerminated() {
@@ -273,8 +268,6 @@
         // Verify that it errors without emitting a connection.
         StepVerifier.create(processor)
             .expectError(IllegalStateException.class)
-<<<<<<< HEAD
-=======
             .verify();
     }
 
@@ -293,7 +286,6 @@
             .then(() -> endpointSink.next(AmqpEndpointState.UNINITIALIZED))
             .expectNoEvent(Duration.ofMinutes(10))
             .thenCancel()
->>>>>>> eb71fce0
             .verify();
     }
 
