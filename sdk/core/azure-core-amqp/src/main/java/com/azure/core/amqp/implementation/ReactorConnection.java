--- conflicted
+++ resolved
@@ -319,16 +319,12 @@
         final Flux<RequestResponseChannel> createChannel = createSession(sessionName).cast(ReactorSession.class)
             .map(reactorSession -> new RequestResponseChannel(getId(), getFullyQualifiedNamespace(), linkName,
                 entityPath, reactorSession.session(), connectionOptions.getRetry(), handlerProvider, reactorProvider,
-<<<<<<< HEAD
-                messageSerializer, senderSettleMode, receiverSettleMode)).repeat();
-=======
                 messageSerializer, senderSettleMode, receiverSettleMode))
             .doOnNext(e -> {
                 logger.info("Emitting new response channel. connectionId: {}. entityPath: {}. linkName: {}.",
                     getId(), entityPath, linkName);
             })
             .repeat();
->>>>>>> eb71fce0
 
         return createChannel.subscribeWith(new AmqpChannelProcessor<>(connectionId, entityPath,
             channel -> channel.getEndpointStates(), retryPolicy,
