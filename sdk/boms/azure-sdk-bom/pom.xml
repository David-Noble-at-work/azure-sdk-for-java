--- conflicted
+++ resolved
@@ -168,11 +168,7 @@
       <plugin>
         <groupId>net.jonathangiles.tools</groupId>
         <artifactId>dependencyChecker-maven-plugin</artifactId>
-<<<<<<< HEAD
-        <version>1.0.3</version>
-=======
         <version>1.0.4</version>
->>>>>>> eb71fce0
         <executions>
           <execution>
             <phase>package</phase>
@@ -187,8 +183,6 @@
             </configuration>
           </execution>
         </executions>
-<<<<<<< HEAD
-=======
       </plugin>
 
       <!-- Copy the pom file to output -->
@@ -211,7 +205,6 @@
             </goals>
           </execution>
         </executions>
->>>>>>> eb71fce0
       </plugin>
     </plugins>
   </build>
