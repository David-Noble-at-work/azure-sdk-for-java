--- conflicted
+++ resolved
@@ -45,11 +45,7 @@
     <dependency>
       <groupId>com.azure</groupId>
       <artifactId>azure-storage-blob</artifactId>
-<<<<<<< HEAD
-      <version>12.5.0</version> <!-- {x-version-update;com.azure:azure-storage-blob;dependency} -->
-=======
       <version>12.6.0</version> <!-- {x-version-update;com.azure:azure-storage-blob;dependency} -->
->>>>>>> eb71fce0
     </dependency>
 
     <!-- Test dependencies -->
