// Copyright (c) Microsoft Corporation. All rights reserved.
// Licensed under the MIT License.

package com.azure.messaging.eventhubs.implementation;

import com.azure.core.amqp.AmqpRetryOptions;
import com.azure.core.amqp.AmqpTransportType;
import com.azure.core.amqp.ProxyOptions;
import com.azure.core.amqp.exception.AmqpErrorCondition;
import com.azure.core.amqp.exception.AmqpException;
import com.azure.core.amqp.implementation.AzureTokenManagerProvider;
import com.azure.core.amqp.implementation.ClaimsBasedSecurityChannel;
import com.azure.core.amqp.implementation.ConnectionOptions;
import com.azure.core.amqp.implementation.ConnectionStringProperties;
import com.azure.core.amqp.implementation.MessageSerializer;
import com.azure.core.amqp.implementation.ReactorConnection;
import com.azure.core.amqp.implementation.ReactorHandlerProvider;
import com.azure.core.amqp.implementation.ReactorProvider;
import com.azure.core.amqp.implementation.RequestResponseChannel;
import com.azure.core.amqp.implementation.TokenManagerProvider;
import com.azure.core.credential.TokenCredential;
import com.azure.core.util.CoreUtils;
import com.azure.core.util.logging.ClientLogger;
import com.azure.messaging.eventhubs.IntegrationTestBase;
import org.apache.qpid.proton.amqp.transport.ReceiverSettleMode;
import org.apache.qpid.proton.amqp.transport.SenderSettleMode;
import org.junit.jupiter.api.Assertions;
import org.junit.jupiter.api.BeforeAll;
import org.junit.jupiter.api.Test;
import org.mockito.Mock;
import org.mockito.MockitoAnnotations;
import reactor.core.publisher.Mono;
import reactor.core.scheduler.Schedulers;
import reactor.test.StepVerifier;

import java.time.Duration;
import java.time.OffsetDateTime;
import java.util.Map;

import static com.azure.core.amqp.implementation.CbsAuthorizationType.SHARED_ACCESS_SIGNATURE;

public class CBSChannelTest extends IntegrationTestBase {
    private static final String CONNECTION_ID = "CbsChannelTest-Connection";
    private static String product;
    private static String clientVersion;

    @Mock
    private MessageSerializer messageSerializer;

    private TestReactorConnection connection;
    private ClaimsBasedSecurityChannel cbsChannel;
    private ConnectionStringProperties connectionProperties;
    private AzureTokenManagerProvider azureTokenManagerProvider;
    private AmqpRetryOptions retryOptions;
    private ReactorProvider reactorProvider;
    private ReactorHandlerProvider handlerProvider;
    private String tokenAudience;

    public CBSChannelTest() {
        super(new ClientLogger(CBSChannelTest.class));
    }

    @BeforeAll
    public static void init() {
        Map<String, String> properties = CoreUtils.getProperties("azure-messaging-eventhubs.properties");
        product = properties.get("name");
        clientVersion = properties.get("version");
    }

    @Override
    protected void beforeTest() {
        MockitoAnnotations.initMocks(this);

        connectionProperties = getConnectionStringProperties();
        azureTokenManagerProvider = new AzureTokenManagerProvider(SHARED_ACCESS_SIGNATURE,
<<<<<<< HEAD
            connectionString.getEndpoint().getHost(), ClientConstants.AZURE_ACTIVE_DIRECTORY_SCOPE);

        TokenCredential tokenCredential = new EventHubSharedKeyCredential(connectionString.getSharedAccessKeyName(),
                connectionString.getSharedAccessKey());

        final ConnectionOptions connectionOptions = new ConnectionOptions(connectionString.getEndpoint().getHost(),
            tokenCredential, SHARED_ACCESS_SIGNATURE, AmqpTransportType.AMQP,
            RETRY_OPTIONS, ProxyOptions.SYSTEM_DEFAULTS, Schedulers.elastic());
        final AmqpRetryOptions retryOptions = new AmqpRetryOptions().setTryTimeout(Duration.ofMinutes(5));
=======
            connectionProperties.getEndpoint().getHost(), ClientConstants.AZURE_ACTIVE_DIRECTORY_SCOPE);
        tokenAudience = azureTokenManagerProvider.getScopesFromResource(connectionProperties.getEntityPath());
>>>>>>> eb71fce0

        retryOptions = new AmqpRetryOptions().setTryTimeout(Duration.ofMinutes(1));
        reactorProvider = new ReactorProvider();
        handlerProvider = new ReactorHandlerProvider(reactorProvider);
    }

    @Override
    protected void afterTest() {
        if (cbsChannel != null) {
            cbsChannel.close();
        }

        if (connection != null) {
            connection.dispose();
        }
    }

    @Test
    public void successfullyAuthorizes() {
        // Arrange
        TokenCredential tokenCredential = new EventHubSharedKeyCredential(
            connectionProperties.getSharedAccessKeyName(), connectionProperties.getSharedAccessKey());
        ConnectionOptions connectionOptions = new ConnectionOptions(connectionProperties.getEndpoint().getHost(),
            tokenCredential, SHARED_ACCESS_SIGNATURE, AmqpTransportType.AMQP,
            RETRY_OPTIONS, ProxyOptions.SYSTEM_DEFAULTS, Schedulers.elastic());
        connection = new TestReactorConnection(CONNECTION_ID, connectionOptions, reactorProvider, handlerProvider,
            azureTokenManagerProvider, messageSerializer, product, clientVersion);

        final Mono<RequestResponseChannel> requestResponseChannel = connection.getCBSChannel("valid-cbs");
        cbsChannel = new ClaimsBasedSecurityChannel(requestResponseChannel, tokenCredential,
            connectionOptions.getAuthorizationType(), retryOptions);

        // Act & Assert
        StepVerifier.create(cbsChannel.authorize(tokenAudience, tokenAudience))
            .assertNext(expiration -> OffsetDateTime.now().isBefore(expiration))
            .verifyComplete();
    }

    @Test
    public void unsuccessfulAuthorize() {
        // Arrange
        final TokenCredential invalidToken = new EventHubSharedKeyCredential(
            connectionProperties.getSharedAccessKeyName(), "Invalid shared access key.");

        final ConnectionOptions connectionOptions = new ConnectionOptions(connectionProperties.getEndpoint().getHost(),
            invalidToken, SHARED_ACCESS_SIGNATURE, AmqpTransportType.AMQP, RETRY_OPTIONS, ProxyOptions.SYSTEM_DEFAULTS,
            Schedulers.elastic());
        connection = new TestReactorConnection(CONNECTION_ID, connectionOptions, reactorProvider, handlerProvider,
            azureTokenManagerProvider, messageSerializer, product, clientVersion);

        final Mono<RequestResponseChannel> requestResponseChannel = connection.getCBSChannel("invalid-sas");
        cbsChannel = new ClaimsBasedSecurityChannel(requestResponseChannel, invalidToken,
            connectionOptions.getAuthorizationType(), retryOptions);

        // Act & Assert
        StepVerifier.create(cbsChannel.authorize(tokenAudience, tokenAudience))
            .expectErrorSatisfies(error -> {
                Assertions.assertTrue(error instanceof AmqpException);

                AmqpException exception = (AmqpException) error;
                Assertions.assertEquals(AmqpErrorCondition.UNAUTHORIZED_ACCESS, exception.getErrorCondition());
                Assertions.assertFalse(exception.isTransient());
                Assertions.assertFalse(CoreUtils.isNullOrEmpty(exception.getMessage()));
            })
            .verify();
    }

    private static final class TestReactorConnection extends ReactorConnection {

        private TestReactorConnection(String connectionId, ConnectionOptions connectionOptions,
            ReactorProvider reactorProvider, ReactorHandlerProvider handlerProvider,
            TokenManagerProvider tokenManagerProvider, MessageSerializer messageSerializer,
            String product, String clientVersion) {
            super(connectionId, connectionOptions, reactorProvider, handlerProvider, tokenManagerProvider,
                messageSerializer, product, clientVersion, SenderSettleMode.SETTLED, ReceiverSettleMode.SECOND);
        }

        private Mono<RequestResponseChannel> getCBSChannel(String linkName) {
            final String sessionName = "cbs-" + linkName;
            return createRequestResponseChannel(sessionName, linkName, "$cbs");
        }
    }
}<|MERGE_RESOLUTION|>--- conflicted
+++ resolved
@@ -73,20 +73,8 @@
 
         connectionProperties = getConnectionStringProperties();
         azureTokenManagerProvider = new AzureTokenManagerProvider(SHARED_ACCESS_SIGNATURE,
-<<<<<<< HEAD
-            connectionString.getEndpoint().getHost(), ClientConstants.AZURE_ACTIVE_DIRECTORY_SCOPE);
-
-        TokenCredential tokenCredential = new EventHubSharedKeyCredential(connectionString.getSharedAccessKeyName(),
-                connectionString.getSharedAccessKey());
-
-        final ConnectionOptions connectionOptions = new ConnectionOptions(connectionString.getEndpoint().getHost(),
-            tokenCredential, SHARED_ACCESS_SIGNATURE, AmqpTransportType.AMQP,
-            RETRY_OPTIONS, ProxyOptions.SYSTEM_DEFAULTS, Schedulers.elastic());
-        final AmqpRetryOptions retryOptions = new AmqpRetryOptions().setTryTimeout(Duration.ofMinutes(5));
-=======
             connectionProperties.getEndpoint().getHost(), ClientConstants.AZURE_ACTIVE_DIRECTORY_SCOPE);
         tokenAudience = azureTokenManagerProvider.getScopesFromResource(connectionProperties.getEntityPath());
->>>>>>> eb71fce0
 
         retryOptions = new AmqpRetryOptions().setTryTimeout(Duration.ofMinutes(1));
         reactorProvider = new ReactorProvider();
