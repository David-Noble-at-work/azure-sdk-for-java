// Copyright (c) Microsoft Corporation. All rights reserved.
// Licensed under the MIT License.

package com.azure.messaging.eventhubs;

import com.azure.core.amqp.implementation.ErrorContextProvider;
import com.azure.core.amqp.implementation.TracerProvider;
import com.azure.core.util.logging.ClientLogger;
import com.azure.messaging.eventhubs.implementation.ClientConstants;
import com.azure.messaging.eventhubs.models.EventPosition;
import com.azure.messaging.eventhubs.models.SendOptions;
import org.junit.jupiter.api.Assertions;
import org.junit.jupiter.api.Test;
import org.mockito.Mock;
import org.mockito.MockitoAnnotations;
import reactor.test.StepVerifier;

import java.nio.charset.StandardCharsets;
import java.time.Instant;
import java.util.ArrayList;
import java.util.Collections;
import java.util.List;
import java.util.Random;
import java.util.UUID;
import java.util.concurrent.CountDownLatch;
import java.util.concurrent.TimeUnit;

import static com.azure.messaging.eventhubs.TestUtils.MESSAGE_TRACKING_ID;
import static com.azure.messaging.eventhubs.TestUtils.isMatchingEvent;

public class EventDataBatchIntegrationTest extends IntegrationTestBase {
    private static final String PARTITION_KEY = "PartitionIDCopyFromProducerOption";

    private EventHubProducerAsyncClient producer;
    private EventHubClientBuilder builder;

    @Mock
    private ErrorContextProvider contextProvider;

    public EventDataBatchIntegrationTest() {
        super(new ClientLogger(EventDataBatchIntegrationTest.class));
    }

    @Override
    protected void beforeTest() {
        MockitoAnnotations.initMocks(this);

<<<<<<< HEAD
        client = createBuilder().shareConnection().buildAsyncClient();
        producer = client.createProducer();
=======
        builder = createBuilder()
            .shareConnection()
            .consumerGroup(EventHubClientBuilder.DEFAULT_CONSUMER_GROUP_NAME)
            .prefetchCount(EventHubClientBuilder.DEFAULT_PREFETCH_COUNT);
        producer = builder.buildAsyncProducerClient();
>>>>>>> eb71fce0
    }

    @Override
    protected void afterTest() {
        dispose(producer);
    }

    /**
     * Test for sending full batch without partition key
     */
    @Test
    public void sendSmallEventsFullBatch() {
        // Arrange
        final EventDataBatch batch = new EventDataBatch(ClientConstants.MAX_MESSAGE_LENGTH_BYTES, null, null, contextProvider,
            new TracerProvider(Collections.emptyList()), getFullyQualifiedDomainName(), getEventHubName());
        int count = 0;
        while (batch.tryAdd(createData())) {
            // We only print every 100th item or it'll be really spammy.
            if (count % 100 == 0) {
                logger.verbose("Batch size: {}", batch.getCount());
            }

            count++;
        }

        // Act & Assert
        StepVerifier.create(producer.send(batch.getEvents()))
            .verifyComplete();
    }

    /**
     * Test for sending a message batch that is {@link ClientConstants#MAX_MESSAGE_LENGTH_BYTES} with partition key.
     */
    @Test
    public void sendSmallEventsFullBatchPartitionKey() {
        // Arrange
        final EventDataBatch batch = new EventDataBatch(ClientConstants.MAX_MESSAGE_LENGTH_BYTES, null, PARTITION_KEY, contextProvider,
            new TracerProvider(Collections.emptyList()), getFullyQualifiedDomainName(), getEventHubName());
        int count = 0;
        while (batch.tryAdd(createData())) {
            // We only print every 100th item or it'll be really spammy.
            if (count % 100 == 0) {
                logger.verbose("Batch size: {}", batch.getCount());
            }
            count++;
        }

        // Act & Assert
        StepVerifier.create(producer.send(batch.getEvents()))
            .verifyComplete();
    }

    /**
     * Verifies that when we send 10 messages with the same partition key and some application properties, the received
     * EventData also contains the {@link EventData#getPartitionKey()} property set.
     */
    @Test
    public void sendBatchPartitionKeyValidate() throws InterruptedException {
        // Arrange
        final String messageValue = UUID.randomUUID().toString();

        final SendOptions sendOptions = new SendOptions().setPartitionKey(PARTITION_KEY);
        final EventDataBatch batch = new EventDataBatch(ClientConstants.MAX_MESSAGE_LENGTH_BYTES, null, PARTITION_KEY, contextProvider,
            new TracerProvider(Collections.emptyList()), getFullyQualifiedDomainName(), getEventHubName());
        int count = 0;
        while (count < 10) {
            final EventData data = createData();
            data.getProperties().put(MESSAGE_TRACKING_ID, messageValue);

            if (!batch.tryAdd(data)) {
                break;
            }
            count++;
        }

        final CountDownLatch countDownLatch = new CountDownLatch(batch.getCount());
        final List<EventHubConsumerAsyncClient> consumers = new ArrayList<>();
        final Instant now = Instant.now();
        try {
            // Creating consumers on all the partitions and subscribing to the receive event.
            final List<String> partitionIds = producer.getPartitionIds().collectList().block(TIMEOUT);
            Assertions.assertNotNull(partitionIds);

            for (String id : partitionIds) {
                final EventHubConsumerAsyncClient consumer = builder.buildAsyncConsumerClient();

                consumers.add(consumer);
                consumer.receiveFromPartition(id, EventPosition.fromEnqueuedTime(now)).subscribe(partitionEvent -> {
                    EventData event = partitionEvent.getData();
                    if (event.getPartitionKey() == null || !PARTITION_KEY.equals(event.getPartitionKey())) {
                        return;
                    }

                    if (isMatchingEvent(event, messageValue)) {
                        logger.info("Event[{}] matched. Countdown: {}", event.getSequenceNumber(), countDownLatch.getCount());
                        countDownLatch.countDown();
                    } else {
                        logger.warning(String.format("Event[%s] matched partition key, but not GUID. Expected: %s. Actual: %s",
                            event.getSequenceNumber(), messageValue, event.getProperties().get(MESSAGE_TRACKING_ID)));
                    }
                }, error -> {
                        Assertions.fail("An error should not have occurred:" + error.toString());
                    }, () -> {
                        logger.info("Disposing of consumer now that the receive is complete.");
                        dispose(consumer);
                    });
            }

            // Act
            producer.send(batch.getEvents(), sendOptions).block();

            // Assert
            // Wait for all the events we sent to be received.
            countDownLatch.await(TIMEOUT.getSeconds(), TimeUnit.SECONDS);
        } finally {
            logger.info("Disposing of subscriptions.");
            dispose(consumers.toArray(new EventHubConsumerAsyncClient[0]));
        }

        Assertions.assertEquals(0, countDownLatch.getCount());
    }

    /**
     * Verify we can send a batch by specifying the {@code maxMessageSize} and partition key.
     */
    @Test
    public void sendEventsFullBatchWithPartitionKey() {
        // Arrange
        final int maxMessageSize = 1024;
        final EventDataBatch batch = new EventDataBatch(maxMessageSize, null, PARTITION_KEY, contextProvider,
            new TracerProvider(Collections.emptyList()), getFullyQualifiedDomainName(), getEventHubName());
        final Random random = new Random();
        final SendOptions sendOptions = new SendOptions().setPartitionKey(PARTITION_KEY);
        int count = 0;

        while (true) {
            final EventData eventData = new EventData("a".getBytes());
            for (int i = 0; i < random.nextInt(20); i++) {
                eventData.getProperties().put("key" + i, "value");
            }

            if (batch.tryAdd(eventData)) {
                count++;
            } else {
                break;
            }
        }

        // Act & Assert
        Assertions.assertEquals(count, batch.getCount());
        StepVerifier.create(producer.send(batch.getEvents(), sendOptions))
            .verifyComplete();
    }

    private static EventData createData() {
        return new EventData("a".getBytes(StandardCharsets.UTF_8));
    }
}<|MERGE_RESOLUTION|>--- conflicted
+++ resolved
@@ -45,16 +45,11 @@
     protected void beforeTest() {
         MockitoAnnotations.initMocks(this);
 
-<<<<<<< HEAD
-        client = createBuilder().shareConnection().buildAsyncClient();
-        producer = client.createProducer();
-=======
         builder = createBuilder()
             .shareConnection()
             .consumerGroup(EventHubClientBuilder.DEFAULT_CONSUMER_GROUP_NAME)
             .prefetchCount(EventHubClientBuilder.DEFAULT_PREFETCH_COUNT);
         producer = builder.buildAsyncProducerClient();
->>>>>>> eb71fce0
     }
 
     @Override
