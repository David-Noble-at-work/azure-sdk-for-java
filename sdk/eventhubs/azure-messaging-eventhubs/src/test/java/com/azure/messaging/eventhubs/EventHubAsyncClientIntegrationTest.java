--- conflicted
+++ resolved
@@ -42,28 +42,10 @@
     }
 
     protected void beforeTest(AmqpTransportType transportType) {
-<<<<<<< HEAD
-        client = createBuilder()
-            .transportType(transportType)
-            .buildAsyncClient();
-
-=======
->>>>>>> eb71fce0
         if (HAS_PUSHED_EVENTS.getAndSet(true)) {
             logger.info("Already pushed events to partition. Skipping.");
         } else {
             logger.info("Pushing... events to partition.");
-<<<<<<< HEAD
-
-            final EventHubAsyncClient testClient = createBuilder()
-                .transportType(transportType)
-                .shareConnection()
-                .buildAsyncClient();
-
-            final SendOptions options = new SendOptions().setPartitionId(PARTITION_ID);
-            testData = setupEventTestData(testClient.createProducer(), NUMBER_OF_EVENTS, options);
-            logger.warning("Pushed events to partition.");
-=======
 
             try (EventHubProducerAsyncClient testClient = createBuilder()
                 .transportType(transportType)
@@ -72,7 +54,6 @@
                 testData = setupEventTestData(testClient, NUMBER_OF_EVENTS, options);
                 logger.warning("Pushed events to partition.");
             }
->>>>>>> eb71fce0
         }
     }
 
@@ -86,10 +67,6 @@
         beforeTest(transportType);
 
         // Arrange
-<<<<<<< HEAD
-        final EventHubConsumerAsyncClient consumer = client.createConsumer(DEFAULT_CONSUMER_GROUP_NAME, 2);
-        final EventPosition startingPosition = EventPosition.fromEnqueuedTime(testData.getEnqueuedTime().minus(Duration.ofMinutes(1)));
-=======
         final EventHubConsumerAsyncClient consumer = createBuilder()
             .consumerGroup(DEFAULT_CONSUMER_GROUP_NAME)
             .prefetchCount(DEFAULT_PREFETCH_COUNT)
@@ -98,23 +75,14 @@
 
         final EventPosition startingPosition = EventPosition.fromEnqueuedTime(
             testData.getEnqueuedTime().minus(Duration.ofMinutes(10)));
->>>>>>> eb71fce0
 
         // Act & Assert
         try {
             StepVerifier.create(consumer.receiveFromPartition(PARTITION_ID, startingPosition)
-<<<<<<< HEAD
-                .filter(x -> isMatchingEvent(x, testData.getMessageTrackingId()))
-                .take(NUMBER_OF_EVENTS))
-                .expectNextCount(NUMBER_OF_EVENTS)
-                .expectComplete()
-                .verify(Duration.ofMinutes(1));
-=======
                 .take(NUMBER_OF_EVENTS))
                 .expectNextCount(NUMBER_OF_EVENTS)
                 .expectComplete()
                 .verify();
->>>>>>> eb71fce0
         } finally {
             consumer.close();
         }
