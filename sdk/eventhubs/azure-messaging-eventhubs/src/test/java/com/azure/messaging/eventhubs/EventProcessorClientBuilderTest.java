// Copyright (c) Microsoft Corporation. All rights reserved.
// Licensed under the MIT License.

package com.azure.messaging.eventhubs;

import com.azure.messaging.eventhubs.implementation.ClientConstants;
import java.time.Duration;
import org.junit.jupiter.api.Test;

import java.net.URI;
import java.net.URISyntaxException;
import java.util.Locale;

import static org.junit.jupiter.api.Assertions.assertNotNull;
import static org.junit.jupiter.api.Assertions.assertThrows;

/**
 * Unit tests for {@link EventProcessorClientBuilder}.
 */
public class EventProcessorClientBuilderTest {

    private static final String NAMESPACE_NAME = "dummyNamespaceName";
    private static final String DEFAULT_DOMAIN_NAME = "servicebus.windows.net/";

    private static final String EVENT_HUB_NAME = "eventHubName";
    private static final String SHARED_ACCESS_KEY_NAME = "dummySasKeyName";
    private static final String SHARED_ACCESS_KEY = "dummySasKey";
    private static final String ENDPOINT = getURI(ClientConstants.ENDPOINT_FORMAT, NAMESPACE_NAME, DEFAULT_DOMAIN_NAME)
        .toString();

    private static final String CORRECT_CONNECTION_STRING = String
        .format("Endpoint=%s;SharedAccessKeyName=%s;SharedAccessKey=%s;EntityPath=%s",
            ENDPOINT, SHARED_ACCESS_KEY_NAME, SHARED_ACCESS_KEY, EVENT_HUB_NAME);

    private static URI getURI(String endpointFormat, String namespace, String domainName) {
        try {
            return new URI(String.format(Locale.US, endpointFormat, namespace, domainName));
        } catch (URISyntaxException exception) {
            throw new IllegalArgumentException(String.format(Locale.US,
                "Invalid namespace name: %s", namespace), exception);
        }
    }

    @Test
    public void testEventProcessorBuilderMissingProperties() {
        assertThrows(NullPointerException.class, () -> {
            EventProcessorClient eventProcessorClient = new EventProcessorClientBuilder()
                .checkpointStore(new SampleCheckpointStore())
                .processEvent(eventContext -> {
                    System.out.println("Partition id = " + eventContext.getPartitionContext().getPartitionId() + " and "
                        + "sequence number of event = " + eventContext.getEventData().getSequenceNumber());
                })
                .processError(errorContext -> {
                    System.out.printf("Error occurred in partition processor for partition {}, {}",
                        errorContext.getPartitionContext().getPartitionId(),
                        errorContext.getThrowable());
                })
                .buildEventProcessorClient();
        });
    }

    @Test
    public void testEventProcessorBuilderWithProcessEvent() {
        EventProcessorClient eventProcessorClient = new EventProcessorClientBuilder()
            .connectionString(CORRECT_CONNECTION_STRING)
            .consumerGroup("consumer-group")
            .processEvent(eventContext -> {
                System.out.println("Partition id = " + eventContext.getPartitionContext().getPartitionId() + " and "
                    + "sequence number of event = " + eventContext.getEventData().getSequenceNumber());
            })
            .processError(errorContext -> {
                System.out.printf("Error occurred in partition processor for partition %s, %s",
                    errorContext.getPartitionContext().getPartitionId(),
                    errorContext.getThrowable());
            })
            .checkpointStore(new SampleCheckpointStore())
            .buildEventProcessorClient();

<<<<<<< HEAD
=======
        assertNotNull(eventProcessorClient);
    }

    @Test
    public void testEventProcessorBuilderWithBothSingleAndBatchConsumers() {
        assertThrows(IllegalArgumentException.class, () -> {
            EventProcessorClient eventProcessorClient = new EventProcessorClientBuilder()
                .checkpointStore(new SampleCheckpointStore())
                .consumerGroup("consumer-group")
                .processEvent(eventContext -> {
                    System.out.println("Partition id = " + eventContext.getPartitionContext().getPartitionId() + " and "
                        + "sequence number of event = " + eventContext.getEventData().getSequenceNumber());
                })
                .processEventBatch(eventBatchContext -> {
                    eventBatchContext.getEvents().forEach(event -> {
                        System.out
                            .println(
                                "Partition id = " + eventBatchContext.getPartitionContext().getPartitionId() + " and "
                                    + "sequence number of event = " + event.getSequenceNumber());
                    });
                }, 5, Duration.ofSeconds(1))
                .processError(errorContext -> {
                    System.out.printf("Error occurred in partition processor for partition {}, {}",
                        errorContext.getPartitionContext().getPartitionId(),
                        errorContext.getThrowable());
                })
                .buildEventProcessorClient();
        });
    }

    @Test
    public void testEventProcessorBuilderWithNoProcessEventConsumer() {
        assertThrows(IllegalArgumentException.class, () -> {
            EventProcessorClient eventProcessorClient = new EventProcessorClientBuilder()
                .checkpointStore(new SampleCheckpointStore())
                .consumerGroup("consumer-group")
                .processError(errorContext -> {
                    System.out.printf("Error occurred in partition processor for partition {}, {}",
                        errorContext.getPartitionContext().getPartitionId(),
                        errorContext.getThrowable());
                })
                .buildEventProcessorClient();
        });
    }

    @Test
    public void testEventProcessorBuilderWithProcessEventBatch() {
        EventProcessorClient eventProcessorClient = new EventProcessorClientBuilder()
            .connectionString(CORRECT_CONNECTION_STRING)
            .consumerGroup("consumer-group")
            .processEventBatch(eventBatchContext -> {
                eventBatchContext.getEvents().forEach(event -> {
                    System.out
                        .println("Partition id = " + eventBatchContext.getPartitionContext().getPartitionId() + " and "
                            + "sequence number of event = " + event.getSequenceNumber());
                });
            }, 5, Duration.ofSeconds(1))
            .processError(errorContext -> {
                System.out.printf("Error occurred in partition processor for partition %s, %s",
                    errorContext.getPartitionContext().getPartitionId(),
                    errorContext.getThrowable());
            })
            .checkpointStore(new SampleCheckpointStore())
            .buildEventProcessorClient();

>>>>>>> eb71fce0
        assertNotNull(eventProcessorClient);
    }

}<|MERGE_RESOLUTION|>--- conflicted
+++ resolved
@@ -76,8 +76,6 @@
             .checkpointStore(new SampleCheckpointStore())
             .buildEventProcessorClient();
 
-<<<<<<< HEAD
-=======
         assertNotNull(eventProcessorClient);
     }
 
@@ -143,7 +141,6 @@
             .checkpointStore(new SampleCheckpointStore())
             .buildEventProcessorClient();
 
->>>>>>> eb71fce0
         assertNotNull(eventProcessorClient);
     }
 
