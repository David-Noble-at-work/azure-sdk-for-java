--- conflicted
+++ resolved
@@ -70,22 +70,10 @@
         this.handlerProvider = handlerProvider;
         this.tokenManagerProvider = tokenManagerProvider;
         this.messageSerializer = messageSerializer;
-<<<<<<< HEAD
-
-        this.managementChannelMono = getReactorConnection().then(
-            Mono.fromCallable(() -> {
-                return (EventHubManagementNode) new ManagementChannel(
-                    createRequestResponseChannel(MANAGEMENT_SESSION_NAME, MANAGEMENT_LINK_NAME, MANAGEMENT_ADDRESS),
-                    eventHubName, connectionOptions.getTokenCredential(),
-                    this.tokenManagerProvider, this.messageSerializer, connectionOptions.getScheduler());
-            }))
-            .cache();
-=======
         this.eventHubName = eventHubName;
         this.retryOptions = connectionOptions.getRetry();
         this.tokenCredential = connectionOptions.getTokenCredential();
         this.scheduler = connectionOptions.getScheduler();
->>>>>>> eb71fce0
     }
 
     @Override
