--- conflicted
+++ resolved
@@ -49,11 +49,6 @@
     public void queryDocumentsWithTop(boolean qmEnabled) throws Exception {
 
         FeedOptions options = new FeedOptions();
-<<<<<<< HEAD
-
-        options.setMaxItemCount(9);
-=======
->>>>>>> eb71fce0
         options.setMaxDegreeOfParallelism(2);
         options.setPopulateQueryMetrics(qmEnabled);
 
@@ -147,14 +142,7 @@
 
         do {
             FeedOptions options = new FeedOptions();
-<<<<<<< HEAD
-            options.setMaxItemCount(pageSize);
-
             options.setMaxDegreeOfParallelism(2);
-            options.setRequestContinuation(requestContinuation);
-=======
-            options.setMaxDegreeOfParallelism(2);
->>>>>>> eb71fce0
             CosmosPagedFlux<CosmosItemProperties> queryObservable = createdCollection.<CosmosItemProperties>queryItems(query, options, CosmosItemProperties.class);
 
             //Observable<FeedResponse<Document>> firstPageObservable = queryObservable.first();
