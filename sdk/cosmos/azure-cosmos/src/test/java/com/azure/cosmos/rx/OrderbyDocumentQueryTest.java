// Copyright (c) Microsoft Corporation. All rights reserved.
// Licensed under the MIT License.
package com.azure.cosmos.rx;

import com.azure.cosmos.BridgeInternal;
import com.azure.cosmos.CosmosAsyncClient;
import com.azure.cosmos.CosmosAsyncContainer;
import com.azure.cosmos.CosmosAsyncDatabase;
import com.azure.cosmos.CosmosBridgeInternal;
import com.azure.cosmos.CosmosClientBuilder;
import com.azure.cosmos.CosmosClientException;
import com.azure.cosmos.models.ModelBridgeInternal;
import com.azure.cosmos.util.CosmosPagedFlux;
import com.azure.cosmos.implementation.CosmosItemProperties;
import com.azure.cosmos.models.CosmosItemRequestOptions;
import com.azure.cosmos.models.FeedOptions;
import com.azure.cosmos.models.FeedResponse;
import com.azure.cosmos.models.PartitionKey;
import com.azure.cosmos.models.Resource;
import com.azure.cosmos.implementation.FeedResponseListValidator;
import com.azure.cosmos.implementation.FeedResponseValidator;
import com.azure.cosmos.implementation.ResourceValidator;
import com.azure.cosmos.implementation.RetryAnalyzer;
import com.azure.cosmos.implementation.Utils;
import com.azure.cosmos.implementation.Utils.ValueHolder;
import com.azure.cosmos.implementation.query.CompositeContinuationToken;
import com.azure.cosmos.implementation.query.OrderByContinuationToken;
import com.azure.cosmos.implementation.query.QueryItem;
import com.azure.cosmos.implementation.routing.Range;
import com.fasterxml.jackson.core.JsonProcessingException;
import io.reactivex.subscribers.TestSubscriber;
import org.apache.commons.lang3.StringUtils;
import org.testng.annotations.AfterClass;
import org.testng.annotations.BeforeClass;
import org.testng.annotations.BeforeMethod;
import org.testng.annotations.DataProvider;
import org.testng.annotations.Factory;
import org.testng.annotations.Test;
import reactor.core.publisher.Flux;

import java.util.ArrayList;
import java.util.Collections;
import java.util.Comparator;
import java.util.HashMap;
import java.util.List;
import java.util.Map;
import java.util.UUID;
import java.util.concurrent.TimeUnit;
import java.util.function.Function;
import java.util.stream.Collectors;

import static org.assertj.core.api.Assertions.assertThat;

public class OrderbyDocumentQueryTest extends TestSuiteBase {
    private final double minQueryRequestChargePerPartition = 2.0;

    private CosmosAsyncClient client;
    private CosmosAsyncContainer createdCollection;
    private CosmosAsyncDatabase createdDatabase;
    private List<CosmosItemProperties> createdDocuments = new ArrayList<>();

    private int numberOfPartitions;

    @Factory(dataProvider = "clientBuildersWithDirect")
    public OrderbyDocumentQueryTest(CosmosClientBuilder clientBuilder) {
        super(clientBuilder);
    }

    @Test(groups = { "simple" }, timeOut = TIMEOUT, dataProvider = "queryMetricsArgProvider")
    public void queryDocumentsValidateContent(boolean qmEnabled) throws Exception {
        CosmosItemProperties expectedDocument = createdDocuments.get(0);

        String query = String.format("SELECT * from root r where r.propStr = '%s'"
            + " ORDER BY r.propInt"
            , ModelBridgeInternal.getStringFromJsonSerializable(expectedDocument,"propStr"));

        FeedOptions options = new FeedOptions();
        options.setPopulateQueryMetrics(qmEnabled);

        CosmosPagedFlux<CosmosItemProperties> queryObservable = createdCollection.queryItems(query, options, CosmosItemProperties.class);

        List<String> expectedResourceIds = new ArrayList<>();
        expectedResourceIds.add(expectedDocument.getResourceId());

        Map<String, ResourceValidator<CosmosItemProperties>> resourceIDToValidator = new HashMap<>();

        resourceIDToValidator.put(expectedDocument.getResourceId(),
            new ResourceValidator.Builder<CosmosItemProperties>().areEqual(expectedDocument).build());

        FeedResponseListValidator<CosmosItemProperties> validator = new FeedResponseListValidator.Builder<CosmosItemProperties>()
                .numberOfPages(1)
                .containsExactly(expectedResourceIds)
                .validateAllResources(resourceIDToValidator)
                .totalRequestChargeIsAtLeast(numberOfPartitions * minQueryRequestChargePerPartition)
                .allPagesSatisfy(new FeedResponseValidator.Builder<CosmosItemProperties>().hasRequestChargeHeader().build())
                .hasValidQueryMetrics(qmEnabled)
                .build();

        validateQuerySuccess(queryObservable.byPage(), validator);
    }

    @Test(groups = { "simple" }, timeOut = TIMEOUT)
    public void queryDocuments_NoResults() throws Exception {
        String query = "SELECT * from root r where r.id = '2' ORDER BY r.propInt";
        FeedOptions options = new FeedOptions();

        CosmosPagedFlux<CosmosItemProperties> queryObservable = createdCollection.queryItems(query, options, CosmosItemProperties.class);

        FeedResponseListValidator<CosmosItemProperties> validator = new FeedResponseListValidator.Builder<CosmosItemProperties>()
            .containsExactly(new ArrayList<>())
            .numberOfPages(1)
            .totalRequestChargeIsAtLeast(numberOfPartitions * minQueryRequestChargePerPartition)
            .allPagesSatisfy(new FeedResponseValidator.Builder<CosmosItemProperties>()
                .hasRequestChargeHeader().build())
            .build();

        validateQuerySuccess(queryObservable.byPage(), validator);
    }

    @DataProvider(name = "sortOrder")
    public Object[][] sortOrder() {
        return new Object[][] { { "ASC" }, {"DESC"} };
    }

    @Test(groups = { "simple" }, timeOut = TIMEOUT, dataProvider = "sortOrder")
    public void queryOrderBy(String sortOrder) throws Exception {
        String query = String.format("SELECT * FROM r ORDER BY r.propInt %s", sortOrder);
        FeedOptions options = new FeedOptions();

        int pageSize = 3;
        CosmosPagedFlux<CosmosItemProperties> queryObservable = createdCollection.queryItems(query, options, CosmosItemProperties.class);
        Comparator<Integer> validatorComparator = Comparator.nullsFirst(Comparator.<Integer>naturalOrder());

        List<String> expectedResourceIds = sortDocumentsAndCollectResourceIds("propInt", d -> ModelBridgeInternal.getIntFromJsonSerializable(d,"propInt"), validatorComparator);
        if ("DESC".equals(sortOrder)) {
            Collections.reverse(expectedResourceIds);
        }

        int expectedPageSize = expectedNumberOfPages(expectedResourceIds.size(), pageSize);

        FeedResponseListValidator<CosmosItemProperties> validator = new FeedResponseListValidator.Builder<CosmosItemProperties>()
                .containsExactly(expectedResourceIds)
                .numberOfPages(expectedPageSize)
                .allPagesSatisfy(new FeedResponseValidator.Builder<CosmosItemProperties>()
                        .hasRequestChargeHeader().build())
                .totalRequestChargeIsAtLeast(numberOfPartitions * minQueryRequestChargePerPartition)
                .build();

        validateQuerySuccess(queryObservable.byPage(pageSize), validator);
    }

    @Test(groups = { "simple" }, timeOut = TIMEOUT)
    public void queryOrderByInt() throws Exception {
        String query = "SELECT * FROM r ORDER BY r.propInt";
        FeedOptions options = new FeedOptions();

        int pageSize = 3;
        CosmosPagedFlux<CosmosItemProperties> queryObservable = createdCollection.queryItems(query, options, CosmosItemProperties.class);

        Comparator<Integer> validatorComparator = Comparator.nullsFirst(Comparator.<Integer>naturalOrder());
        List<String> expectedResourceIds = sortDocumentsAndCollectResourceIds("propInt", d -> ModelBridgeInternal.getIntFromJsonSerializable(d,"propInt"), validatorComparator);
        int expectedPageSize = expectedNumberOfPages(expectedResourceIds.size(), pageSize);

        FeedResponseListValidator<CosmosItemProperties> validator = new FeedResponseListValidator.Builder<CosmosItemProperties>()
            .containsExactly(expectedResourceIds)
            .numberOfPages(expectedPageSize)
            .allPagesSatisfy(new FeedResponseValidator.Builder<CosmosItemProperties>()
                .hasRequestChargeHeader().build())
            .totalRequestChargeIsAtLeast(numberOfPartitions * minQueryRequestChargePerPartition)
            .build();

        validateQuerySuccess(queryObservable.byPage(pageSize), validator);
    }

    @Test(groups = { "simple" }, timeOut = TIMEOUT)
    public void queryOrderByString() throws Exception {
        String query = "SELECT * FROM r ORDER BY r.propStr";
        FeedOptions options = new FeedOptions();

        int pageSize = 3;
        CosmosPagedFlux<CosmosItemProperties> queryObservable = createdCollection.queryItems(query, options, CosmosItemProperties.class);

        Comparator<String> validatorComparator = Comparator.nullsFirst(Comparator.<String>naturalOrder());
        List<String> expectedResourceIds = sortDocumentsAndCollectResourceIds("propStr", d -> ModelBridgeInternal.getStringFromJsonSerializable(d,"propStr"), validatorComparator);
        int expectedPageSize = expectedNumberOfPages(expectedResourceIds.size(), pageSize);

        FeedResponseListValidator<CosmosItemProperties> validator = new FeedResponseListValidator.Builder<CosmosItemProperties>()
            .containsExactly(expectedResourceIds)
            .numberOfPages(expectedPageSize)
            .allPagesSatisfy(new FeedResponseValidator.Builder<CosmosItemProperties>()
                .hasRequestChargeHeader().build())
            .totalRequestChargeIsAtLeast(numberOfPartitions * minQueryRequestChargePerPartition)
            .build();

        validateQuerySuccess(queryObservable.byPage(pageSize), validator);
    }

    @DataProvider(name = "topValue")
    public Object[][] topValueParameter() {
        return new Object[][] { { 0 }, { 1 }, { 5 }, { createdDocuments.size() - 1 }, { createdDocuments.size() },
            { createdDocuments.size() + 1 }, { 2 * createdDocuments.size() } };
    }

    @Test(groups = { "simple" }, timeOut = TIMEOUT, dataProvider =  "topValue")
    public void queryOrderWithTop(int topValue) throws Exception {
        String query = String.format("SELECT TOP %d * FROM r ORDER BY r.propInt", topValue);
        FeedOptions options = new FeedOptions();

        int pageSize = 3;
        CosmosPagedFlux<CosmosItemProperties> queryObservable = createdCollection.queryItems(query, options, CosmosItemProperties.class);

        Comparator<Integer> validatorComparator = Comparator.nullsFirst(Comparator.<Integer>naturalOrder());

        List<String> expectedResourceIds =
                sortDocumentsAndCollectResourceIds("propInt", d -> ModelBridgeInternal.getIntFromJsonSerializable(d,"propInt"), validatorComparator)
                .stream().limit(topValue).collect(Collectors.toList());

        int expectedPageSize = expectedNumberOfPages(expectedResourceIds.size(), pageSize);

        FeedResponseListValidator<CosmosItemProperties> validator = new FeedResponseListValidator.Builder<CosmosItemProperties>()
                .containsExactly(expectedResourceIds)
                .numberOfPages(expectedPageSize)
                .allPagesSatisfy(new FeedResponseValidator.Builder<CosmosItemProperties>()
                        .hasRequestChargeHeader().build())
                .totalRequestChargeIsAtLeast(numberOfPartitions * (topValue > 0 ? minQueryRequestChargePerPartition : 1))
                .build();

        validateQuerySuccess(queryObservable.byPage(pageSize), validator);
    }

    private <T> List<String> sortDocumentsAndCollectResourceIds(String propName, Function<CosmosItemProperties, T> extractProp, Comparator<T> comparer) {
        return createdDocuments.stream()
                               .filter(d -> ModelBridgeInternal.getMapFromJsonSerializable(d).containsKey(propName)) // removes undefined
                               .sorted((d1, d2) -> comparer.compare(extractProp.apply(d1), extractProp.apply(d2)))
                               .map(Resource::getResourceId).collect(Collectors.toList());
    }

    @Test(groups = { "simple" }, timeOut = TIMEOUT)
    public void queryScopedToSinglePartition_StartWithContinuationToken() throws Exception {
        String query = "SELECT * FROM r ORDER BY r.propScopedPartitionInt ASC";
        FeedOptions options = new FeedOptions();
        options.setPartitionKey(new PartitionKey("duplicateParitionKeyValue"));
        CosmosPagedFlux<CosmosItemProperties> queryObservable = createdCollection.queryItems(query, options, CosmosItemProperties.class);

        TestSubscriber<FeedResponse<CosmosItemProperties>> subscriber = new TestSubscriber<>();
        queryObservable.byPage(3).take(1).subscribe(subscriber);

        subscriber.awaitTerminalEvent();
        subscriber.assertComplete();
        subscriber.assertNoErrors();
        assertThat(subscriber.valueCount()).isEqualTo(1);

        @SuppressWarnings("unchecked")
        FeedResponse<CosmosItemProperties> page = (FeedResponse<CosmosItemProperties>) subscriber.getEvents().get(0).get(0);
        assertThat(page.getResults()).hasSize(3);

        assertThat(page.getContinuationToken()).isNotEmpty();

        queryObservable = createdCollection.queryItems(query, options, CosmosItemProperties.class);

        List<CosmosItemProperties> expectedDocs = createdDocuments.stream()
            .filter(d -> (StringUtils.equals("duplicateParitionKeyValue", ModelBridgeInternal.getStringFromJsonSerializable(d,"mypk"))))
            .filter(d -> (ModelBridgeInternal.getIntFromJsonSerializable(d,"propScopedPartitionInt") > 2)).collect(Collectors.toList());
        int expectedPageSize = (expectedDocs.size() + options.getMaxItemCount() - 1) / options.getMaxItemCount();

        assertThat(expectedDocs).hasSize(10 - 3);

        FeedResponseListValidator<CosmosItemProperties> validator = null;

        validator = new FeedResponseListValidator.Builder<CosmosItemProperties>()
            .containsExactly(expectedDocs.stream()
                .sorted((e1, e2) -> Integer.compare(ModelBridgeInternal.getIntFromJsonSerializable(e1,"propScopedPartitionInt"),
                    ModelBridgeInternal.getIntFromJsonSerializable(e2,"propScopedPartitionInt")))
                .map(d -> d.getResourceId()).collect(Collectors.toList()))
            .numberOfPages(expectedPageSize)
            .allPagesSatisfy(new FeedResponseValidator.Builder<CosmosItemProperties>()
                .requestChargeGreaterThanOrEqualTo(1.0).build())
            .build();

        validateQuerySuccess(queryObservable.byPage(page.getContinuationToken()), validator);
    }

    @Test(groups = { "simple" }, timeOut = TIMEOUT)
	public void orderByContinuationTokenRoundTrip() throws Exception {
        {
        	// Positive
            OrderByContinuationToken orderByContinuationToken = new OrderByContinuationToken(
                    new CompositeContinuationToken(
                            "asdf",
                            new Range<String>("A", "D", false, true)),
                    new QueryItem[] {new QueryItem("{\"item\" : 42}")},
                    "rid",
                    false);
            String serialized = orderByContinuationToken.toString();
            ValueHolder<OrderByContinuationToken> outOrderByContinuationToken = new ValueHolder<OrderByContinuationToken>();

            assertThat(OrderByContinuationToken.tryParse(serialized, outOrderByContinuationToken)).isTrue();
            OrderByContinuationToken deserialized = outOrderByContinuationToken.v;
            CompositeContinuationToken compositeContinuationToken = deserialized.getCompositeContinuationToken();
            String token = compositeContinuationToken.getToken();
            Range<String> range = compositeContinuationToken.getRange();
            assertThat(token).isEqualTo("asdf");
            assertThat(range.getMin()).isEqualTo("A");
            assertThat(range.getMax()).isEqualTo("D");
            assertThat(range.isMinInclusive()).isEqualTo(false);
            assertThat(range.isMaxInclusive()).isEqualTo(true);

            QueryItem[] orderByItems = deserialized.getOrderByItems();
            assertThat(orderByItems).isNotNull();
            assertThat(orderByItems.length).isEqualTo(1);
            assertThat(orderByItems[0].getItem()).isEqualTo(42);

            String rid = deserialized.getRid();
            assertThat(rid).isEqualTo("rid");

            boolean inclusive = deserialized.getInclusive();
            assertThat(inclusive).isEqualTo(false);
        }

        {
        	// Negative
        	ValueHolder<OrderByContinuationToken> outOrderByContinuationToken = new ValueHolder<OrderByContinuationToken>();
        	assertThat(OrderByContinuationToken.tryParse("{\"property\" : \"Not a valid Order By Token\"}", outOrderByContinuationToken)).isFalse();
        }
	}
    @Test(groups = { "simple" }, timeOut = TIMEOUT * 10, dataProvider = "sortOrder",
            retryAnalyzer = RetryAnalyzer.class)
    public void queryDocumentsWithOrderByContinuationTokensInteger(String sortOrder) throws Exception {
        // Get Actual
        String query = String.format("SELECT * FROM c ORDER BY c.propInt %s", sortOrder);

        // Get Expected
        Comparator<Integer> order = sortOrder.equals("ASC")?Comparator.naturalOrder():Comparator.reverseOrder();
        Comparator<Integer> validatorComparator = Comparator.nullsFirst(order);

        List<String> expectedResourceIds = sortDocumentsAndCollectResourceIds("propInt", d -> ModelBridgeInternal.getIntFromJsonSerializable(d,"propInt"), validatorComparator);
        this.queryWithContinuationTokensAndPageSizes(query, new int[] { 1, 5, 10, 100}, expectedResourceIds);
    }

    @Test(groups = { "simple" }, timeOut = TIMEOUT * 10, dataProvider = "sortOrder")
    public void queryDocumentsWithOrderByContinuationTokensString(String sortOrder) throws Exception {
        // Get Actual
        String query = String.format("SELECT * FROM c ORDER BY c.id %s", sortOrder);

        // Get Expected
        Comparator<String> order = sortOrder.equals("ASC")?Comparator.naturalOrder():Comparator.reverseOrder();
        Comparator<String> validatorComparator = Comparator.nullsFirst(order);

        List<String> expectedResourceIds = sortDocumentsAndCollectResourceIds("id", d -> ModelBridgeInternal.getStringFromJsonSerializable(d,"id"), validatorComparator);
        this.queryWithContinuationTokensAndPageSizes(query, new int[] { 1, 5, 10, 100 }, expectedResourceIds);
    }

    @Test(groups = { "simple" }, timeOut = TIMEOUT * 10, dataProvider = "sortOrder")
    public void queryDocumentsWithInvalidOrderByContinuationTokensString(String sortOrder) throws Exception {
        // Get Actual
        String query = String.format("SELECT * FROM c ORDER BY c.id %s", sortOrder);

        // Get Expected
        Comparator<String> validatorComparator;
        if(sortOrder.equals("ASC")) {
            validatorComparator = Comparator.nullsFirst(Comparator.<String>naturalOrder());
        }else{
            validatorComparator = Comparator.nullsFirst(Comparator.<String>reverseOrder());
        }
        List<String> expectedResourceIds = sortDocumentsAndCollectResourceIds("id", d -> ModelBridgeInternal.getStringFromJsonSerializable(d,"id"), validatorComparator);
        this.assertInvalidContinuationToken(query, new int[] { 1, 5, 10, 100 }, expectedResourceIds);
    }

    public CosmosItemProperties createDocument(CosmosAsyncContainer cosmosContainer, Map<String, Object> keyValueProps)
            throws CosmosClientException {
        CosmosItemProperties docDefinition = getDocumentDefinition(keyValueProps);
        return BridgeInternal.getProperties(cosmosContainer.createItem(docDefinition).block());
    }

    public List<CosmosItemProperties> bulkInsert(CosmosAsyncContainer cosmosContainer, List<Map<String, Object>> keyValuePropsList) {

        ArrayList<CosmosItemProperties> result = new ArrayList<CosmosItemProperties>();

        for(Map<String, Object> keyValueProps: keyValuePropsList) {
            CosmosItemProperties docDefinition = getDocumentDefinition(keyValueProps);
            result.add(docDefinition);
        }

        return bulkInsertBlocking(cosmosContainer, result);
    }

    @BeforeMethod(groups = { "simple" })
    public void beforeMethod() throws Exception {
        // add a cool off time
        TimeUnit.SECONDS.sleep(10);
    }

    // TODO (DANOBLE) OrderbyDocumentQueryTest initialization intermittently times out in CI environments
    //  see https://github.com/Azure/azure-sdk-for-java/issues/6386
    @BeforeClass(groups = { "simple" }, timeOut = 4 * SETUP_TIMEOUT)
    public void before_OrderbyDocumentQueryTest() throws Exception {
        client = getClientBuilder().buildAsyncClient();
        createdDatabase = getSharedCosmosDatabase(client);
        createdCollection = getSharedMultiPartitionCosmosContainer(client);
        truncateCollection(createdCollection);

        List<Map<String, Object>> keyValuePropsList = new ArrayList<>();
        Map<String, Object> props;

        for(int i = 0; i < 30; i++) {
            props = new HashMap<>();
            props.put("propInt", i);
            props.put("propStr", String.valueOf(i));
            keyValuePropsList.add(props);
        }

        //undefined values
        props = new HashMap<>();
        keyValuePropsList.add(props);

        createdDocuments = bulkInsert(createdCollection, keyValuePropsList);

        for(int i = 0; i < 10; i++) {
            Map<String, Object> p = new HashMap<>();
            p.put("propScopedPartitionInt", i);
            CosmosItemProperties doc = getDocumentDefinition("duplicateParitionKeyValue", UUID.randomUUID().toString(), p);
            CosmosItemRequestOptions options = new CosmosItemRequestOptions();
            createdDocuments.add(createDocument(createdCollection, doc));

        }

        numberOfPartitions = CosmosBridgeInternal.getAsyncDocumentClient(client)
                .readPartitionKeyRanges("dbs/" + createdDatabase.getId() + "/colls/" + createdCollection.getId(), null)
                .flatMap(p -> Flux.fromIterable(p.getResults())).collectList().single().block().size();

        waitIfNeededForReplicasToCatchUp(getClientBuilder());
    }

    @AfterClass(groups = { "simple" }, timeOut = SHUTDOWN_TIMEOUT, alwaysRun = true)
    public void afterClass() {
        safeClose(client);
    }

    private void assertInvalidContinuationToken(String query, int[] pageSize, List<String> expectedIds) {
        String requestContinuation = null;
        do {
            FeedOptions options = new FeedOptions();
<<<<<<< HEAD
            options.setMaxItemCount(1);
=======
>>>>>>> eb71fce0

            options.setMaxDegreeOfParallelism(2);
            OrderByContinuationToken orderByContinuationToken = new OrderByContinuationToken(
                    new CompositeContinuationToken(
                            "asdf",
                            new Range<String>("A", "D", false, true)),
                    new QueryItem[] {new QueryItem("{\"item\" : 42}")},
                    "rid",
                    false);
            CosmosPagedFlux<CosmosItemProperties> queryObservable = createdCollection.queryItems(query,
                    options, CosmosItemProperties.class);

            //Observable<FeedResponse<Document>> firstPageObservable = queryObservable.first();
            TestSubscriber<FeedResponse<CosmosItemProperties>> testSubscriber = new TestSubscriber<>();
            queryObservable.byPage(orderByContinuationToken.toString(),1).subscribe(testSubscriber);
            testSubscriber.awaitTerminalEvent(TIMEOUT, TimeUnit.MILLISECONDS);
            testSubscriber.assertError(CosmosClientException.class);
        } while (requestContinuation != null);
    }

    private void queryWithContinuationTokensAndPageSizes(String query, int[] pageSizes, List<String> expectedIds) {
        for (int pageSize : pageSizes) {
            List<CosmosItemProperties> receivedDocuments = this.queryWithContinuationTokens(query, pageSize);
            List<String> actualIds = new ArrayList<String>();
            for (CosmosItemProperties document : receivedDocuments) {
                actualIds.add(document.getResourceId());
            }

            assertThat(actualIds).containsExactlyElementsOf(expectedIds);
        }
    }

    private List<CosmosItemProperties> queryWithContinuationTokens(String query, int pageSize) {
        String requestContinuation = null;
        List<String> continuationTokens = new ArrayList<String>();
        List<CosmosItemProperties> receivedDocuments = new ArrayList<CosmosItemProperties>();
        do {
            FeedOptions options = new FeedOptions();
<<<<<<< HEAD
            options.setMaxItemCount(pageSize);
=======
>>>>>>> eb71fce0

            options.setMaxDegreeOfParallelism(2);
            CosmosPagedFlux<CosmosItemProperties> queryObservable = createdCollection.queryItems(query,
                    options, CosmosItemProperties.class);

            //Observable<FeedResponse<Document>> firstPageObservable = queryObservable.byPage().first();
            TestSubscriber<FeedResponse<CosmosItemProperties>> testSubscriber = new TestSubscriber<>();
            queryObservable.byPage(requestContinuation, pageSize).subscribe(testSubscriber);
            testSubscriber.awaitTerminalEvent(TIMEOUT, TimeUnit.MILLISECONDS);
            testSubscriber.assertNoErrors();
            testSubscriber.assertComplete();

            @SuppressWarnings("unchecked")
            FeedResponse<CosmosItemProperties> firstPage = (FeedResponse<CosmosItemProperties>) testSubscriber.getEvents().get(0).get(0);
            requestContinuation = firstPage.getContinuationToken();
            receivedDocuments.addAll(firstPage.getResults());
            continuationTokens.add(requestContinuation);
        } while (requestContinuation != null);

        return receivedDocuments;
    }

    private static CosmosItemProperties getDocumentDefinition(String partitionKey, String id, Map<String, Object> keyValuePair) {
        StringBuilder sb = new StringBuilder();
        sb.append("{\n");

        for(String key: keyValuePair.keySet()) {
            Object val = keyValuePair.get(key);
            sb.append("  ");
            sb.append("\"").append(key).append("\"").append(" :" );
            if (val == null) {
                sb.append("null");
            } else {
                sb.append(toJson(val));
            }
            sb.append(",\n");
        }

        sb.append(String.format("  \"id\": \"%s\",\n", id));
        sb.append(String.format("  \"mypk\": \"%s\"\n", partitionKey));
        sb.append("}");

        return new CosmosItemProperties(sb.toString());
    }

    private static CosmosItemProperties getDocumentDefinition(Map<String, Object> keyValuePair) {
        String uuid = UUID.randomUUID().toString();
        return getDocumentDefinition(uuid, uuid, keyValuePair);
    }

    private static String toJson(Object object){
        try {
            return Utils.getSimpleObjectMapper().writeValueAsString(object);
        } catch (JsonProcessingException e) {
            throw new IllegalStateException(e);
		}
	}
}<|MERGE_RESOLUTION|>--- conflicted
+++ resolved
@@ -440,10 +440,6 @@
         String requestContinuation = null;
         do {
             FeedOptions options = new FeedOptions();
-<<<<<<< HEAD
-            options.setMaxItemCount(1);
-=======
->>>>>>> eb71fce0
 
             options.setMaxDegreeOfParallelism(2);
             OrderByContinuationToken orderByContinuationToken = new OrderByContinuationToken(
@@ -482,10 +478,6 @@
         List<CosmosItemProperties> receivedDocuments = new ArrayList<CosmosItemProperties>();
         do {
             FeedOptions options = new FeedOptions();
-<<<<<<< HEAD
-            options.setMaxItemCount(pageSize);
-=======
->>>>>>> eb71fce0
 
             options.setMaxDegreeOfParallelism(2);
             CosmosPagedFlux<CosmosItemProperties> queryObservable = createdCollection.queryItems(query,
