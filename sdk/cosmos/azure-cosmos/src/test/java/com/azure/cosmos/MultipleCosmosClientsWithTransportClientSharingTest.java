/*
 * Copyright (c) Microsoft Corporation. All rights reserved.
 * Licensed under the MIT License.
 *
 */

package com.azure.cosmos;

import com.azure.cosmos.implementation.CosmosItemProperties;
import com.azure.cosmos.implementation.HttpConstants;
import com.azure.cosmos.implementation.LifeCycleUtils;
import com.azure.cosmos.implementation.directconnectivity.ReflectionUtils;
import com.azure.cosmos.implementation.directconnectivity.SharedTransportClient;
import com.azure.cosmos.implementation.directconnectivity.TransportClient;
import com.azure.cosmos.implementation.http.HttpClient;
import com.azure.cosmos.implementation.http.SharedGatewayHttpClient;
import com.azure.cosmos.models.CosmosItemRequestOptions;
import com.azure.cosmos.models.CosmosItemResponse;
import com.azure.cosmos.models.FeedOptions;
import com.azure.cosmos.models.FeedResponse;
import com.azure.cosmos.models.ModelBridgeInternal;
import com.azure.cosmos.models.PartitionKey;
import com.azure.cosmos.models.SqlQuerySpec;
import com.azure.cosmos.rx.TestSuiteBase;
import com.azure.cosmos.util.CosmosPagedIterable;
import org.testng.SkipException;
import org.testng.annotations.AfterClass;
import org.testng.annotations.BeforeClass;
import org.testng.annotations.Factory;
import org.testng.annotations.Test;

import java.util.ArrayList;
import java.util.List;
import java.util.UUID;

import static org.assertj.core.api.Assertions.assertThat;

public class MultipleCosmosClientsWithTransportClientSharingTest extends TestSuiteBase {

    private CosmosClient client;
    private CosmosContainer container1;
    private CosmosClient client1;
    private CosmosClient client2;
    private CosmosContainer container2;

    @Factory(dataProvider = "clientBuildersWithDirectSession")
    public MultipleCosmosClientsWithTransportClientSharingTest(CosmosClientBuilder clientBuilder) {
        super(clientBuilder);
    }

    @BeforeClass(groups = {"simple"}, timeOut = SETUP_TIMEOUT)
    public void before_CosmosItemTest() {
        assertThat(this.client).isNull();
        this.client = getClientBuilder().buildClient();
        CosmosAsyncContainer asyncContainer = getSharedMultiPartitionCosmosContainer(this.client.asyncClient());
        container1 = client.getDatabase(asyncContainer.getDatabase().getId()).getContainer(asyncContainer.getId());

        client1 = copyCosmosClientBuilder(getClientBuilder()).connectionReuseAcrossClientsEnabled(true).buildClient();
        client2 = copyCosmosClientBuilder(getClientBuilder()).connectionReuseAcrossClientsEnabled(true).buildClient();

        container1 = client1.getDatabase(asyncContainer.getDatabase().getId()).getContainer(asyncContainer.getId());
        container2 = client1.getDatabase(asyncContainer.getDatabase().getId()).getContainer(asyncContainer.getId());
    }

    @AfterClass(groups = {"simple"}, timeOut = SHUTDOWN_TIMEOUT, alwaysRun = true)
    public void afterClass() {
        LifeCycleUtils.closeQuietly(client);
        LifeCycleUtils.closeQuietly(client1);
        LifeCycleUtils.closeQuietly(client2);
    }

    @Test(groups = { "simple" }, timeOut = TIMEOUT)
    public void createItem() {
        CosmosItemProperties properties = getDocumentDefinition(UUID.randomUUID().toString());
        CosmosItemResponse<CosmosItemProperties> itemResponse = container1.createItem(properties);
        assertThat(itemResponse.getRequestCharge()).isGreaterThan(0);
        validateItemResponse(properties, itemResponse);

        properties = getDocumentDefinition(UUID.randomUUID().toString());
        CosmosItemResponse<CosmosItemProperties> itemResponse1 = container1.createItem(properties, new CosmosItemRequestOptions());
        validateItemResponse(properties, itemResponse1);
    }

    @Test(groups = {"simple"}, timeOut = TIMEOUT)
    public void createItem_alreadyExists() {
        CosmosItemProperties properties = getDocumentDefinition(UUID.randomUUID().toString());
        CosmosItemResponse<CosmosItemProperties> itemResponse = container1.createItem(properties);
        validateItemResponse(properties, itemResponse);

        properties = getDocumentDefinition(UUID.randomUUID().toString());
        CosmosItemResponse<CosmosItemProperties> itemResponse1 = container1.createItem(properties, new CosmosItemRequestOptions());
        validateItemResponse(properties, itemResponse1);

        // Test for conflict
        try {
            container1.createItem(properties, new CosmosItemRequestOptions());
        } catch (Exception e) {
            assertThat(e).isInstanceOf(CosmosClientException.class);
            assertThat(((CosmosClientException) e).getStatusCode()).isEqualTo(HttpConstants.StatusCodes.CONFLICT);
        }
    }

    @Test(groups = { "simple" }, timeOut = TIMEOUT)
    public void readItem() {
        CosmosItemProperties properties1 = getDocumentDefinition(UUID.randomUUID().toString());
        CosmosItemResponse<CosmosItemProperties> itemResponse1 = container1.createItem(properties1);
        CosmosItemResponse<CosmosItemProperties> readResponse1 = container1.readItem(properties1.getId(),
                                                                                    new PartitionKey(ModelBridgeInternal.getObjectFromJsonSerializable(properties1, "mypk")),
                                                                                    new CosmosItemRequestOptions(),
                                                                                    CosmosItemProperties.class);
        validateItemResponse(properties1, readResponse1);

        CosmosItemProperties properties2 = getDocumentDefinition(UUID.randomUUID().toString());
        CosmosItemResponse<CosmosItemProperties> itemResponse2 = container2.createItem(properties2);
        CosmosItemResponse<CosmosItemProperties> readResponse2 = container2.readItem(properties2.getId(),
            new PartitionKey(ModelBridgeInternal.getObjectFromJsonSerializable(properties2, "mypk")),
            new CosmosItemRequestOptions(),
            CosmosItemProperties.class);
        validateItemResponse(properties2, readResponse2);
    }

    @Test(groups = { "simple" }, timeOut = TIMEOUT)
    public void replaceItem() throws Exception{
        CosmosItemProperties properties = getDocumentDefinition(UUID.randomUUID().toString());
        CosmosItemResponse<CosmosItemProperties> itemResponse = container1.createItem(properties);

        validateItemResponse(properties, itemResponse);
        String newPropValue = UUID.randomUUID().toString();
        BridgeInternal.setProperty(properties, "newProp", newPropValue);
        CosmosItemRequestOptions options = new CosmosItemRequestOptions();
<<<<<<< HEAD
        ModelBridgeInternal.setPartitionKey(options, new PartitionKey(properties.get("mypk")));
=======
        ModelBridgeInternal.setPartitionKey(options, new PartitionKey(ModelBridgeInternal.getObjectFromJsonSerializable(properties, "mypk")));
>>>>>>> eb71fce0
        // replace document
        CosmosItemResponse<CosmosItemProperties> replace = container1.replaceItem(properties,
                                                              properties.getId(),
                                                              new PartitionKey(ModelBridgeInternal.getObjectFromJsonSerializable(properties, "mypk")),
                                                              options);
<<<<<<< HEAD
        assertThat(BridgeInternal.getProperties(replace).get("newProp")).isEqualTo(newPropValue);
=======
        assertThat(ModelBridgeInternal.getObjectFromJsonSerializable(BridgeInternal.getProperties(replace), "newProp")).isEqualTo(newPropValue);
>>>>>>> eb71fce0
    }

    @Test(groups = { "simple" }, timeOut = TIMEOUT)
    public void deleteItem() {
        CosmosItemProperties properties = getDocumentDefinition(UUID.randomUUID().toString());
        CosmosItemResponse<CosmosItemProperties> itemResponse = container1.createItem(properties);
        CosmosItemRequestOptions options = new CosmosItemRequestOptions();

        CosmosItemResponse<?> deleteResponse = container1.deleteItem(properties.getId(),
<<<<<<< HEAD
                                                                    new PartitionKey(properties.get("mypk")),
=======
                                                                    new PartitionKey(ModelBridgeInternal.getObjectFromJsonSerializable(properties, "mypk")),
>>>>>>> eb71fce0
                                                                    options);
        assertThat(deleteResponse.getStatusCode()).isEqualTo(204);
    }


    @Test(groups = { "simple" }, timeOut = TIMEOUT)
    public void readAllItems() throws Exception{
        CosmosItemProperties properties = getDocumentDefinition(UUID.randomUUID().toString());
        CosmosItemResponse<CosmosItemProperties> itemResponse = container1.createItem(properties);

        FeedOptions feedOptions = new FeedOptions();

        CosmosPagedIterable<CosmosItemProperties> feedResponseIterator3 =
                container1.readAllItems(feedOptions, CosmosItemProperties.class);
        assertThat(feedResponseIterator3.iterator().hasNext()).isTrue();
    }


    @Test(groups = { "simple" }, timeOut = TIMEOUT)
    public void queryItems() throws Exception{
        CosmosItemProperties properties = getDocumentDefinition(UUID.randomUUID().toString());
        CosmosItemResponse<CosmosItemProperties> itemResponse = container1.createItem(properties);

        String query = String.format("SELECT * from c where c.id = '%s'", properties.getId());
        FeedOptions feedOptions = new FeedOptions();

        CosmosPagedIterable<CosmosItemProperties> feedResponseIterator1 =
                container1.queryItems(query, feedOptions, CosmosItemProperties.class);
        // Very basic validation
        assertThat(feedResponseIterator1.iterator().hasNext()).isTrue();

        SqlQuerySpec querySpec = new SqlQuerySpec(query);
        CosmosPagedIterable<CosmosItemProperties> feedResponseIterator3 =
                container1.queryItems(querySpec, feedOptions, CosmosItemProperties.class);
        assertThat(feedResponseIterator3.iterator().hasNext()).isTrue();
    }

    @Test(groups = { "simple" }, timeOut = TIMEOUT)
    public void queryItemsWithContinuationTokenAndPageSize() throws Exception{
        List<String> actualIds = new ArrayList<>();
        CosmosItemProperties properties = getDocumentDefinition(UUID.randomUUID().toString());
        container1.createItem(properties);
        actualIds.add(properties.getId());
        properties = getDocumentDefinition(UUID.randomUUID().toString());
        container1.createItem(properties);
        actualIds.add(properties.getId());
        properties = getDocumentDefinition(UUID.randomUUID().toString());
        container1.createItem(properties);
        actualIds.add(properties.getId());


        String query = String.format("SELECT * from c where c.id in ('%s', '%s', '%s')", actualIds.get(0), actualIds.get(1), actualIds.get(2));
        FeedOptions feedOptions = new FeedOptions();
        String continuationToken = null;
        int pageSize = 1;

        int initialDocumentCount = 3;
        int finalDocumentCount = 0;

        CosmosPagedIterable<CosmosItemProperties> feedResponseIterator1 =
            container1.queryItems(query, feedOptions, CosmosItemProperties.class);

        do {
            Iterable<FeedResponse<CosmosItemProperties>> feedResponseIterable =
                feedResponseIterator1.iterableByPage(continuationToken, pageSize);
            for (FeedResponse<CosmosItemProperties> fr : feedResponseIterable) {
                int resultSize = fr.getResults().size();
                assertThat(resultSize).isEqualTo(pageSize);
                finalDocumentCount += fr.getResults().size();
                continuationToken = fr.getContinuationToken();
            }
        } while(continuationToken != null);

        assertThat(finalDocumentCount).isEqualTo(initialDocumentCount);

    }


    private CosmosItemProperties getDocumentDefinition(String documentId) {
        final String uuid = UUID.randomUUID().toString();
        final CosmosItemProperties properties =
            new CosmosItemProperties(String.format("{ "
                                                       + "\"id\": \"%s\", "
                                                       + "\"mypk\": \"%s\", "
                                                       + "\"sgmts\": [[6519456, 1471916863], [2498434, 1455671440]]"
                                                       + "}"
                , documentId, uuid));
        return properties;
    }

    private void validateItemResponse(CosmosItemProperties containerProperties,
                                      CosmosItemResponse<CosmosItemProperties> createResponse) {
        // Basic validation
        assertThat(BridgeInternal.getProperties(createResponse).getId()).isNotNull();
        assertThat(BridgeInternal.getProperties(createResponse).getId())
            .as("check Resource Id")
            .isEqualTo(containerProperties.getId());
    }


    @Test(groups = { "simple" }, timeOut = TIMEOUT)
    public void transportClientReferenceValidation() {
        if (!ifDirectMode()) {
            throw new SkipException("not direct mode");
        }

        TransportClient transportClient = ReflectionUtils.getTransportClient(client.asyncClient());
        assertThat(transportClient).isNotInstanceOf(SharedTransportClient.class);

        TransportClient transportClient1 = ReflectionUtils.getTransportClient(client1.asyncClient());
        assertThat(transportClient1).isInstanceOf(SharedTransportClient.class);

        TransportClient transportClient2 = ReflectionUtils.getTransportClient(client2);
        assertThat(transportClient2).isSameAs(transportClient1);
    }

    @Test(groups = { "simple" }, timeOut = TIMEOUT)
    public void gatewayHttpClientReferenceValidation() {
        HttpClient httpClient = ReflectionUtils.getGatewayHttpClient(client);
        assertThat(httpClient).isNotInstanceOf(SharedGatewayHttpClient.class);

        HttpClient httpClient1 = ReflectionUtils.getGatewayHttpClient(client1);
        assertThat(httpClient1).isInstanceOf(SharedGatewayHttpClient.class);

        HttpClient httpClient2 = ReflectionUtils.getGatewayHttpClient(client2);
        assertThat(httpClient2).isSameAs(httpClient1);
    }

    private boolean ifDirectMode() {
        return (getClientBuilder().getConnectionPolicy().getConnectionMode() == ConnectionMode.DIRECT);
    }
}<|MERGE_RESOLUTION|>--- conflicted
+++ resolved
@@ -128,21 +128,13 @@
         String newPropValue = UUID.randomUUID().toString();
         BridgeInternal.setProperty(properties, "newProp", newPropValue);
         CosmosItemRequestOptions options = new CosmosItemRequestOptions();
-<<<<<<< HEAD
-        ModelBridgeInternal.setPartitionKey(options, new PartitionKey(properties.get("mypk")));
-=======
         ModelBridgeInternal.setPartitionKey(options, new PartitionKey(ModelBridgeInternal.getObjectFromJsonSerializable(properties, "mypk")));
->>>>>>> eb71fce0
         // replace document
         CosmosItemResponse<CosmosItemProperties> replace = container1.replaceItem(properties,
                                                               properties.getId(),
                                                               new PartitionKey(ModelBridgeInternal.getObjectFromJsonSerializable(properties, "mypk")),
                                                               options);
-<<<<<<< HEAD
-        assertThat(BridgeInternal.getProperties(replace).get("newProp")).isEqualTo(newPropValue);
-=======
         assertThat(ModelBridgeInternal.getObjectFromJsonSerializable(BridgeInternal.getProperties(replace), "newProp")).isEqualTo(newPropValue);
->>>>>>> eb71fce0
     }
 
     @Test(groups = { "simple" }, timeOut = TIMEOUT)
@@ -152,11 +144,7 @@
         CosmosItemRequestOptions options = new CosmosItemRequestOptions();
 
         CosmosItemResponse<?> deleteResponse = container1.deleteItem(properties.getId(),
-<<<<<<< HEAD
-                                                                    new PartitionKey(properties.get("mypk")),
-=======
                                                                     new PartitionKey(ModelBridgeInternal.getObjectFromJsonSerializable(properties, "mypk")),
->>>>>>> eb71fce0
                                                                     options);
         assertThat(deleteResponse.getStatusCode()).isEqualTo(204);
     }
