// Copyright (c) Microsoft Corporation. All rights reserved.
// Licensed under the MIT License.
package com.azure.cosmos.rx;

import com.azure.cosmos.BridgeInternal;
import com.azure.cosmos.CosmosAsyncClient;
import com.azure.cosmos.CosmosAsyncContainer;
import com.azure.cosmos.models.CosmosAsyncItemResponse;
import com.azure.cosmos.CosmosClientBuilder;
import com.azure.cosmos.CosmosClientException;
import com.azure.cosmos.models.CosmosItemRequestOptions;
<<<<<<< HEAD
=======
import com.azure.cosmos.models.ModelBridgeInternal;
>>>>>>> eb71fce0
import com.azure.cosmos.models.PartitionKey;
import com.azure.cosmos.implementation.CosmosItemProperties;
import com.azure.cosmos.implementation.FailureValidator;
import org.apache.commons.lang3.StringUtils;
import org.testng.annotations.AfterClass;
import org.testng.annotations.BeforeClass;
import org.testng.annotations.DataProvider;
import org.testng.annotations.Factory;
import org.testng.annotations.Test;
import reactor.core.publisher.Mono;

import java.time.Duration;
import java.time.OffsetDateTime;
import java.util.ArrayList;
import java.util.List;
import java.util.UUID;
import java.util.concurrent.TimeoutException;

import static org.apache.commons.io.FileUtils.ONE_MB;
import static org.assertj.core.api.Assertions.assertThat;

public class DocumentCrudTest extends TestSuiteBase {

    private CosmosAsyncClient client;
    private CosmosAsyncContainer container;

    @Factory(dataProvider = "clientBuildersWithDirect")
    public DocumentCrudTest(CosmosClientBuilder clientBuilder) {
        super(clientBuilder);
    }

    @DataProvider(name = "documentCrudArgProvider")
    public Object[][] documentCrudArgProvider() {
        return new Object[][] {
            // collection name, is name base
            { UUID.randomUUID().toString() },
            // with special characters in the name.
            { "+ -_,:.|~" + UUID.randomUUID().toString() + " +-_,:.|~" },
        };
    }

    @Test(groups = { "simple" }, timeOut = TIMEOUT, dataProvider = "documentCrudArgProvider")
    public void createDocument(String documentId) throws InterruptedException {

        CosmosItemProperties properties = getDocumentDefinition(documentId);
        Mono<CosmosAsyncItemResponse<CosmosItemProperties>> createObservable = container.createItem(properties, new CosmosItemRequestOptions());

        CosmosItemResponseValidator validator =
            new CosmosItemResponseValidator.Builder<CosmosAsyncItemResponse<CosmosItemProperties>>()
            .withId(properties.getId())
            .build();

        this.validateItemSuccess(createObservable, validator);
    }

    // TODO (DANOBLE) DocumentCrudTest::createLargeDocument fails in some  environments
    //  see https://github.com/Azure/azure-sdk-for-java/issues/6335
    @Test(groups = { "simple" }, timeOut = TIMEOUT, dataProvider = "documentCrudArgProvider")
    public void createLargeDocument(String documentId) throws InterruptedException {
        CosmosItemProperties docDefinition = getDocumentDefinition(documentId);

        //Keep size as ~ 1.5MB to account for size of other props
        int size = (int) (ONE_MB * 1.5);
        BridgeInternal.setProperty(docDefinition, "largeString", StringUtils.repeat("x", size));

        Mono<CosmosAsyncItemResponse<CosmosItemProperties>> createObservable = container.createItem(docDefinition, new CosmosItemRequestOptions());

        CosmosItemResponseValidator validator =
            new CosmosItemResponseValidator.Builder<CosmosAsyncItemResponse<CosmosItemProperties>>()
                .withId(docDefinition.getId())
                .build();

        this.validateItemSuccess(createObservable, validator);
    }

    @Test(groups = { "simple" }, timeOut = TIMEOUT, dataProvider = "documentCrudArgProvider")
    public void createDocumentWithVeryLargePartitionKey(String documentId) throws InterruptedException {
        CosmosItemProperties docDefinition = getDocumentDefinition(documentId);
        StringBuilder sb = new StringBuilder();
        for(int i = 0; i < 100; i++) {
            sb.append(i).append("x");
        }
        BridgeInternal.setProperty(docDefinition, "mypk", sb.toString());

        Mono<CosmosAsyncItemResponse<CosmosItemProperties>> createObservable = container.createItem(docDefinition, new CosmosItemRequestOptions());

        CosmosItemResponseValidator validator =
            new CosmosItemResponseValidator.Builder<CosmosAsyncItemResponse<CosmosItemProperties>>()
                .withId(docDefinition.getId())
                .withProperty("mypk", sb.toString())
                .build();

        this.validateItemSuccess(createObservable, validator);
    }

    // TODO (DANOBLE) DocumentCrudTest::readDocumentWithVeryLargePartitionKey test fails in some environments
    //  see https://github.com/Azure/azure-sdk-for-java/issues/6336
    @Test(groups = { "simple" }, timeOut = TIMEOUT, dataProvider = "documentCrudArgProvider")
    public void readDocumentWithVeryLargePartitionKey(String documentId) throws InterruptedException {
        CosmosItemProperties docDefinition = getDocumentDefinition(documentId);
        StringBuilder sb = new StringBuilder();
        for(int i = 0; i < 100; i++) {
            sb.append(i).append("x");
        }
        BridgeInternal.setProperty(docDefinition, "mypk", sb.toString());

        createDocument(container, docDefinition);

        waitIfNeededForReplicasToCatchUp(getClientBuilder());

        CosmosItemRequestOptions options = new CosmosItemRequestOptions();
        Mono<CosmosAsyncItemResponse<CosmosItemProperties>> readObservable = container.readItem(docDefinition.getId(),
                                                                          new PartitionKey(sb.toString()), options,
                                                                                                CosmosItemProperties.class);

        CosmosItemResponseValidator validator =
            new CosmosItemResponseValidator.Builder<CosmosAsyncItemResponse<CosmosItemProperties>>()
                .withId(docDefinition.getId())
                .withProperty("mypk", sb.toString())
                .build();
        this.validateItemSuccess(readObservable, validator);
    }

    @Test(groups = { "simple" }, timeOut = TIMEOUT, dataProvider = "documentCrudArgProvider")
    public void createDocument_AlreadyExists(String documentId) throws InterruptedException {
        CosmosItemProperties docDefinition = getDocumentDefinition(documentId);
        container.createItem(docDefinition, new CosmosItemRequestOptions()).block();
        Mono<CosmosAsyncItemResponse<CosmosItemProperties>> createObservable = container.createItem(docDefinition, new CosmosItemRequestOptions());
        FailureValidator validator = new FailureValidator.Builder().resourceAlreadyExists().build();
        validateItemFailure(createObservable, validator);
    }

    @Test(groups = { "simple" }, timeOut = TIMEOUT, dataProvider = "documentCrudArgProvider")
    public void createDocumentTimeout(String documentId) throws InterruptedException {
        CosmosItemProperties docDefinition = getDocumentDefinition(documentId);
        Mono<CosmosAsyncItemResponse<CosmosItemProperties>> createObservable = container.createItem(docDefinition, new CosmosItemRequestOptions()).timeout(Duration.ofMillis(1));
        FailureValidator validator = new FailureValidator.Builder().instanceOf(TimeoutException.class).build();
        validateItemFailure(createObservable, validator);
    }

    @Test(groups = { "simple" }, timeOut = TIMEOUT, dataProvider = "documentCrudArgProvider")
    public void readDocument(String documentId) throws InterruptedException {

        CosmosItemProperties docDefinition = getDocumentDefinition(documentId);
        container.createItem(docDefinition, new CosmosItemRequestOptions()).block();

        waitIfNeededForReplicasToCatchUp(getClientBuilder());

        CosmosItemRequestOptions options = new CosmosItemRequestOptions();
        Mono<CosmosAsyncItemResponse<CosmosItemProperties>> readObservable = container.readItem(docDefinition.getId(),
<<<<<<< HEAD
                                                                          new PartitionKey(docDefinition.get("mypk")),
=======
                                                                          new PartitionKey(ModelBridgeInternal.getObjectFromJsonSerializable(docDefinition, "mypk")),
>>>>>>> eb71fce0
                                                                          options, CosmosItemProperties.class);

        CosmosItemResponseValidator validator =
            new CosmosItemResponseValidator.Builder<CosmosAsyncItemResponse<CosmosItemProperties>>()
                .withId(docDefinition.getId())
                .build();

        this.validateItemSuccess(readObservable, validator);
    }

    @Test(groups = { "simple" }, timeOut = TIMEOUT, dataProvider = "documentCrudArgProvider")
    public void timestamp(String documentId) throws Exception {
        OffsetDateTime before = OffsetDateTime.now();
        CosmosItemProperties docDefinition = getDocumentDefinition(documentId);
        Thread.sleep(1000);
        container.createItem(docDefinition, new CosmosItemRequestOptions()).block();

        waitIfNeededForReplicasToCatchUp(getClientBuilder());

        CosmosItemRequestOptions options = new CosmosItemRequestOptions();
        CosmosItemProperties readDocument = BridgeInternal.getProperties(container.readItem(docDefinition.getId(),
                                                               new PartitionKey(ModelBridgeInternal.getObjectFromJsonSerializable(docDefinition, "mypk")),
                                                               options,
                                                               CosmosItemProperties.class)
                                                .block());
        Thread.sleep(1000);
        OffsetDateTime after = OffsetDateTime.now();

        assertThat(readDocument.getTimestamp()).isAfterOrEqualTo(before);
        assertThat(readDocument.getTimestamp()).isBeforeOrEqualTo(after);
    }

    @Test(groups = { "simple" }, timeOut = TIMEOUT, dataProvider = "documentCrudArgProvider")
    public void readDocument_DoesntExist(String documentId) throws InterruptedException {
        CosmosItemProperties docDefinition = getDocumentDefinition(documentId);

        container.createItem(docDefinition, new CosmosItemRequestOptions()).block();

        CosmosItemRequestOptions options = new CosmosItemRequestOptions();
        container.deleteItem(docDefinition.getId(), new PartitionKey(ModelBridgeInternal.getObjectFromJsonSerializable(docDefinition, "mypk"))).block();

        waitIfNeededForReplicasToCatchUp(getClientBuilder());

        Mono<CosmosAsyncItemResponse<CosmosItemProperties>> readObservable = container.readItem(docDefinition.getId(),
                                                                          new PartitionKey(ModelBridgeInternal.getObjectFromJsonSerializable(docDefinition, "mypk")),
                                                                          options, CosmosItemProperties.class);

        FailureValidator validator = new FailureValidator.Builder().instanceOf(CosmosClientException.class)
                .statusCode(404).build();
        validateItemFailure(readObservable, validator);
    }

    // TODO (DANOBLE) DocumentCrudTest::deleteDocument test fails in some test environments
    //  see https://github.com/Azure/azure-sdk-for-java/issues/6337
    @Test(groups = { "simple" }, timeOut = TIMEOUT, dataProvider = "documentCrudArgProvider")
    public void deleteDocument(String documentId) throws InterruptedException {
        CosmosItemProperties docDefinition = getDocumentDefinition(documentId);

        container.createItem(docDefinition, new CosmosItemRequestOptions()).block();

        CosmosItemRequestOptions options = new CosmosItemRequestOptions();
        Mono<CosmosAsyncItemResponse<Object>> deleteObservable = container.deleteItem(documentId,
<<<<<<< HEAD
                                                                          new PartitionKey(docDefinition.get("mypk")),
=======
                                                                          new PartitionKey(ModelBridgeInternal.getObjectFromJsonSerializable(docDefinition, "mypk")),
>>>>>>> eb71fce0
                                                                          options);

        CosmosItemResponseValidator validator =
            new CosmosItemResponseValidator.Builder<CosmosAsyncItemResponse<CosmosItemProperties>>()
                .nullResource()
                .build();
        this.validateItemSuccess(deleteObservable, validator);

        // attempt to read document which was deleted
        waitIfNeededForReplicasToCatchUp(getClientBuilder());

        Mono<CosmosAsyncItemResponse<CosmosItemProperties>> readObservable = container.readItem(documentId,
<<<<<<< HEAD
                                                                          new PartitionKey(docDefinition.get("mypk")),
=======
                                                                          new PartitionKey(ModelBridgeInternal.getObjectFromJsonSerializable(docDefinition, "mypk")),
>>>>>>> eb71fce0
                                                                          options, CosmosItemProperties.class);
        FailureValidator notFoundValidator = new FailureValidator.Builder().resourceNotFound().build();
        validateItemFailure(readObservable, notFoundValidator);
    }

    @Test(groups = { "simple" }, timeOut = TIMEOUT, dataProvider = "documentCrudArgProvider")
    public void deleteDocument_undefinedPK(String documentId) throws InterruptedException {
        CosmosItemProperties docDefinition = new CosmosItemProperties();
        docDefinition.setId(documentId);

        container.createItem(docDefinition, new CosmosItemRequestOptions()).block();

        CosmosItemRequestOptions options = new CosmosItemRequestOptions();
        Mono<CosmosAsyncItemResponse<Object>> deleteObservable = container.deleteItem(documentId,
                                                                              PartitionKey.NONE,
                                                                              options);

        CosmosItemResponseValidator validator =
            new CosmosItemResponseValidator.Builder<CosmosAsyncItemResponse<CosmosItemProperties>>()
                .nullResource().build();
        this.validateItemSuccess(deleteObservable, validator);

        // attempt to read document which was deleted
        waitIfNeededForReplicasToCatchUp(getClientBuilder());

        Mono<CosmosAsyncItemResponse<CosmosItemProperties>> readObservable = container.readItem(documentId,
                                                                          PartitionKey.NONE,
                                                                          options, CosmosItemProperties.class);
        FailureValidator notFoundValidator = new FailureValidator.Builder().resourceNotFound().build();
        validateItemFailure(readObservable, notFoundValidator);
    }

    @Test(groups = { "simple" }, timeOut = TIMEOUT, dataProvider = "documentCrudArgProvider")
    public void deleteDocument_DoesntExist(String documentId) throws InterruptedException {
        CosmosItemProperties docDefinition = getDocumentDefinition(documentId);

        container.createItem(docDefinition, new CosmosItemRequestOptions()).block();

        CosmosItemRequestOptions options = new CosmosItemRequestOptions();
        container.deleteItem(documentId,
                             new PartitionKey(ModelBridgeInternal.getObjectFromJsonSerializable(docDefinition, "mypk")),
                             options)
            .block();

        // delete again
        Mono<CosmosAsyncItemResponse<Object>> deleteObservable = container.deleteItem(documentId,
                                                                              PartitionKey.NONE,
                                                                              options);;

        FailureValidator validator = new FailureValidator.Builder().resourceNotFound().build();
        validateItemFailure(deleteObservable, validator);
    }

    @Test(groups = { "simple" }, timeOut = TIMEOUT, dataProvider = "documentCrudArgProvider")
    public void replaceDocument(String documentId) throws InterruptedException {
        // create a document
        CosmosItemProperties docDefinition = getDocumentDefinition(documentId);

        container.createItem(docDefinition, new CosmosItemRequestOptions()).block();

        String newPropValue = UUID.randomUUID().toString();
        BridgeInternal.setProperty(docDefinition, "newProp", newPropValue);

        CosmosItemRequestOptions options = new CosmosItemRequestOptions();
        // replace document
        Mono<CosmosAsyncItemResponse<CosmosItemProperties>> replaceObservable =
            container.replaceItem(docDefinition,
                                  documentId,
                                  new PartitionKey(ModelBridgeInternal.getObjectFromJsonSerializable(docDefinition, "mypk")),
                                  options);

        // validate
        CosmosItemResponseValidator validator =
            new CosmosItemResponseValidator.Builder<CosmosAsyncItemResponse<CosmosItemProperties>>()
                .withId(docDefinition.getId())
                .withProperty("newProp", newPropValue)
                .build();
        this.validateItemSuccess(replaceObservable, validator);
    }

    @Test(groups = { "simple" }, timeOut = TIMEOUT, dataProvider = "documentCrudArgProvider")
    public void upsertDocument_CreateDocument(String documentId) throws Throwable {
        // create a document
        CosmosItemProperties docDefinition = getDocumentDefinition(documentId);


        // replace document
        Mono<CosmosAsyncItemResponse<CosmosItemProperties>> upsertObservable = container.upsertItem(docDefinition, new CosmosItemRequestOptions());

        // validate
        CosmosItemResponseValidator validator =
            new CosmosItemResponseValidator.Builder<CosmosAsyncItemResponse<CosmosItemProperties>>()
            .withId(docDefinition.getId())
            .build();

        this.validateItemSuccess(upsertObservable, validator);
    }

    @Test(groups = { "simple" }, timeOut = TIMEOUT, dataProvider = "documentCrudArgProvider")
    public void upsertDocument_ReplaceDocument(String documentId) throws Throwable {

        CosmosItemProperties properties = getDocumentDefinition(documentId);
        properties =
            BridgeInternal.getProperties(container.createItem(properties, new CosmosItemRequestOptions()).block());

        String newPropValue = UUID.randomUUID().toString();
        BridgeInternal.setProperty(properties, "newProp", newPropValue);

        // Replace document

        Mono<CosmosAsyncItemResponse<CosmosItemProperties>> readObservable = container.upsertItem(properties, new CosmosItemRequestOptions());
        System.out.println(properties);

        // Validate result
        CosmosItemResponseValidator validator =
            new CosmosItemResponseValidator.Builder<CosmosAsyncItemResponse<CosmosItemProperties>>()
                .withProperty("newProp", newPropValue)
                .build();

        this.validateItemSuccess(readObservable, validator);
    }

    @Test(groups = {"simple"}, timeOut = TIMEOUT)
    public void typedItems() throws Throwable {
        String docId = "1234";
        String partitionKey = UUID.randomUUID().toString();

        List<List<Integer>> sgmts = new ArrayList<>();
        List<Integer> sgmt1 = new ArrayList<>();
        sgmt1.add(6519456);
        sgmt1.add(1471916863);
        sgmts.add(sgmt1);
        List<Integer> sgmt2 = new ArrayList<>();
        sgmt1.add(2498434);
        sgmt1.add(1455671440);
        sgmts.add(sgmt2);

        TestObject newTestObject = new TestObject(docId, partitionKey, sgmts, "test string");

        Mono<CosmosAsyncItemResponse<TestObject>> itemResponseMono = container.createItem(newTestObject);
        TestObject resultObject = itemResponseMono.block().getItem();
        compareTestObjs(newTestObject, resultObject);

        Mono<CosmosAsyncItemResponse<TestObject>> readResponseMono = container.readItem(newTestObject.id,
                                                                                        new PartitionKey(newTestObject
                                                                                                             .getMypk()),
                                                                                        TestObject.class);
        resultObject = readResponseMono.block().getItem();
        compareTestObjs(newTestObject, resultObject);

        newTestObject.setStringProp("another string");
        Mono<CosmosAsyncItemResponse<TestObject>> replaceMono = container.replaceItem(newTestObject,
                                                                                      newTestObject.getId(),
                                                                                      new PartitionKey(newTestObject
                                                                                                           .getMypk()));
        resultObject = replaceMono.block().getItem();
        compareTestObjs(newTestObject, resultObject);
    }

    private void compareTestObjs(TestObject newTestObject, TestObject resultObject) {
        assertThat(newTestObject.getId()).isEqualTo(resultObject.getId());
        assertThat(newTestObject.getMypk()).isEqualTo(resultObject.getMypk());
        assertThat(newTestObject.getSgmts().equals(resultObject.getSgmts())).isTrue();
        assertThat(newTestObject.getStringProp()).isEqualTo(resultObject.getStringProp());
    }

    static class TestObject {
        private String id;
        private String mypk;
        private List<List<Integer>> sgmts;
        private String stringProp;

        public TestObject() {
        }

        public TestObject(String id, String mypk, List<List<Integer>> sgmts, String stringProp) {
            this.id = id;
            this.mypk = mypk;
            this.sgmts = sgmts;
            this.stringProp = stringProp;
        }

        public String getId() {
            return id;
        }

        public void setId(String id) {
            this.id = id;
        }

        public String getMypk() {
            return mypk;
        }

        public void setMypk(String mypk) {
            this.mypk = mypk;
        }

        public List<List<Integer>> getSgmts() {
            return sgmts;
        }

        public void setSgmts(List<List<Integer>> sgmts) {
            this.sgmts = sgmts;
        }

        /**
         * Getter for property 'stringProp'.
         *
         * @return Value for property 'stringProp'.
         */
        public String getStringProp() {
            return stringProp;
        }

        /**
         * Setter for property 'stringProp'.
         *
         * @param stringProp Value to set for property 'stringProp'.
         */
        public void setStringProp(String stringProp) {
            this.stringProp = stringProp;
        }
    }


    @BeforeClass(groups = { "simple" }, timeOut = SETUP_TIMEOUT)
    public void before_DocumentCrudTest() {
        assertThat(this.client).isNull();
        this.client = this.getClientBuilder().buildAsyncClient();
        this.container = getSharedMultiPartitionCosmosContainer(this.client);
    }

    @AfterClass(groups = { "simple" }, timeOut = SHUTDOWN_TIMEOUT, alwaysRun = true)
    public void afterClass() {
        assertThat(this.client).isNotNull();
        this.client.close();
    }

    private CosmosItemProperties getDocumentDefinition(String documentId) {
        final String uuid = UUID.randomUUID().toString();
        final CosmosItemProperties properties = new CosmosItemProperties(String.format("{ "
                + "\"id\": \"%s\", "
                + "\"mypk\": \"%s\", "
                + "\"sgmts\": [[6519456, 1471916863], [2498434, 1455671440]]"
                + "}"
                , documentId, uuid));
        return properties;
    }
}<|MERGE_RESOLUTION|>--- conflicted
+++ resolved
@@ -9,10 +9,7 @@
 import com.azure.cosmos.CosmosClientBuilder;
 import com.azure.cosmos.CosmosClientException;
 import com.azure.cosmos.models.CosmosItemRequestOptions;
-<<<<<<< HEAD
-=======
 import com.azure.cosmos.models.ModelBridgeInternal;
->>>>>>> eb71fce0
 import com.azure.cosmos.models.PartitionKey;
 import com.azure.cosmos.implementation.CosmosItemProperties;
 import com.azure.cosmos.implementation.FailureValidator;
@@ -163,11 +160,7 @@
 
         CosmosItemRequestOptions options = new CosmosItemRequestOptions();
         Mono<CosmosAsyncItemResponse<CosmosItemProperties>> readObservable = container.readItem(docDefinition.getId(),
-<<<<<<< HEAD
-                                                                          new PartitionKey(docDefinition.get("mypk")),
-=======
                                                                           new PartitionKey(ModelBridgeInternal.getObjectFromJsonSerializable(docDefinition, "mypk")),
->>>>>>> eb71fce0
                                                                           options, CosmosItemProperties.class);
 
         CosmosItemResponseValidator validator =
@@ -230,11 +223,7 @@
 
         CosmosItemRequestOptions options = new CosmosItemRequestOptions();
         Mono<CosmosAsyncItemResponse<Object>> deleteObservable = container.deleteItem(documentId,
-<<<<<<< HEAD
-                                                                          new PartitionKey(docDefinition.get("mypk")),
-=======
                                                                           new PartitionKey(ModelBridgeInternal.getObjectFromJsonSerializable(docDefinition, "mypk")),
->>>>>>> eb71fce0
                                                                           options);
 
         CosmosItemResponseValidator validator =
@@ -247,11 +236,7 @@
         waitIfNeededForReplicasToCatchUp(getClientBuilder());
 
         Mono<CosmosAsyncItemResponse<CosmosItemProperties>> readObservable = container.readItem(documentId,
-<<<<<<< HEAD
-                                                                          new PartitionKey(docDefinition.get("mypk")),
-=======
                                                                           new PartitionKey(ModelBridgeInternal.getObjectFromJsonSerializable(docDefinition, "mypk")),
->>>>>>> eb71fce0
                                                                           options, CosmosItemProperties.class);
         FailureValidator notFoundValidator = new FailureValidator.Builder().resourceNotFound().build();
         validateItemFailure(readObservable, notFoundValidator);
