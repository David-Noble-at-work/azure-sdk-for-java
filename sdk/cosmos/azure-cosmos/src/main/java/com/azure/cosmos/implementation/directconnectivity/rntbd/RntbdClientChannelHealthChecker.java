--- conflicted
+++ resolved
@@ -69,23 +69,13 @@
 
         checkNotNull(config, "config: null");
 
-<<<<<<< HEAD
         this.idleConnectionTimeoutInNanos = config.idleConnectionTimeoutInNanos();
 
         this.readDelayLimitInNanos = config.receiveHangDetectionTimeInNanos();
-        checkArgument(this.readDelayLimitInNanos > readHangGracePeriodInNanos, "config.receiveHangDetectionTime: %s", this.readDelayLimitInNanos);
+        checkArgument(this.readDelayLimitInNanos > readHangGracePeriodInNanos, "config.receiveHangDetectionTimeInNanos: %s", this.readDelayLimitInNanos);
 
         this.writeDelayLimitInNanos = config.sendHangDetectionTimeInNanos();
-        checkArgument(this.writeDelayLimitInNanos > writeHangGracePeriodInNanos, "config.sendHangDetectionTime: %s", this.writeDelayLimitInNanos);
-=======
-        this.idleConnectionTimeout = config.idleConnectionTimeoutInNanos();
-
-        this.readDelayLimit = config.receiveHangDetectionTimeInNanos();
-        checkArgument(this.readDelayLimit > readHangGracePeriod, "config.receiveHangDetectionTime: %s", this.readDelayLimit);
-
-        this.writeDelayLimit = config.sendHangDetectionTimeInNanos();
-        checkArgument(this.writeDelayLimit > writeHangGracePeriod, "config.sendHangDetectionTime: %s", this.writeDelayLimit);
->>>>>>> 51a0abeb
+        checkArgument(this.writeDelayLimitInNanos > writeHangGracePeriodInNanos, "config.sendHangDetectionTimeInNanos: %s", this.writeDelayLimitInNanos);
     }
 
     // endregion
@@ -197,9 +187,9 @@
         @Override
         public void serialize(RntbdClientChannelHealthChecker value, JsonGenerator generator, SerializerProvider provider) throws IOException {
             generator.writeStartObject();
-            generator.writeNumberField("idleConnectionTimeout", value.idleConnectionTimeoutInNanos());
-            generator.writeNumberField("readDelayLimit", value.readDelayLimitInNanos());
-            generator.writeNumberField("writeDelayLimit", value.writeDelayLimitInNanos());
+            generator.writeNumberField("idleConnectionTimeoutInNanos", value.idleConnectionTimeoutInNanos());
+            generator.writeNumberField("readDelayLimitInNanos", value.readDelayLimitInNanos());
+            generator.writeNumberField("writeDelayLimitInNanos", value.writeDelayLimitInNanos());
             generator.writeEndObject();
         }
     }
