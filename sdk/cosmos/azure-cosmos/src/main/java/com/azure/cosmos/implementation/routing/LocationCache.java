--- conflicted
+++ resolved
@@ -4,14 +4,10 @@
 package com.azure.cosmos.implementation.routing;
 
 import com.azure.cosmos.BridgeInternal;
-<<<<<<< HEAD
-import com.azure.cosmos.models.DatabaseAccount;
-=======
 import com.azure.cosmos.implementation.apachecommons.collections.list.UnmodifiableList;
 import com.azure.cosmos.implementation.apachecommons.collections.map.CaseInsensitiveMap;
 import com.azure.cosmos.implementation.apachecommons.collections.map.UnmodifiableMap;
 import com.azure.cosmos.implementation.DatabaseAccount;
->>>>>>> eb71fce0
 import com.azure.cosmos.models.DatabaseAccountLocation;
 import com.azure.cosmos.implementation.Configs;
 import com.azure.cosmos.implementation.ResourceType;
@@ -571,11 +567,7 @@
 
         public DatabaseAccountLocationsInfo(List<String> preferredLocations,
                                             URI defaultEndpoint) {
-<<<<<<< HEAD
-            this.preferredLocations = new UnmodifiableList<>(preferredLocations.stream().map(loc -> loc.toLowerCase()).collect(Collectors.toList()));
-=======
             this.preferredLocations = new UnmodifiableList<>(preferredLocations.stream().map(loc -> loc.toLowerCase(Locale.ROOT)).collect(Collectors.toList()));
->>>>>>> eb71fce0
             this.availableWriteEndpointByLocation
                 = (UnmodifiableMap<String, URI>) UnmodifiableMap.<String, URI>unmodifiableMap(new CaseInsensitiveMap<>());
             this.availableReadEndpointByLocation
