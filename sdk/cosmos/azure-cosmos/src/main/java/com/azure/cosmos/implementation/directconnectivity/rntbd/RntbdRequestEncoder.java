// Copyright (c) Microsoft Corporation. All rights reserved.
// Licensed under the MIT License.

package com.azure.cosmos.implementation.directconnectivity.rntbd;

import io.netty.buffer.ByteBuf;
import io.netty.channel.ChannelHandlerContext;
import io.netty.channel.ChannelOutboundHandler;
import io.netty.handler.codec.MessageToByteEncoder;
import org.slf4j.Logger;
import org.slf4j.LoggerFactory;

<<<<<<< HEAD
public final class RntbdRequestEncoder extends MessageToByteEncoder<RntbdRequestArgs> {
=======
public final class RntbdRequestEncoder extends MessageToByteEncoder<RntbdRequestRecord> {
>>>>>>> e2c6b2a7

    private static final Logger logger = LoggerFactory.getLogger(RntbdRequestEncoder.class);

    /**
<<<<<<< HEAD
     * Returns {@code true} if the given message is an {@link RntbdRequest} instance
=======
     * Returns {@code true} if the given message is an {@link RntbdRequestRecord} instance.
>>>>>>> e2c6b2a7
     * <p>
     * If {@code false} this message should be passed to the next {@link ChannelOutboundHandler} in the pipeline.
     *
     * @param message the message to encode
<<<<<<< HEAD
     * @return {@code true}, if the given message is an an {@link RntbdRequest} instance; otherwise {@code false}
=======
     * @return {@code true}, if the given message is an an {@link RntbdRequestRecord} instance; otherwise {@code false}.
>>>>>>> e2c6b2a7
     */
    @Override
    public boolean acceptOutboundMessage(final Object message) {
        return message.getClass() == RntbdRequestRecord.class;
    }

    /**
     * Encode a message into a {@link ByteBuf}
     * <p>
     * This method will be called for each message that can be written by this encoder.
     *
     * @param context the {@link ChannelHandlerContext} which this {@link MessageToByteEncoder} belongs encode
     * @param message the message to encode
     * @param out the {@link ByteBuf} into which the encoded message will be written
     */
    @Override
    protected void encode(
        final ChannelHandlerContext context,
<<<<<<< HEAD
        final RntbdRequestArgs message,
        final ByteBuf out
    ) {

        final RntbdRequest request = RntbdRequest.from(message);
=======
        final RntbdRequestRecord message,
        final ByteBuf out
    ) {

        final RntbdRequest request = RntbdRequest.from(message.args());
>>>>>>> e2c6b2a7
        final int start = out.writerIndex();

        try {
            request.encode(out);
        } catch (final Throwable error) {
            out.writerIndex(start);
            throw error;
        }

        message.requestLength(out.writerIndex() - start);

        if (logger.isDebugEnabled()) {
            logger.debug("{}: ENCODE COMPLETE: request={}", context.channel(), request);
        }
    }
}<|MERGE_RESOLUTION|>--- conflicted
+++ resolved
@@ -10,29 +10,17 @@
 import org.slf4j.Logger;
 import org.slf4j.LoggerFactory;
 
-<<<<<<< HEAD
-public final class RntbdRequestEncoder extends MessageToByteEncoder<RntbdRequestArgs> {
-=======
 public final class RntbdRequestEncoder extends MessageToByteEncoder<RntbdRequestRecord> {
->>>>>>> e2c6b2a7
 
     private static final Logger logger = LoggerFactory.getLogger(RntbdRequestEncoder.class);
 
     /**
-<<<<<<< HEAD
-     * Returns {@code true} if the given message is an {@link RntbdRequest} instance
-=======
      * Returns {@code true} if the given message is an {@link RntbdRequestRecord} instance.
->>>>>>> e2c6b2a7
      * <p>
      * If {@code false} this message should be passed to the next {@link ChannelOutboundHandler} in the pipeline.
      *
      * @param message the message to encode
-<<<<<<< HEAD
-     * @return {@code true}, if the given message is an an {@link RntbdRequest} instance; otherwise {@code false}
-=======
      * @return {@code true}, if the given message is an an {@link RntbdRequestRecord} instance; otherwise {@code false}.
->>>>>>> e2c6b2a7
      */
     @Override
     public boolean acceptOutboundMessage(final Object message) {
@@ -51,19 +39,11 @@
     @Override
     protected void encode(
         final ChannelHandlerContext context,
-<<<<<<< HEAD
-        final RntbdRequestArgs message,
-        final ByteBuf out
-    ) {
-
-        final RntbdRequest request = RntbdRequest.from(message);
-=======
         final RntbdRequestRecord message,
         final ByteBuf out
     ) {
 
         final RntbdRequest request = RntbdRequest.from(message.args());
->>>>>>> e2c6b2a7
         final int start = out.writerIndex();
 
         try {
