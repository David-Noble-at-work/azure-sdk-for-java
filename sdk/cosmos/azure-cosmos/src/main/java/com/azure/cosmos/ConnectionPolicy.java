// Copyright (c) Microsoft Corporation. All rights reserved.
// Licensed under the MIT License.

package com.azure.cosmos;

import java.net.InetSocketAddress;
import java.util.Collections;
import java.util.List;

/**
 * Represents the Connection policy associated with a DocumentClient in the Azure Cosmos DB database service.
 */
public final class ConnectionPolicy {
    private static final int DEFAULT_IDLE_CONNECTION_TIMEOUT_IN_MILLIS = 60 * 1000;
    private static final int DEFAULT_MAX_POOL_SIZE = 1000;
    // The defaultMediaRequestTimeout is based upon the blob client timeout and the retry policy.
    private static final int DEFAULT_MEDIA_REQUEST_TIMEOUT_IN_MILLIS = 300 * 1000;
    private static final int DEFAULT_REQUEST_TIMEOUT_IN_MILLIS = 60 * 1000;
    private static ConnectionPolicy defaultPolicy = null;

    private final int mediaRequestTimeoutInMillis;
    private boolean allowBulkExecution;
    private ConnectionMode connectionMode;
<<<<<<< HEAD
    private boolean enableEndpointDiscovery = true;
    private Boolean enableReadRequestsFallback;
    private int idleConnectionTimeoutInMillis;
    private InetSocketAddress inetSocketProxyAddress;
    private int maxPoolSize;
=======
    private int maxPoolSize;
    private int idleConnectionTimeoutInMillis;
    private String userAgentSuffix;
    private ThrottlingRetryOptions throttlingRetryOptions;
    private boolean endpointDiscoveryEnabled = true;
>>>>>>> 8c6cb299
    private List<String> preferredLocations;
    private int requestTimeoutInMillis;
    private RetryOptions retryOptions;
    private String userAgentSuffix;
    private boolean usingMultipleWriteLocations = true;
<<<<<<< HEAD
=======
    private InetSocketAddress inetSocketProxyAddress;
    private Boolean readRequestsFallbackEnabled;
>>>>>>> 8c6cb299

    /**
     * Constructor.
     */
    public ConnectionPolicy() {
        this.connectionMode = ConnectionMode.DIRECT;
        this.readRequestsFallbackEnabled = null;
        this.idleConnectionTimeoutInMillis = DEFAULT_IDLE_CONNECTION_TIMEOUT_IN_MILLIS;
        this.maxPoolSize = DEFAULT_MAX_POOL_SIZE;
        this.mediaRequestTimeoutInMillis = ConnectionPolicy.DEFAULT_MEDIA_REQUEST_TIMEOUT_IN_MILLIS;
        this.requestTimeoutInMillis = ConnectionPolicy.DEFAULT_REQUEST_TIMEOUT_IN_MILLIS;
        this.throttlingRetryOptions = new ThrottlingRetryOptions();
        this.userAgentSuffix = "";
        this.allowBulkExecution = true;  // TODO (DANOBLE) disallow bulk execution when Direct HTTP is in use (?)
    }

    /**
     * Gets the default connection policy.
     *
     * @return the default connection policy.
     */
    public static ConnectionPolicy getDefaultPolicy() {
        if (ConnectionPolicy.defaultPolicy == null) {
            ConnectionPolicy.defaultPolicy = new ConnectionPolicy();
        }
        return ConnectionPolicy.defaultPolicy;
    }

    /**
     * Gets a value indicating whether bulk execution is enabled.
     *
     * @return {@code true} if bulk execution is enabled.
     */
    public boolean getAllowBulkExecution() {
        return this.allowBulkExecution;
    }

    /**
     * Sets a value indicating whether bulk execution is enabled.
     *
     * @param value {@code true} if bulk execution should be enabled; {@code false} otherwise.
     *
     * @return the current {@link ConnectionPolicy connection policy}.
     */
    public ConnectionPolicy setAllowBulkExecution(boolean value) {
        this.allowBulkExecution = value;
        return this;
    }

    /**
     * Gets the request timeout (time to wait for response from network peer) in
     * milliseconds.
     *
     * @return the request timeout in milliseconds.
     */
    public int getRequestTimeoutInMillis() {
        return this.requestTimeoutInMillis;
    }

    /**
     * Sets the request timeout (time to wait for response from network peer) in
     * milliseconds. The default is 60 seconds.
     *
     * @param requestTimeoutInMillis the request timeout in milliseconds.
     * @return the ConnectionPolicy.
     */
    public ConnectionPolicy setRequestTimeoutInMillis(int requestTimeoutInMillis) {
        this.requestTimeoutInMillis = requestTimeoutInMillis;
        return this;
    }

    /**
     * Gets the connection mode used in the client.
     *
     * @return the connection mode.
     */
    public ConnectionMode getConnectionMode() {
        return this.connectionMode;
    }

    /**
     * Sets the connection mode used in the client.
     *
     * @param connectionMode the connection mode.
     * @return the ConnectionPolicy.
     */
    public ConnectionPolicy setConnectionMode(ConnectionMode connectionMode) {
        this.connectionMode = connectionMode;
        return this;
    }

    /**
     * Gets the value of the connection pool size the client is using.
     *
     * @return connection pool size.
     */
    public int getMaxPoolSize() {
        return this.maxPoolSize;
    }

    /**
     * Sets the value of the connection pool size, the default
     * is 1000.
     *
     * @param maxPoolSize The value of the connection pool size.
     * @return the ConnectionPolicy.
     */
    public ConnectionPolicy setMaxPoolSize(int maxPoolSize) {
        this.maxPoolSize = maxPoolSize;
        return this;
    }

    /**
     * Gets the value of the timeout for an idle connection, the default is 60
     * seconds.
     *
     * @return Idle connection timeout.
     */
    public int getIdleConnectionTimeoutInMillis() {
        return this.idleConnectionTimeoutInMillis;
    }

    /**
     * sets the value of the timeout for an idle connection. After that time,
     * the connection will be automatically closed.
     *
     * @param idleConnectionTimeoutInMillis the timeout for an idle connection in seconds.
     * @return the ConnectionPolicy.
     */
    public ConnectionPolicy setIdleConnectionTimeoutInMillis(int idleConnectionTimeoutInMillis) {
        this.idleConnectionTimeoutInMillis = idleConnectionTimeoutInMillis;
        return this;
    }

    /**
     * Gets the value of user-agent suffix.
     *
     * @return the value of user-agent suffix.
     */
    public String getUserAgentSuffix() {
        return this.userAgentSuffix;
    }

    /**
     * sets the value of the user-agent suffix.
     *
     * @param userAgentSuffix The value to be appended to the user-agent header, this is
     * used for monitoring purposes.
     * @return the ConnectionPolicy.
     */
    public ConnectionPolicy setUserAgentSuffix(String userAgentSuffix) {
        this.userAgentSuffix = userAgentSuffix;
        return this;
    }

    /**
     * Gets the retry policy options associated with the DocumentClient instance.
     *
     * @return the RetryOptions instance.
     */
    public ThrottlingRetryOptions getThrottlingRetryOptions() {
        return this.throttlingRetryOptions;
    }

    /**
     * Sets the retry policy options associated with the DocumentClient instance.
     * <p>
     * Properties in the RetryOptions class allow application to customize the built-in
     * retry policies. This property is optional. When it's not set, the SDK uses the
     * default values for configuring the retry policies.  See RetryOptions class for
     * more details.
     *
     * @param throttlingRetryOptions the RetryOptions instance.
     * @return the ConnectionPolicy.
     * @throws IllegalArgumentException thrown if an error occurs
     */
    public ConnectionPolicy setThrottlingRetryOptions(ThrottlingRetryOptions throttlingRetryOptions) {
        if (throttlingRetryOptions == null) {
            throw new IllegalArgumentException("retryOptions value must not be null.");
        }

        this.throttlingRetryOptions = throttlingRetryOptions;
        return this;
    }

    /**
     * Gets the flag to enable endpoint discovery for geo-replicated database accounts.
     *
     * @return whether endpoint discovery is enabled.
     */
    public boolean isEndpointDiscoveryEnabled() {
        return this.endpointDiscoveryEnabled;
    }

    /**
     * Sets the flag to enable endpoint discovery for geo-replicated database accounts.
     * <p>
     * When EnableEndpointDiscovery is true, the SDK will automatically discover the
     * current write and read regions to ensure requests are sent to the correct region
     * based on the capability of the region and the user's preference.
     * <p>
     * The default value for this property is true indicating endpoint discovery is enabled.
     *
     * @param endpointDiscoveryEnabled true if EndpointDiscovery is enabled.
     * @return the ConnectionPolicy.
     */
    public ConnectionPolicy setEndpointDiscoveryEnabled(boolean endpointDiscoveryEnabled) {
        this.endpointDiscoveryEnabled = endpointDiscoveryEnabled;
        return this;
    }

    /**
     * Gets the flag to enable writes on any locations (regions) for geo-replicated database accounts in the Azure
     * Cosmos DB service.
     * <p>
     * When the value of this property is true, the SDK will direct write operations to
     * available writable locations of geo-replicated database account. Writable locations
     * are ordered by PreferredLocations property. Setting the property value
     * to true has no effect until EnableMultipleWriteLocations in DatabaseAccount
     * is also set to true.
     * <p>
     * DEFAULT value is true indicating that writes are directed to
     * available writable locations of geo-replicated database account.
     *
     * @return flag to enable writes on any locations (regions) for geo-replicated database accounts.
     */
    public boolean isUsingMultipleWriteLocations() {
        return this.usingMultipleWriteLocations;
    }

    /**
     * Gets whether to allow for reads to go to multiple regions configured on an account of Azure Cosmos DB service.
     * <p>
     * DEFAULT value is null.
     * <p>
     * If this property is not set, the default is true for all Consistency Levels other than Bounded Staleness,
     * The default is false for Bounded Staleness.
     * 1. {@link #endpointDiscoveryEnabled} is true
     * 2. the Azure Cosmos DB account has more than one region
     *
     * @return flag to allow for reads to go to multiple regions configured on an account of Azure Cosmos DB service.
     */
    public Boolean isReadRequestsFallbackEnabled() {
        return this.readRequestsFallbackEnabled;
    }

    /**
     * Sets the flag to enable writes on any locations (regions) for geo-replicated database accounts in the Azure
     * Cosmos DB service.
     * <p>
     * When the value of this property is true, the SDK will direct write operations to
     * available writable locations of geo-replicated database account. Writable locations
     * are ordered by PreferredLocations property. Setting the property value
     * to true has no effect until EnableMultipleWriteLocations in DatabaseAccount
     * is also set to true.
     * <p>
     * DEFAULT value is false indicating that writes are only directed to
     * first region in PreferredLocations property.
     *
     * @param usingMultipleWriteLocations flag to enable writes on any locations (regions) for geo-replicated
     * database accounts.
     * @return the ConnectionPolicy.
     */
    public ConnectionPolicy setUsingMultipleWriteLocations(boolean usingMultipleWriteLocations) {
        this.usingMultipleWriteLocations = usingMultipleWriteLocations;
        return this;
    }

    /**
     * Sets whether to allow for reads to go to multiple regions configured on an account of Azure Cosmos DB service.
     * <p>
     * DEFAULT value is null.
     * <p>
     * If this property is not set, the default is true for all Consistency Levels other than Bounded Staleness,
     * The default is false for Bounded Staleness.
     * 1. {@link #endpointDiscoveryEnabled} is true
     * 2. the Azure Cosmos DB account has more than one region
     *
     * @param readRequestsFallbackEnabled flag to enable reads to go to multiple regions configured on an account of
     * Azure Cosmos DB service.
     * @return the ConnectionPolicy.
     */
    public ConnectionPolicy setReadRequestsFallbackEnabled(Boolean readRequestsFallbackEnabled) {
        this.readRequestsFallbackEnabled = readRequestsFallbackEnabled;
        return this;
    }

    /**
     * Gets the preferred locations for geo-replicated database accounts
     *
     * @return the list of preferred location.
     */
    public List<String> getPreferredLocations() {
        return this.preferredLocations != null ? preferredLocations : Collections.emptyList();
    }

    /**
     * Sets the preferred locations for geo-replicated database accounts. For example,
     * "East US" as the preferred location.
     * <p>
     * When EnableEndpointDiscovery is true and PreferredRegions is non-empty,
     * the SDK will prefer to use the locations in the collection in the order
     * they are specified to perform operations.
     * <p>
     * If EnableEndpointDiscovery is set to false, this property is ignored.
     *
     * @param preferredLocations the list of preferred locations.
     * @return the ConnectionPolicy.
     */
    public ConnectionPolicy setPreferredLocations(List<String> preferredLocations) {
        this.preferredLocations = preferredLocations;
        return this;
    }

    /**
     * Gets the InetSocketAddress of proxy server.
     *
     * @return the value of proxyHost.
     */
    public InetSocketAddress getProxy() {
        return this.inetSocketProxyAddress;
    }

    /**
     * This will create the InetSocketAddress for proxy server,
     * all the requests to cosmoDB will route from this address.
     *
     * @param proxy The proxy server.
     * @return the ConnectionPolicy.
     */

    public ConnectionPolicy setProxy(InetSocketAddress proxy) {
        this.inetSocketProxyAddress = proxy;
        return this;
    }

    @Override
    public String toString() {
        return "ConnectionPolicy{"
                   + "requestTimeoutInMillis=" + requestTimeoutInMillis
                   + ", mediaRequestTimeoutInMillis=" + mediaRequestTimeoutInMillis
                   + ", connectionMode=" + connectionMode
                   + ", maxPoolSize=" + maxPoolSize
                   + ", idleConnectionTimeoutInMillis=" + idleConnectionTimeoutInMillis
                   + ", userAgentSuffix='" + userAgentSuffix + '\''
                   + ", retryOptions=" + throttlingRetryOptions
                   + ", enableEndpointDiscovery=" + endpointDiscoveryEnabled
                   + ", preferredLocations=" + preferredLocations
                   + ", usingMultipleWriteLocations=" + usingMultipleWriteLocations
                   + ", inetSocketProxyAddress=" + inetSocketProxyAddress
                   + '}';
    }
}<|MERGE_RESOLUTION|>--- conflicted
+++ resolved
@@ -11,39 +11,28 @@
  * Represents the Connection policy associated with a DocumentClient in the Azure Cosmos DB database service.
  */
 public final class ConnectionPolicy {
+    private static final int DEFAULT_REQUEST_TIMEOUT_IN_MILLIS = 60 * 1000;
+    // defaultMediaRequestTimeout is based upon the blob client timeout and the
+    // retry policy.
+    private static final int DEFAULT_MEDIA_REQUEST_TIMEOUT_IN_MILLIS = 300 * 1000;
     private static final int DEFAULT_IDLE_CONNECTION_TIMEOUT_IN_MILLIS = 60 * 1000;
+
     private static final int DEFAULT_MAX_POOL_SIZE = 1000;
-    // The defaultMediaRequestTimeout is based upon the blob client timeout and the retry policy.
-    private static final int DEFAULT_MEDIA_REQUEST_TIMEOUT_IN_MILLIS = 300 * 1000;
-    private static final int DEFAULT_REQUEST_TIMEOUT_IN_MILLIS = 60 * 1000;
+
     private static ConnectionPolicy defaultPolicy = null;
-
+    private int requestTimeoutInMillis;
     private final int mediaRequestTimeoutInMillis;
     private boolean allowBulkExecution;
     private ConnectionMode connectionMode;
-<<<<<<< HEAD
-    private boolean enableEndpointDiscovery = true;
-    private Boolean enableReadRequestsFallback;
-    private int idleConnectionTimeoutInMillis;
-    private InetSocketAddress inetSocketProxyAddress;
-    private int maxPoolSize;
-=======
     private int maxPoolSize;
     private int idleConnectionTimeoutInMillis;
     private String userAgentSuffix;
     private ThrottlingRetryOptions throttlingRetryOptions;
     private boolean endpointDiscoveryEnabled = true;
->>>>>>> 8c6cb299
     private List<String> preferredLocations;
-    private int requestTimeoutInMillis;
-    private RetryOptions retryOptions;
-    private String userAgentSuffix;
     private boolean usingMultipleWriteLocations = true;
-<<<<<<< HEAD
-=======
     private InetSocketAddress inetSocketProxyAddress;
     private Boolean readRequestsFallbackEnabled;
->>>>>>> 8c6cb299
 
     /**
      * Constructor.
@@ -204,8 +193,8 @@
      *
      * @return the RetryOptions instance.
      */
-    public ThrottlingRetryOptions getThrottlingRetryOptions() {
-        return this.throttlingRetryOptions;
+    public RetryOptions getRetryOptions() {
+        return this.retryOptions;
     }
 
     /**
@@ -216,16 +205,16 @@
      * default values for configuring the retry policies.  See RetryOptions class for
      * more details.
      *
-     * @param throttlingRetryOptions the RetryOptions instance.
+     * @param retryOptions the RetryOptions instance.
      * @return the ConnectionPolicy.
      * @throws IllegalArgumentException thrown if an error occurs
      */
-    public ConnectionPolicy setThrottlingRetryOptions(ThrottlingRetryOptions throttlingRetryOptions) {
-        if (throttlingRetryOptions == null) {
+    public ConnectionPolicy setRetryOptions(RetryOptions retryOptions) {
+        if (retryOptions == null) {
             throw new IllegalArgumentException("retryOptions value must not be null.");
         }
 
-        this.throttlingRetryOptions = throttlingRetryOptions;
+        this.retryOptions = retryOptions;
         return this;
     }
 
@@ -234,8 +223,8 @@
      *
      * @return whether endpoint discovery is enabled.
      */
-    public boolean isEndpointDiscoveryEnabled() {
-        return this.endpointDiscoveryEnabled;
+    public boolean getEnableEndpointDiscovery() {
+        return this.enableEndpointDiscovery;
     }
 
     /**
@@ -247,11 +236,11 @@
      * <p>
      * The default value for this property is true indicating endpoint discovery is enabled.
      *
-     * @param endpointDiscoveryEnabled true if EndpointDiscovery is enabled.
-     * @return the ConnectionPolicy.
-     */
-    public ConnectionPolicy setEndpointDiscoveryEnabled(boolean endpointDiscoveryEnabled) {
-        this.endpointDiscoveryEnabled = endpointDiscoveryEnabled;
+     * @param enableEndpointDiscovery true if EndpointDiscovery is enabled.
+     * @return the ConnectionPolicy.
+     */
+    public ConnectionPolicy setEnableEndpointDiscovery(boolean enableEndpointDiscovery) {
+        this.enableEndpointDiscovery = enableEndpointDiscovery;
         return this;
     }
 
@@ -270,7 +259,7 @@
      *
      * @return flag to enable writes on any locations (regions) for geo-replicated database accounts.
      */
-    public boolean isUsingMultipleWriteLocations() {
+    public boolean getUsingMultipleWriteLocations() {
         return this.usingMultipleWriteLocations;
     }
 
@@ -281,13 +270,13 @@
      * <p>
      * If this property is not set, the default is true for all Consistency Levels other than Bounded Staleness,
      * The default is false for Bounded Staleness.
-     * 1. {@link #endpointDiscoveryEnabled} is true
+     * 1. {@link #enableEndpointDiscovery} is true
      * 2. the Azure Cosmos DB account has more than one region
      *
      * @return flag to allow for reads to go to multiple regions configured on an account of Azure Cosmos DB service.
      */
-    public Boolean isReadRequestsFallbackEnabled() {
-        return this.readRequestsFallbackEnabled;
+    public Boolean getEnableReadRequestsFallback() {
+        return this.enableReadRequestsFallback;
     }
 
     /**
@@ -319,15 +308,15 @@
      * <p>
      * If this property is not set, the default is true for all Consistency Levels other than Bounded Staleness,
      * The default is false for Bounded Staleness.
-     * 1. {@link #endpointDiscoveryEnabled} is true
+     * 1. {@link #enableEndpointDiscovery} is true
      * 2. the Azure Cosmos DB account has more than one region
      *
-     * @param readRequestsFallbackEnabled flag to enable reads to go to multiple regions configured on an account of
+     * @param enableReadRequestsFallback flag to enable reads to go to multiple regions configured on an account of
      * Azure Cosmos DB service.
      * @return the ConnectionPolicy.
      */
-    public ConnectionPolicy setReadRequestsFallbackEnabled(Boolean readRequestsFallbackEnabled) {
-        this.readRequestsFallbackEnabled = readRequestsFallbackEnabled;
+    public ConnectionPolicy setEnableReadRequestsFallback(Boolean enableReadRequestsFallback) {
+        this.enableReadRequestsFallback = enableReadRequestsFallback;
         return this;
     }
 
@@ -371,12 +360,12 @@
      * This will create the InetSocketAddress for proxy server,
      * all the requests to cosmoDB will route from this address.
      *
-     * @param proxy The proxy server.
-     * @return the ConnectionPolicy.
-     */
-
-    public ConnectionPolicy setProxy(InetSocketAddress proxy) {
-        this.inetSocketProxyAddress = proxy;
+     * @param proxyHost The proxy server host.
+     * @param proxyPort The proxy server port.
+     * @return the ConnectionPolicy.
+     */
+    public ConnectionPolicy setProxy(String proxyHost, int proxyPort) {
+        this.inetSocketProxyAddress = new InetSocketAddress(proxyHost, proxyPort);
         return this;
     }
 
@@ -389,8 +378,8 @@
                    + ", maxPoolSize=" + maxPoolSize
                    + ", idleConnectionTimeoutInMillis=" + idleConnectionTimeoutInMillis
                    + ", userAgentSuffix='" + userAgentSuffix + '\''
-                   + ", retryOptions=" + throttlingRetryOptions
-                   + ", enableEndpointDiscovery=" + endpointDiscoveryEnabled
+                   + ", retryOptions=" + retryOptions
+                   + ", enableEndpointDiscovery=" + enableEndpointDiscovery
                    + ", preferredLocations=" + preferredLocations
                    + ", usingMultipleWriteLocations=" + usingMultipleWriteLocations
                    + ", inetSocketProxyAddress=" + inetSocketProxyAddress
