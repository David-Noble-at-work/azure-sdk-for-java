--- conflicted
+++ resolved
@@ -12,14 +12,6 @@
  * Represents the Connection policy associated with a DocumentClient in the Azure Cosmos DB database service.
  */
 public final class ConnectionPolicy {
-<<<<<<< HEAD
-=======
-    private static final Duration DEFAULT_REQUEST_TIMEOUT = Duration.ofSeconds(60);
-    // defaultMediaRequestTimeout is based upon the blob client timeout and the
-    // retry policy.
-    private static final Duration DEFAULT_MEDIA_REQUEST_TIMEOUT = Duration.ofSeconds(300);
-    private static final Duration DEFAULT_IDLE_CONNECTION_TIMEOUT = Duration.ofSeconds(60);
->>>>>>> eb71fce0
 
     private static final Duration DEFAULT_REQUEST_TIMEOUT = Duration.ofSeconds(60);
     // defaultMediaRequestTimeout is based upon the blob client timeout and the retry policy.
@@ -28,7 +20,6 @@
 
     private static final int DEFAULT_MAX_POOL_SIZE = 1000;
     private static ConnectionPolicy defaultPolicy = null;
-<<<<<<< HEAD
 
     private final Duration mediaRequestTimeout;
 
@@ -36,26 +27,14 @@
     private ConnectionMode connectionMode;
     private boolean endpointDiscoveryEnabled = true;
     private Duration idleConnectionTimeout;
-=======
-    private Duration requestTimeout;
-    private final Duration mediaRequestTimeout;
-    private ConnectionMode connectionMode;
-    private int maxPoolSize;
-    private Duration idleConnectionTimeout;
-    private String userAgentSuffix;
-    private ThrottlingRetryOptions throttlingRetryOptions;
-    private boolean endpointDiscoveryEnabled = true;
-    private List<String> preferredRegions;
-    private boolean usingMultipleWriteRegions = true;
->>>>>>> eb71fce0
     private InetSocketAddress inetSocketProxyAddress;
     private int maxPoolSize;
-    private List<String> preferredLocations;
+    private List<String> preferredRegions;
     private Boolean readRequestsFallbackEnabled;
     private Duration requestTimeout;
     private ThrottlingRetryOptions throttlingRetryOptions;
     private String userAgentSuffix;
-    private boolean usingMultipleWriteLocations = true;
+    private boolean usingMultipleWriteRegions = true;
 
     /**
      * Constructor.
@@ -88,7 +67,6 @@
     }
 
     /**
-<<<<<<< HEAD
      * Gets a value indicating whether bulk execution is enabled.
      *
      * @return {@code true} if bulk execution is enabled.
@@ -111,20 +89,6 @@
      *<p>
      * The default is 60 seconds.
      *
-=======
-     * Gets the request timeout (time to wait for response from network peer).
-     *
-     * @return the request timeout duration.
-     */
-    public Duration getRequestTimeout() {
-        return this.requestTimeout;
-    }
-
-    /**
-     * Sets the request timeout (time to wait for response from network peer).
-     * The default is 60 seconds.
-     *
->>>>>>> eb71fce0
      * @param requestTimeout the request timeout duration.
      * @return the ConnectionPolicy.
      */
@@ -190,11 +154,7 @@
      * <p>
      * After that time, the connection will be automatically closed.
      *
-<<<<<<< HEAD
      * @param idleConnectionTimeout the duration of an idle connection.
-=======
-     * @param idleConnectionTimeout the duration for an idle connection.
->>>>>>> eb71fce0
      * @return the ConnectionPolicy.
      */
     public ConnectionPolicy setIdleConnectionTimeout(Duration idleConnectionTimeout) {
@@ -418,7 +378,6 @@
                    + ", preferredRegions=" + preferredRegions
                    + ", usingMultipleWriteRegions=" + usingMultipleWriteRegions
                    + ", inetSocketProxyAddress=" + inetSocketProxyAddress
-                   + ", allowBulkExecution=" + allowBulkExecution
                    + '}';
     }
 }