--- conflicted
+++ resolved
@@ -35,15 +35,12 @@
 
     private static final Logger logger = LoggerFactory.getLogger(RntbdRequestRecord.class);
 
-<<<<<<< HEAD
-=======
     private static final AtomicIntegerFieldUpdater REQUEST_LENGTH =
         AtomicIntegerFieldUpdater.newUpdater(RntbdRequestRecord.class, "requestLength");
 
     private static final AtomicIntegerFieldUpdater RESPONSE_LENGTH =
         AtomicIntegerFieldUpdater.newUpdater(RntbdRequestRecord.class, "responseLength");
 
->>>>>>> e2c6b2a7
     private static final AtomicReferenceFieldUpdater<RntbdRequestRecord, Stage> STAGE =
         AtomicReferenceFieldUpdater.newUpdater(
             RntbdRequestRecord.class,
@@ -109,11 +106,7 @@
     }
 
     public Stage stage() {
-<<<<<<< HEAD
-        return STAGE.get(this);
-=======
         return this.stage;
->>>>>>> e2c6b2a7
     }
 
     public RntbdRequestRecord stage(final Stage value) {
