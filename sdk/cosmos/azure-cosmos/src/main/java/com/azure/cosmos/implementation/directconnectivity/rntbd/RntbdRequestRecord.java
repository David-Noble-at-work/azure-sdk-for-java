// Copyright (c) Microsoft Corporation. All rights reserved.
// Licensed under the MIT License.

package com.azure.cosmos.implementation.directconnectivity.rntbd;

import com.azure.cosmos.BridgeInternal;
import com.azure.cosmos.RequestTimeoutException;
import com.azure.cosmos.implementation.directconnectivity.RequestTimeline;
import com.azure.cosmos.implementation.directconnectivity.StoreResponse;
import com.fasterxml.jackson.core.JsonGenerator;
import com.fasterxml.jackson.databind.SerializerProvider;
import com.fasterxml.jackson.databind.annotation.JsonSerialize;
import com.fasterxml.jackson.databind.ser.std.StdSerializer;
import io.micrometer.core.instrument.Timer;
import io.netty.util.Timeout;
import io.netty.util.TimerTask;

import java.io.IOException;
import java.time.Duration;
import java.time.OffsetDateTime;
import java.util.UUID;
import java.util.concurrent.CancellationException;
import java.util.concurrent.CompletableFuture;
import java.util.concurrent.ExecutionException;
import java.util.concurrent.atomic.AtomicReferenceFieldUpdater;

import static com.google.common.base.Preconditions.checkNotNull;
import static com.google.common.base.Preconditions.checkState;
import static com.google.common.base.Strings.lenientFormat;

@JsonSerialize(using = RntbdRequestRecord.JsonSerializer.class)
public final class RntbdRequestRecord extends CompletableFuture<StoreResponse> {

    private static final AtomicReferenceFieldUpdater<RntbdRequestRecord, Stage> updater = AtomicReferenceFieldUpdater
        .newUpdater(RntbdRequestRecord.class, Stage.class, "stage");

    private final RntbdRequestArgs args;
    private final RntbdRequestTimer timer;

    private volatile Stage stage;

    private volatile OffsetDateTime timeCompleted;
    private volatile OffsetDateTime timePipelined;
    private volatile OffsetDateTime timeQueued;
    private volatile OffsetDateTime timeSent;
<<<<<<< HEAD
=======
    private volatile OffsetDateTime timeReceived;
>>>>>>> ad4f5a58

    public RntbdRequestRecord(final RntbdRequestArgs args, final RntbdRequestTimer timer) {

        checkNotNull(args, "expected non-null args");
        checkNotNull(timer, "expected non-null timer");

        this.timeQueued = OffsetDateTime.now();
        this.stage = Stage.QUEUED;
        this.args = args;
        this.timer = timer;
    }

    // region Accessors

    public UUID activityId() {
        return this.args.activityId();
    }

    public RntbdRequestArgs args() {
        return this.args;
    }

    public Duration lifetime() {
        return this.args.lifetime();
    }

    public Stage stage() {
        return updater.get(this);
    }

    public RntbdRequestRecord stage(final Stage value) {

        final OffsetDateTime time = OffsetDateTime.now();

        updater.updateAndGet(this, current -> {

            switch (value) {
                case PIPELINED:
                    checkState(current == Stage.QUEUED,
                        "expected transition from QUEUED to PIPELINED, not %s",
                        current);
                    this.timePipelined = time;
                    break;
                case SENT:
                    checkState(current == Stage.PIPELINED,
                        "expected transition from PIPELINED to SENT, not %s",
                        current);
                    this.timeSent = time;
                    break;
<<<<<<< HEAD
=======
                case RECEIVED:
                    checkState(current == Stage.SENT,
                        "expected transition from SENT to RECEIVED, not %s",
                        current);
                    this.timeReceived = time;
                    break;
>>>>>>> ad4f5a58
                case COMPLETED:
                    this.timeCompleted = time;
                    break;
                default:
                    throw new IllegalStateException(lenientFormat("there is no transition from %s to %s",
                        current,
                        value));
            }

            return value;
        });

        return this;
    }

    public OffsetDateTime timeCompleted() {
        return this.timeCompleted;
    }

    public OffsetDateTime timeCreated() {
        return this.args.timeCreated();
    }

    public OffsetDateTime timePipelined() {
        return this.timePipelined;
<<<<<<< HEAD
    }

    public OffsetDateTime timeQueued() {
        return this.timeQueued;
    }

=======
    }

    public OffsetDateTime timeQueued() {
        return this.timeQueued;
    }

    public OffsetDateTime timeReceived() {
        return this.timeReceived;
    }

>>>>>>> ad4f5a58
    public OffsetDateTime timeSent() {
        return this.timeSent;
    }

    public long transportRequestId() {
        return this.args.transportRequestId();
    }

    // endregion

    // region Methods

    public boolean expire() {
        final RequestTimeoutException error = new RequestTimeoutException(this.toString(), this.args.physicalAddress());
        BridgeInternal.setRequestHeaders(error, this.args.serviceRequest().getHeaders());
        return this.completeExceptionally(error);
    }

    public Timeout newTimeout(final TimerTask task) {
        return this.timer.newTimeout(task);
    }

    public RequestTimeline takeTimelineSnapshot() {
<<<<<<< HEAD
        return RequestTimeline.from(this);
=======

        OffsetDateTime now = OffsetDateTime.now();

        OffsetDateTime timeCreated = this.timeCreated();
        OffsetDateTime timeQueued = this.timeQueued();
        OffsetDateTime timePipelined = this.timePipelined();
        OffsetDateTime timeSent = this.timeSent();
        OffsetDateTime timeReceived = this.timeReceived();
        OffsetDateTime timeCompleted = this.timeCompleted();
        OffsetDateTime timeCompletedOrNow = timeCompleted == null ? now : timeCompleted;

        return RequestTimeline.of(
            new RequestTimeline.Event("created",
                timeCreated, timeQueued == null ? timeCompletedOrNow : timeQueued),
            new RequestTimeline.Event("queued",
                timeQueued, timePipelined == null ? timeCompletedOrNow : timePipelined),
            new RequestTimeline.Event("pipelined",
                timePipelined, timeSent == null ? timeCompletedOrNow : timeSent),
            new RequestTimeline.Event("sent",
                timeSent, timeReceived == null ? timeCompletedOrNow : timeReceived),
            new RequestTimeline.Event("received",
                timeReceived, timeCompletedOrNow),
            new RequestTimeline.Event("completed",
                timeCompleted, now));
>>>>>>> ad4f5a58
    }

    public long stop(Timer requests, Timer responses) {
        return this.args.stop(requests, responses);
    }

    @Override
    public String toString() {
        return RntbdObjectMapper.toString(this);
    }

    // endregion

    // region Types

    public enum Stage {
<<<<<<< HEAD
        QUEUED, PIPELINED, SENT, COMPLETED
=======
        QUEUED, PIPELINED, SENT, RECEIVED, COMPLETED
>>>>>>> ad4f5a58
    }

    static final class JsonSerializer extends StdSerializer<RntbdRequestRecord> {

        JsonSerializer() {
            super(RntbdRequestRecord.class);
        }

        @Override
        public void serialize(
            final RntbdRequestRecord value,
            final JsonGenerator generator,
            final SerializerProvider provider) throws IOException {

            generator.writeStartObject();
            generator.writeObjectField("args", value.args());

            // status

            generator.writeObjectFieldStart("status");
            generator.writeBooleanField("done", value.isDone());
            generator.writeBooleanField("cancelled", value.isCancelled());
            generator.writeBooleanField("completedExceptionally", value.isCompletedExceptionally());

            if (value.isCompletedExceptionally()) {

                try {

                    value.get();

                } catch (final ExecutionException executionException) {

                    final Throwable error = executionException.getCause();

                    generator.writeObjectFieldStart("error");
                    generator.writeStringField("type", error.getClass().getName());
                    generator.writeObjectField("value", error);
                    generator.writeEndObject();

                } catch (CancellationException | InterruptedException exception) {

                    generator.writeObjectFieldStart("error");
                    generator.writeStringField("type", exception.getClass().getName());
                    generator.writeObjectField("value", exception);
                    generator.writeEndObject();
                }
            }

            generator.writeEndObject();

            generator.writeObjectField("timeline", value.takeTimelineSnapshot());
            generator.writeEndObject();
        }
    }

    // endregion
}<|MERGE_RESOLUTION|>--- conflicted
+++ resolved
@@ -43,10 +43,7 @@
     private volatile OffsetDateTime timePipelined;
     private volatile OffsetDateTime timeQueued;
     private volatile OffsetDateTime timeSent;
-<<<<<<< HEAD
-=======
     private volatile OffsetDateTime timeReceived;
->>>>>>> ad4f5a58
 
     public RntbdRequestRecord(final RntbdRequestArgs args, final RntbdRequestTimer timer) {
 
@@ -96,15 +93,12 @@
                         current);
                     this.timeSent = time;
                     break;
-<<<<<<< HEAD
-=======
                 case RECEIVED:
                     checkState(current == Stage.SENT,
                         "expected transition from SENT to RECEIVED, not %s",
                         current);
                     this.timeReceived = time;
                     break;
->>>>>>> ad4f5a58
                 case COMPLETED:
                     this.timeCompleted = time;
                     break;
@@ -130,25 +124,16 @@
 
     public OffsetDateTime timePipelined() {
         return this.timePipelined;
-<<<<<<< HEAD
     }
 
     public OffsetDateTime timeQueued() {
         return this.timeQueued;
     }
 
-=======
-    }
-
-    public OffsetDateTime timeQueued() {
-        return this.timeQueued;
-    }
-
     public OffsetDateTime timeReceived() {
         return this.timeReceived;
     }
 
->>>>>>> ad4f5a58
     public OffsetDateTime timeSent() {
         return this.timeSent;
     }
@@ -172,9 +157,6 @@
     }
 
     public RequestTimeline takeTimelineSnapshot() {
-<<<<<<< HEAD
-        return RequestTimeline.from(this);
-=======
 
         OffsetDateTime now = OffsetDateTime.now();
 
@@ -199,7 +181,6 @@
                 timeReceived, timeCompletedOrNow),
             new RequestTimeline.Event("completed",
                 timeCompleted, now));
->>>>>>> ad4f5a58
     }
 
     public long stop(Timer requests, Timer responses) {
@@ -216,11 +197,7 @@
     // region Types
 
     public enum Stage {
-<<<<<<< HEAD
-        QUEUED, PIPELINED, SENT, COMPLETED
-=======
         QUEUED, PIPELINED, SENT, RECEIVED, COMPLETED
->>>>>>> ad4f5a58
     }
 
     static final class JsonSerializer extends StdSerializer<RntbdRequestRecord> {
