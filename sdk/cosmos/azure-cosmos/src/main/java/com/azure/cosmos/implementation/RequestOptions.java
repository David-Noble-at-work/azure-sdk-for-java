--- conflicted
+++ resolved
@@ -27,16 +27,12 @@
     private String ifMatchETag;
     private String ifNoneMatchETag;
     private Integer offerThroughput;
-    private PartitionKey partitionKey;
+    private PartitionKey partitionkey;
     private String partitionKeyRangeId;
     private boolean scriptLoggingEnabled;
     private boolean quotaInfoEnabled;
     private Map<String, Object> properties;
-<<<<<<< HEAD
-    private boolean effectivePartitionKeyRouting;
-=======
     private ThroughputProperties throughputProperties;
->>>>>>> 35d91545
 
     /**
      * Gets the triggers to be invoked before the operation.
@@ -52,9 +48,8 @@
      *
      * @param preTriggerInclude the triggers to be invoked before the operation.
      */
-    public RequestOptions setPreTriggerInclude(List<String> preTriggerInclude) {
+    public void setPreTriggerInclude(List<String> preTriggerInclude) {
         this.preTriggerInclude = preTriggerInclude;
-        return this;
     }
 
     /**
@@ -71,9 +66,8 @@
      *
      * @param postTriggerInclude the triggers to be invoked after the operation.
      */
-    public RequestOptions setPostTriggerInclude(List<String> postTriggerInclude) {
+    public void setPostTriggerInclude(List<String> postTriggerInclude) {
         this.postTriggerInclude = postTriggerInclude;
-        return this;
     }
 
     /**
@@ -90,11 +84,6 @@
      *
      * @param ifMatchETag the ifMatchETag associated with the request.
      */
-<<<<<<< HEAD
-    public RequestOptions setAccessCondition(AccessCondition accessCondition) {
-        this.accessCondition = accessCondition;
-        return this;
-=======
     public void setIfMatchETag(String ifMatchETag) {
         this.ifMatchETag = ifMatchETag;
     }
@@ -115,7 +104,6 @@
      */
     public void setIfNoneMatchETag(String ifNoneMatchETag) {
         this.ifNoneMatchETag = ifNoneMatchETag;
->>>>>>> 35d91545
     }
 
     /**
@@ -132,9 +120,8 @@
      *
      * @param indexingDirective the indexing directive.
      */
-    public RequestOptions setIndexingDirective(IndexingDirective indexingDirective) {
+    public void setIndexingDirective(IndexingDirective indexingDirective) {
         this.indexingDirective = indexingDirective;
-        return this;
     }
 
     /**
@@ -151,9 +138,8 @@
      *
      * @param consistencyLevel the consistency level.
      */
-    public RequestOptions setConsistencyLevel(ConsistencyLevel consistencyLevel) {
+    public void setConsistencyLevel(ConsistencyLevel consistencyLevel) {
         this.consistencyLevel = consistencyLevel;
-        return this;
     }
 
     /**
@@ -170,9 +156,8 @@
      *
      * @param sessionToken the session token.
      */
-    public RequestOptions setSessionToken(String sessionToken) {
+    public void setSessionToken(String sessionToken) {
         this.sessionToken = sessionToken;
-        return this;
     }
 
     /**
@@ -189,9 +174,8 @@
      *
      * @param resourceTokenExpirySeconds the resource token expiry seconds.
      */
-    public RequestOptions setResourceTokenExpirySeconds(Integer resourceTokenExpirySeconds) {
+    public void setResourceTokenExpirySeconds(Integer resourceTokenExpirySeconds) {
         this.resourceTokenExpirySeconds = resourceTokenExpirySeconds;
-        return this;
     }
 
     /**
@@ -208,9 +192,8 @@
      *
      * @param offerType the offer type.
      */
-    public RequestOptions setOfferType(String offerType) {
+    public void setOfferType(String offerType) {
         this.offerType = offerType;
-        return this;
     }
 
     /**
@@ -227,9 +210,8 @@
      *
      * @param offerThroughput the throughput value.
      */
-    public RequestOptions setOfferThroughput(Integer offerThroughput) {
+    public void setOfferThroughput(Integer offerThroughput) {
         this.offerThroughput = offerThroughput;
-        return this;
     }
 
     public void setThroughputProperties(ThroughputProperties throughputProperties) {
@@ -246,17 +228,16 @@
      * @return the partition key value.
      */
     public PartitionKey getPartitionKey() {
-        return this.partitionKey;
+        return this.partitionkey;
     }
 
     /**
      * Sets the partition key used to identify the current request's target partition.
      *
-     * @param partitionKey the partition key value.
-     */
-    public RequestOptions setPartitionKey(PartitionKey partitionKey) {
-        this.partitionKey = partitionKey;
-        return this;
+     * @param partitionkey the partition key value.
+     */
+    public void setPartitionKey(PartitionKey partitionkey) {
+        this.partitionkey = partitionkey;
     }
 
     /**
@@ -273,9 +254,8 @@
      *
      * @param partitionKeyRangeId the partition key range id value.
      */
-    protected RequestOptions setPartitionKeyRangeId(String partitionKeyRangeId) {
+    protected void setPartitionKeyRengeId(String partitionKeyRangeId) {
         this.partitionKeyRangeId = partitionKeyRangeId;
-        return this;
     }
 
     /**
@@ -294,9 +274,8 @@
      *
      * @param scriptLoggingEnabled true if stored procedure Javascript logging is enabled
      */
-    public RequestOptions setScriptLoggingEnabled(boolean scriptLoggingEnabled) {
+    public void setScriptLoggingEnabled(boolean scriptLoggingEnabled) {
         this.scriptLoggingEnabled = scriptLoggingEnabled;
-        return this;
     }
 
     /**
@@ -317,14 +296,8 @@
      *
      * @param quotaInfoEnabled a boolean value indicating whether quotaInfoEnabled is enabled or not
      */
-<<<<<<< HEAD
-    public RequestOptions setPopulateQuotaInfo(boolean populateQuotaInfo) {
-        this.populateQuotaInfo = populateQuotaInfo;
-        return this;
-=======
     public void setQuotaInfoEnabled(boolean quotaInfoEnabled) {
         this.quotaInfoEnabled = quotaInfoEnabled;
->>>>>>> 35d91545
     }
 
     /**
@@ -333,12 +306,11 @@
      * @param name  a string representing the custom option's name
      * @param value a STRING representing the custom option's value
      */
-    public RequestOptions setHeader(String name, String value) {
+    public void setHeader(String name, String value) {
         if (this.customOptions == null) {
             this.customOptions = new HashMap<>();
         }
         this.customOptions.put(name, value);
-        return this;
     }
 
     /**
@@ -349,7 +321,6 @@
     public Map<String, String> getHeaders() {
         return this.customOptions;
     }
-
     /**
      * Gets the properties
      *
@@ -364,48 +335,8 @@
      *
      * @param properties the properties.
      */
-    public RequestOptions setProperties(Map<String, Object> properties) {
+    public void setProperties(Map<String, Object> properties) {
         this.properties = properties;
-        return this;
-    }
-
-    /**
-     * Gets a {@code boolean} value indicating whether to use effective partition key routing in the Cosmos DB request.
-     * <p>
-     * This method is provided in addition to {@link #isEffectivePartitionKeyRouting}.
-     *
-     * @return {@code true} if effective partition key routing should be used in the Cosmos DB request.
-     * <p>
-     * See the <a href="http://download.oracle.com/otndocs/jcp/7224-javabeans-1.01-fr-spec-oth-JSpec/">JavaBeans
-     * specification</a> section 8.3.2:
-     */
-    public boolean getEffectivePartitionKeyRouting() {
-        return this.effectivePartitionKeyRouting;
-    }
-
-    /**
-     * Gets a {@code boolean} value indicating whether to use effective partition key routing in the Cosmos DB request.
-     * <p>
-     * This method is provided in addition to {@link #getEffectivePartitionKeyRouting}.
-     *
-     * @return {@code true} if effective partition key routing should be used in the Cosmos DB request.
-     * <p>
-     * See the <a href="http://download.oracle.com/otndocs/jcp/7224-javabeans-1.01-fr-spec-oth-JSpec/">JavaBeans
-     * specification</a> section 8.3.2:
-     */
-    public boolean isEffectivePartitionKeyRouting() {
-        return this.effectivePartitionKeyRouting;
-    }
-
-    /**
-     * Sets a {@code boolean} value indicating whether to use effective partition key routing in the Cosmos DB request.
-     *
-     * @param value {@code true} if effective partition key routing should be used in the Cosmos DB request.
-     *
-     * @return this {@link RequestOptions} instance.
-     */
-    public RequestOptions setEffectivePartitionKeyRouting(boolean value) {
-        this.effectivePartitionKeyRouting = value;
-        return this;
-    }
+    }
+
 }