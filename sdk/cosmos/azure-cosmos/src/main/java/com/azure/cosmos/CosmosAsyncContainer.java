--- conflicted
+++ resolved
@@ -2,16 +2,8 @@
 // Licensed under the MIT License.
 package com.azure.cosmos;
 
-<<<<<<< HEAD
-import com.azure.cosmos.batch.TransactionalBatchCore;
-import com.azure.cosmos.batch.TransactionalBatch;
-import com.azure.cosmos.batch.serializer.CosmosSerializationOptions;
-import com.azure.cosmos.batch.serializer.CosmosSerializerCore;
-import com.azure.cosmos.implementation.CosmosItemProperties;
-=======
 import com.azure.cosmos.implementation.Constants;
 import com.azure.cosmos.implementation.InternalObjectNode;
->>>>>>> 35d91545
 import com.azure.cosmos.implementation.Document;
 import com.azure.cosmos.implementation.HttpConstants;
 import com.azure.cosmos.implementation.Offer;
@@ -34,7 +26,6 @@
 import com.azure.cosmos.models.ThroughputResponse;
 import com.azure.cosmos.util.CosmosPagedFlux;
 import com.azure.cosmos.util.UtilBridgeInternal;
-import org.jetbrains.annotations.NotNull;
 import reactor.core.publisher.Flux;
 import reactor.core.publisher.Mono;
 
@@ -52,14 +43,12 @@
     private final CosmosAsyncDatabase database;
     private final String id;
     private final String link;
-    private final CosmosContainerProperties properties;
     private CosmosAsyncScripts scripts;
 
-    CosmosAsyncContainer(String id, CosmosAsyncDatabase database, CosmosContainerProperties properties) {
+    CosmosAsyncContainer(String id, CosmosAsyncDatabase database) {
         this.id = id;
         this.database = database;
         this.link = getParentLink() + "/" + getURIPathSegment() + "/" + getId();
-        this.properties = properties;
     }
 
     /**
@@ -72,41 +61,7 @@
     }
 
     /**
-<<<<<<< HEAD
-     * Get the properties of the {@link CosmosAsyncContainer}
-     *
-     * @return the properties of the {@link CosmosAsyncContainer}
-     */
-    public CosmosContainerProperties getProperties() {
-        return properties;
-    }
-
-    /**
-     * Creates a new {@link TransactionalBatch transactional batch} for execution a set of operations on this {@link
-     * CosmosAsyncContainer document container}.
-     * <p>
-     * All operations in the batch execute against the given {@link PartitionKey partition key}.
-     *
-     * @param partitionKey the {@link PartitionKey partition key}.
-     *
-     * @return new {@link TransactionalBatch transactional batch} for execution a set of operations on this {@link
-     * CosmosAsyncContainer document container}.
-     */
-    @NotNull
-    public TransactionalBatch createTransactionalBatch(@NotNull final PartitionKey partitionKey) {
-
-        CosmosAsyncClient client = this.database.getClient();
-        ConnectionPolicy connectionPolicy = client.getConnectionPolicy();
-        CosmosSerializerCore serializerCore = CosmosSerializerCore.create(CosmosSerializationOptions.DEFAULT);
-
-        return new TransactionalBatchCore(client, this, partitionKey, connectionPolicy, serializerCore);
-    }
-
-    /**
-     * Reads the document container
-=======
      * Reads the current container.
->>>>>>> 35d91545
      * <p>
      * After subscription the operation will be performed. The {@link Mono} upon
      * successful completion will contain a single Cosmos container response with
@@ -751,8 +706,7 @@
         return database.getLink();
     }
 
-    public String getLink() {
-        // TODO (DANOBLE) understand and adjust the code based on the impact and wisdom of making this method public
+    String getLink() {
         return this.link;
     }
 }