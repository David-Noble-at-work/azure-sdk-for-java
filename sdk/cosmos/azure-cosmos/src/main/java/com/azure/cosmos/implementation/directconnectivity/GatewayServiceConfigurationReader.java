// Copyright (c) Microsoft Corporation. All rights reserved.
// Licensed under the MIT License.

package com.azure.cosmos.implementation.directconnectivity;

import com.azure.cosmos.ConsistencyLevel;
import com.azure.cosmos.implementation.GlobalEndpointManager;
import com.azure.cosmos.implementation.ReplicationPolicy;
import com.azure.cosmos.models.ModelBridgeInternal;

import java.util.Map;

/**
 * This class will read the service configuration from the gateway.
 *
 * As .Net does code sharing between the SDK and GW there are two implementation to IServiceConfigurationReader
 * GatewayServiceConfigurationReader which is for SDK
 * DatabaseAccountConfigurationReader which is for GW
 * Some of the APIs are not relevant in SDK and due to that in .Net the SDK implementation one throws not-implemented.
 *
 * In java, as we don't do code sharing
 * and we got rid of the interface which is not needed and only implemented the methods in GatewayServiceConfigurationReader
 */
public class GatewayServiceConfigurationReader {

    private GlobalEndpointManager globalEndpointManager;

    public GatewayServiceConfigurationReader(GlobalEndpointManager globalEndpointManager) {
        this.globalEndpointManager = globalEndpointManager;
    }

    public ReplicationPolicy getUserReplicationPolicy() {
<<<<<<< HEAD
        return ModelBridgeInternal.getReplicationPolicy(this.globalEndpointManager.getLatestDatabaseAccount());
    }

    public ReplicationPolicy getSystemReplicationPolicy() {
        return ModelBridgeInternal.getSystemReplicationPolicy(this.globalEndpointManager.getLatestDatabaseAccount());
    }

    public ConsistencyLevel getDefaultConsistencyLevel() {
        return ModelBridgeInternal.getConsistencyPolicy(this.globalEndpointManager.getLatestDatabaseAccount()).getDefaultConsistencyLevel();
    }

    public Map<String, Object> getQueryEngineConfiguration() {
        return ModelBridgeInternal.getQueryEngineConfiuration(this.globalEndpointManager.getLatestDatabaseAccount());
=======
        return this.globalEndpointManager.getLatestDatabaseAccount().getReplicationPolicy();
    }

    public ReplicationPolicy getSystemReplicationPolicy() {
        return this.globalEndpointManager.getLatestDatabaseAccount().getSystemReplicationPolicy();
    }

    public ConsistencyLevel getDefaultConsistencyLevel() {
        return this.globalEndpointManager.getLatestDatabaseAccount().getConsistencyPolicy().getDefaultConsistencyLevel();
    }

    public Map<String, Object> getQueryEngineConfiguration() {
        return this.globalEndpointManager.getLatestDatabaseAccount().getQueryEngineConfiguration();
>>>>>>> eb71fce0
    }
}<|MERGE_RESOLUTION|>--- conflicted
+++ resolved
@@ -6,7 +6,6 @@
 import com.azure.cosmos.ConsistencyLevel;
 import com.azure.cosmos.implementation.GlobalEndpointManager;
 import com.azure.cosmos.implementation.ReplicationPolicy;
-import com.azure.cosmos.models.ModelBridgeInternal;
 
 import java.util.Map;
 
@@ -30,21 +29,6 @@
     }
 
     public ReplicationPolicy getUserReplicationPolicy() {
-<<<<<<< HEAD
-        return ModelBridgeInternal.getReplicationPolicy(this.globalEndpointManager.getLatestDatabaseAccount());
-    }
-
-    public ReplicationPolicy getSystemReplicationPolicy() {
-        return ModelBridgeInternal.getSystemReplicationPolicy(this.globalEndpointManager.getLatestDatabaseAccount());
-    }
-
-    public ConsistencyLevel getDefaultConsistencyLevel() {
-        return ModelBridgeInternal.getConsistencyPolicy(this.globalEndpointManager.getLatestDatabaseAccount()).getDefaultConsistencyLevel();
-    }
-
-    public Map<String, Object> getQueryEngineConfiguration() {
-        return ModelBridgeInternal.getQueryEngineConfiuration(this.globalEndpointManager.getLatestDatabaseAccount());
-=======
         return this.globalEndpointManager.getLatestDatabaseAccount().getReplicationPolicy();
     }
 
@@ -58,6 +42,5 @@
 
     public Map<String, Object> getQueryEngineConfiguration() {
         return this.globalEndpointManager.getLatestDatabaseAccount().getQueryEngineConfiguration();
->>>>>>> eb71fce0
     }
 }