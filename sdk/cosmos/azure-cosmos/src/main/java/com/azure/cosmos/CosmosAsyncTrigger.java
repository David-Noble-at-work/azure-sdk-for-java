// Copyright (c) Microsoft Corporation. All rights reserved.
// Licensed under the MIT License.
package com.azure.cosmos;

import com.azure.cosmos.implementation.Paths;
import com.azure.cosmos.implementation.Trigger;
import com.azure.cosmos.models.CosmosAsyncTriggerResponse;
import com.azure.cosmos.models.CosmosTriggerProperties;
import com.azure.cosmos.models.ModelBridgeInternal;
import reactor.core.publisher.Mono;

/**
 * The type Cosmos async trigger. This contains methods to operate on a cosmos trigger asynchronously
 */
public class CosmosAsyncTrigger {

    private final CosmosAsyncContainer container;
    private String id;

    CosmosAsyncTrigger(String id, CosmosAsyncContainer container) {
        this.id = id;
        this.container = container;
    }

    /**
     * Get the id of the {@link CosmosAsyncTrigger}
     *
     * @return the id of the {@link CosmosAsyncTrigger}
     */
    public String getId() {
        return id;
    }

    /**
     * Set the id of the {@link CosmosAsyncTrigger}
     *
     * @param id the id of the {@link CosmosAsyncTrigger}
     * @return the same {@link CosmosAsyncTrigger} that had the id set
     */
    CosmosAsyncTrigger setId(String id) {
        this.id = id;
        return this;
    }

    /**
     * Reads a cosmos trigger by the trigger link.
     * <p>
     * After subscription the operation will be performed.
     * The {@link Mono} upon successful completion will contain a single resource response for the read trigger.
     * In case of failure the {@link Mono} will error.
     *
     * @return an {@link Mono} containing the single resource response for the read cosmos trigger or an error.
     */
    public Mono<CosmosAsyncTriggerResponse> read() {
        return container.getDatabase()
                   .getDocClientWrapper()
                   .readTrigger(getLink(), null)
                   .map(response -> ModelBridgeInternal.createCosmosAsyncTriggerResponse(response, container))
                   .single();
    }


    /**
     * Replaces a cosmos trigger.
     * <p>
     * After subscription the operation will be performed.
     * The {@link Mono} upon successful completion will contain a single resource response with the replaced trigger.
     * In case of failure the {@link Mono} will error.
     *
     * @param triggerSettings the cosmos trigger properties.
     * @return an {@link Mono} containing the single resource response with the replaced cosmos trigger or an error.
     */
    public Mono<CosmosAsyncTriggerResponse> replace(CosmosTriggerProperties triggerSettings) {
        return container.getDatabase()
                   .getDocClientWrapper()
<<<<<<< HEAD
                   .replaceTrigger(new Trigger(triggerSettings.toJson()), null)
=======
                   .replaceTrigger(new Trigger(ModelBridgeInternal.toJsonFromJsonSerializable(triggerSettings)), null)
>>>>>>> eb71fce0
                   .map(response -> ModelBridgeInternal.createCosmosAsyncTriggerResponse(response, container))
                   .single();
    }

    /**
     * Deletes a cosmos trigger.
     * <p>
     * After subscription the operation will be performed.
     * The {@link Mono} upon successful completion will contain a single resource response for the deleted trigger.
     * In case of failure the {@link Mono} will error.
     *
     * @return an {@link Mono} containing the single resource response for the deleted cosmos trigger or an error.
     */
    public Mono<CosmosAsyncTriggerResponse> delete() {
        return container.getDatabase()
                   .getDocClientWrapper()
                   .deleteTrigger(getLink(), null)
                   .map(response -> ModelBridgeInternal.createCosmosAsyncTriggerResponse(response, container))
                   .single();
    }

    String getURIPathSegment() {
        return Paths.TRIGGERS_PATH_SEGMENT;
    }

    String getParentLink() {
        return container.getLink();
    }

    String getLink() {
        StringBuilder builder = new StringBuilder();
        builder.append(getParentLink());
        builder.append("/");
        builder.append(getURIPathSegment());
        builder.append("/");
        builder.append(getId());
        return builder.toString();
    }

}<|MERGE_RESOLUTION|>--- conflicted
+++ resolved
@@ -73,11 +73,7 @@
     public Mono<CosmosAsyncTriggerResponse> replace(CosmosTriggerProperties triggerSettings) {
         return container.getDatabase()
                    .getDocClientWrapper()
-<<<<<<< HEAD
-                   .replaceTrigger(new Trigger(triggerSettings.toJson()), null)
-=======
                    .replaceTrigger(new Trigger(ModelBridgeInternal.toJsonFromJsonSerializable(triggerSettings)), null)
->>>>>>> eb71fce0
                    .map(response -> ModelBridgeInternal.createCosmosAsyncTriggerResponse(response, container))
                    .single();
     }
