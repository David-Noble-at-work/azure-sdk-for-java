--- conflicted
+++ resolved
@@ -11,11 +11,7 @@
 
 public final class RntbdRequestDecoder extends ByteToMessageDecoder {
     /**
-<<<<<<< HEAD
      * Prepare for decoding an {@link RntbdRequest} or fire a channel read event to pass the input message along.
-=======
-     * Prepare for decoding an @{link RntbdRequest} or fire a channel readTree event to pass the input message along.
->>>>>>> e2c6b2a7
      *
      * @param context the {@link ChannelHandlerContext} which this {@link ByteToMessageDecoder} belongs to
      * @param message the message to be decoded
@@ -41,21 +37,11 @@
     /**
      * Decode the input {@link ByteBuf} to an {@link RntbdRequest} instance.
      * <p>
-     * This method will be called till either the input {@link ByteBuf} has nothing to read after return from this
-     * method or till nothing was read from the input {@link ByteBuf}.
+     * This method will be called until either the input {@link ByteBuf} has nothing to read after return from this
+     * method or until nothing was read from the input {@link ByteBuf}.
      *
      * @param context the {@link ChannelHandlerContext} to which this {@link ByteToMessageDecoder} belongs.
      * @param in the {@link ByteBuf} from which to read data
-     * @param out the {@link List} to which decoded messages should be added.
-     *
-<<<<<<< HEAD
-     * @throws IllegalStateException thrown if an error occurs
-     */
-    @Override
-    protected void decode(final ChannelHandlerContext context, final ByteBuf in, final List<Object> out) {
-=======
-     * @param context the {@link ChannelHandlerContext} to which this {@link ByteToMessageDecoder} belongs.
-     * @param in the {@link ByteBuf} from which to read data.
      * @param out the {@link List} to which decoded messages should be added.
      *
      * @throws IllegalStateException thrown if an error occurs
@@ -65,14 +51,13 @@
         final ChannelHandlerContext context,
         final ByteBuf in,
         final List<Object> out) throws IllegalStateException {
->>>>>>> e2c6b2a7
 
         final RntbdRequest request;
         in.markReaderIndex();
 
         try {
             request = RntbdRequest.decode(in);
-        } catch (final Throwable error) {
+        } catch (final IllegalStateException error) {
             in.resetReaderIndex();
             throw error;
         }
