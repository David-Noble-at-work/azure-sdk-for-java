--- conflicted
+++ resolved
@@ -5,13 +5,7 @@
 import com.azure.core.credential.AzureKeyCredential;
 import com.azure.cosmos.ConsistencyLevel;
 import com.azure.cosmos.implementation.apachecommons.lang.StringUtils;
-<<<<<<< HEAD
-import com.azure.cosmos.implementation.caches.RxClientCollectionCache;
-import com.azure.cosmos.implementation.caches.RxPartitionKeyRangeCache;
-import com.azure.cosmos.models.FeedOptions;
-=======
 import com.azure.cosmos.models.CosmosQueryRequestOptions;
->>>>>>> 35d91545
 import com.azure.cosmos.models.FeedResponse;
 import com.azure.cosmos.models.PartitionKey;
 import com.azure.cosmos.models.SqlQuerySpec;
@@ -22,7 +16,6 @@
 import java.net.URI;
 import java.net.URISyntaxException;
 import java.util.List;
-
 /**
  * Provides a client-side logical representation of the Azure Cosmos DB
  * database service. This async client is used to configure and execute requests
@@ -273,22 +266,6 @@
     }
 
     /**
-     * Gets the {@link RxClientCollectionCache collection cache} in use by this {@link AsyncDocumentClient client}.
-     *
-     * @return the {@link RxClientCollectionCache collection cache} in use by this {@link AsyncDocumentClient client}.
-     */
-    RxClientCollectionCache getCollectionCache();
-
-    /**
-     * Gets the {@link RxPartitionKeyRangeCache partition key range cache} in use by this {@link AsyncDocumentClient
-     * client}.
-     *
-     * @return the {@link RxPartitionKeyRangeCache partition key range cache} in use by this {@link AsyncDocumentClient
-     * client}.
-     */
-    RxPartitionKeyRangeCache getPartitionKeyRangeCache();
-
-    /**
      * Gets the default service endpoint as passed in by the user during construction.
      *
      * @return the service endpoint URI
@@ -1394,4 +1371,5 @@
      * Close this {@link AsyncDocumentClient} instance and cleans up the resources.
      */
     void close();
+
 }