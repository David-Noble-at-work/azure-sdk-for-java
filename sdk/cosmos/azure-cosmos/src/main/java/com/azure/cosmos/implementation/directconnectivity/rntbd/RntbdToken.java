--- conflicted
+++ resolved
@@ -13,18 +13,11 @@
 import io.netty.buffer.ByteBuf;
 import io.netty.handler.codec.CorruptedFrameException;
 
-import static com.azure.cosmos.implementation.base.Preconditions.checkArgument;
-import static com.azure.cosmos.implementation.base.Preconditions.checkNotNull;
-import static com.azure.cosmos.implementation.base.Preconditions.checkState;
-import static com.azure.cosmos.implementation.base.Strings.lenientFormat;
 import static com.azure.cosmos.implementation.directconnectivity.rntbd.RntbdConstants.RntbdHeader;
-<<<<<<< HEAD
-=======
 import static com.azure.cosmos.implementation.guava25.base.Preconditions.checkArgument;
 import static com.azure.cosmos.implementation.guava25.base.Preconditions.checkNotNull;
 import static com.azure.cosmos.implementation.guava25.base.Preconditions.checkState;
 import static com.azure.cosmos.implementation.guava27.Strings.lenientFormat;
->>>>>>> eb71fce0
 
 @JsonPropertyOrder({ "id", "name", "type", "present", "required", "value" })
 final class RntbdToken {
@@ -83,11 +76,7 @@
         if (this.value instanceof ByteBuf) {
             final ByteBuf buffer = (ByteBuf) this.value;
             try {
-<<<<<<< HEAD
             this.value = codec.defaultValue();
-=======
-                this.value = codec.defaultValue();
->>>>>>> eb71fce0
                 this.value = codec.read(buffer);
             } catch (final CorruptedFrameException error) {
                 String message = lenientFormat("failed to read %s value: %s", this.getName(), error.getMessage());
