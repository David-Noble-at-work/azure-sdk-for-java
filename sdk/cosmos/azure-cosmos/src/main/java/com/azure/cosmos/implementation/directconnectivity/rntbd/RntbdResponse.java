// Copyright (c) Microsoft Corporation. All rights reserved.
// Licensed under the MIT License.

package com.azure.cosmos.implementation.directconnectivity.rntbd;

import com.azure.cosmos.implementation.directconnectivity.StoreResponse;
import com.fasterxml.jackson.annotation.JsonIgnore;
import com.fasterxml.jackson.annotation.JsonProperty;
import com.fasterxml.jackson.annotation.JsonPropertyOrder;
import com.fasterxml.jackson.core.JsonGenerator;
import com.fasterxml.jackson.databind.SerializerProvider;
import com.fasterxml.jackson.databind.annotation.JsonSerialize;
import com.fasterxml.jackson.databind.ser.std.StdSerializer;
import io.netty.buffer.ByteBuf;
import io.netty.buffer.ByteBufUtil;
import io.netty.buffer.Unpooled;
import io.netty.handler.codec.http.HttpResponseStatus;
import io.netty.util.ReferenceCounted;
import io.netty.util.ResourceLeakDetector;

import java.io.IOException;
import java.nio.charset.StandardCharsets;
import java.util.Map;
import java.util.UUID;
import java.util.concurrent.atomic.AtomicIntegerFieldUpdater;

import static com.azure.cosmos.implementation.directconnectivity.rntbd.RntbdConstants.RntbdResponseHeader;
import static com.google.common.base.Preconditions.checkNotNull;
import static com.google.common.base.Preconditions.checkState;
import static java.lang.Integer.min;

@JsonPropertyOrder({ "messageLength", "referenceCount", "frame", "headers", "content" })
public final class RntbdResponse implements ReferenceCounted {

    // region Fields

    private static final AtomicIntegerFieldUpdater REFERENCE_COUNT =
        AtomicIntegerFieldUpdater.newUpdater(RntbdResponse.class, "referenceCount");

    @JsonSerialize(using = PayloadSerializer.class)
    private final ByteBuf content;

    @JsonProperty
    private final RntbdResponseStatus frame;

    @JsonProperty
    private final RntbdResponseHeaders headers;

    private final ByteBuf message;

    @JsonProperty
    private final int messageLength;

    @JsonProperty
    private volatile int referenceCount;

    // endregion

    // region Constructors

    public RntbdResponse(
        final UUID activityId,
        final int statusCode,
        final Map<String, String> map,
        final ByteBuf content) {

        this.headers = RntbdResponseHeaders.fromMap(map, content.readableBytes() > 0);
        this.message = Unpooled.EMPTY_BUFFER;
        this.content = content.copy().retain();

        final HttpResponseStatus status = HttpResponseStatus.valueOf(statusCode);
        final int length = RntbdResponseStatus.LENGTH + this.headers.computeLength();

        this.frame = new RntbdResponseStatus(length, status, activityId);
        this.messageLength = length + this.content.writerIndex();
        this.referenceCount = 0;
    }

    private RntbdResponse(
        final ByteBuf message,
        final RntbdResponseStatus frame,
        final RntbdResponseHeaders headers,
        final ByteBuf content) {

        this.message = message.retain();
        this.referenceCount = 0;
        this.frame = frame;
        this.headers = headers;
        this.content = content.retain();
        this.messageLength = message.writerIndex();
    }

    // endregion

    // region Accessors

    @JsonIgnore
    public UUID getActivityId() {
        return this.frame.getActivityId();
    }

    @JsonIgnore
    public ByteBuf getContent() {
        return this.content;
    }

    @JsonIgnore
    public RntbdResponseHeaders getHeaders() {
        return this.headers;
    }

    @JsonIgnore
    public int getMessageLength() {
        return this.messageLength;
    }

    @JsonIgnore
    public HttpResponseStatus getStatus() {
        return this.frame.getStatus();
    }

    @JsonIgnore
    public Long getTransportRequestId() {
        return this.getHeader(RntbdResponseHeader.TransportRequestID);
    }

    // endregion

    // region Methods

    public void encode(final ByteBuf out) {

        final int start = out.writerIndex();

        this.frame.encode(out);
        this.headers.encode(out);

        final int length = out.writerIndex() - start;
        checkState(length == this.frame.getLength());

        if (this.hasPayload()) {
            out.writeIntLE(this.content.readableBytes());
            out.writeBytes(this.content);
        } else if (this.content.readableBytes() > 0) {
            throw new IllegalStateException();
        }
    }

    @SuppressWarnings("unchecked")
    public <T> T getHeader(final RntbdResponseHeader header) {
        return (T) this.headers.get(header).getValue();
    }

    public boolean hasPayload() {
        return this.headers.isPayloadPresent();
    }

    /**
     * Returns the reference count of this object.  If {@code 0}, it means this object has been deallocated.
     */
    @Override
    public int refCnt() {
        return this.referenceCount;
    }

    /**
     * Decreases the reference count by {@code 1} and deallocate this response if the count reaches {@code 0}.
     *
     * @return {@code true} if and only if the reference count became {@code 0} and this response is deallocated.
     */
    @Override
    public boolean release() {
        return this.release(1);
    }

    /**
     * Decreases the reference count by {@code decrement} and deallocates this response if the count reaches {@code 0}.
     *
     * @param decrement amount of the decrease.
     *
     * @return {@code true} if and only if the reference count became {@code 0} and this response has been deallocated.
     */
    @Override
    public boolean release(final int decrement) {

        return REFERENCE_COUNT.accumulateAndGet(this, decrement, (value, n) -> {

            value = value - min(value, n);

            if (value == 0) {

                checkState(this.headers != null && this.content != null);
                this.headers.releaseBuffers();

                if (this.message != Unpooled.EMPTY_BUFFER) {
                    this.message.release();
                }

                if (this.content != Unpooled.EMPTY_BUFFER) {
                    this.content.release();
                }

                // TODO: DANOBLE: figure out why PooledUnsafeDirectByteBuf violates these expectations:
                //    checkState(this.in == Unpooled.EMPTY_BUFFER || this.in.refCnt() == 0);
                //    checkState(this.content == Unpooled.EMPTY_BUFFER || this.content.refCnt() == 0);
                //  Specifically, why are this.in.refCnt() and this.content.refCnt() equal to 1?
            }

            return value;

        }) == 0;
    }

    /**
     * Increases the reference count by {@code 1}.
     */
    @Override
    public ReferenceCounted retain() {
        REFERENCE_COUNT.incrementAndGet(this);
        return this;
    }

    /**
     * Increases the reference count by the specified {@code increment}.
     *
     * @param increment amount of the increase
     */
    @Override
    public ReferenceCounted retain(final int increment) {
        REFERENCE_COUNT.addAndGet(this, increment);
        return this;
    }

    @Override
    public String toString() {
        return RntbdObjectMapper.toString(this);
    }

    /**
     * Records the current access location of this object for debugging purposes
     * <p>
     * If this object is determined to be leaked, the information recorded by this operation will be provided to you via
     * {@link ResourceLeakDetector}.  This method is a shortcut to {@link #touch(Object) touch(null)}.
     */
    @Override
    public ReferenceCounted touch() {
        return this;
    }

    /**
     * Records the current access location of this object with additional arbitrary information for debugging purposes
     * <p>
     * If this object is determined to be leaked, the information recorded by this operation will be provided to you via
     * {@link ResourceLeakDetector}.
     *
     * @param hint information useful for debugging (unused)
     */
    @Override
    public ReferenceCounted touch(final Object hint) {
        return this;
    }

    static RntbdResponse decode(final ByteBuf in) {

        final int start = in.markReaderIndex().readerIndex();

        final RntbdResponseStatus frame = RntbdResponseStatus.decode(in);
        final RntbdResponseHeaders headers = RntbdResponseHeaders.decode(in.readSlice(frame.getHeadersLength()));
        final boolean hasPayload = headers.isPayloadPresent();
        final ByteBuf content;

        if (hasPayload) {

            if (!RntbdFramer.canDecodePayload(in)) {
                headers.releaseBuffers();
                in.resetReaderIndex();
                return null;
            }

            content = in.readSlice(in.readIntLE());

        } else {

            content = Unpooled.EMPTY_BUFFER;
        }

        final int end = in.readerIndex();
        in.resetReaderIndex();

        return new RntbdResponse(in.readSlice(end - start), frame, headers, content);
    }

    StoreResponse toStoreResponse(final RntbdContext context) {

        checkNotNull(context, "context");
        final int length = this.content.readableBytes();

        return new StoreResponse(
            this.getStatus().code(),
            this.headers.asList(context, this.getActivityId()),
            length == 0 ? null : this.content.readCharSequence(length, StandardCharsets.UTF_8).toString()
        );
    }

    // endregion

    // region Types

    private static class PayloadSerializer extends StdSerializer<ByteBuf> {

<<<<<<< HEAD
        private static final long serialVersionUID = 2588828562213847688L;

=======
>>>>>>> e2c6b2a7
        PayloadSerializer() {
            super(ByteBuf.class, true);
        }

        @Override
        public void serialize(
            final ByteBuf value,
            final JsonGenerator generator,
            final SerializerProvider provider) throws IOException {

            final int length = value.readableBytes();

            generator.writeStartObject();
            generator.writeObjectField("lengthInBytes", length);
            generator.writeObjectField("hexDump", ByteBufUtil.hexDump(value, 0, length));
            generator.writeObjectField("string", value.getCharSequence(0, length, StandardCharsets.UTF_8));
            generator.writeEndObject();
        }
    }

    // endregion
}<|MERGE_RESOLUTION|>--- conflicted
+++ resolved
@@ -308,11 +308,6 @@
 
     private static class PayloadSerializer extends StdSerializer<ByteBuf> {
 
-<<<<<<< HEAD
-        private static final long serialVersionUID = 2588828562213847688L;
-
-=======
->>>>>>> e2c6b2a7
         PayloadSerializer() {
             super(ByteBuf.class, true);
         }
