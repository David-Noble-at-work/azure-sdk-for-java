--- conflicted
+++ resolved
@@ -103,85 +103,7 @@
         return new StoredProcedureResponse(response);
     }
 
-<<<<<<< HEAD
-    public static Map<String, String> getFeedHeaders(ChangeFeedOptions options) {
-
-        if (options == null) {
-            return new HashMap<>();
-        }
-
-        Map<String, String> headers = new HashMap<>();
-
-        if (options.getMaxItemCount() != null) {
-            headers.put(HttpConstants.HttpHeaders.PAGE_SIZE, options.getMaxItemCount().toString());
-        }
-
-        String ifNoneMatchValue = null;
-        if (options.getRequestContinuation() != null) {
-            ifNoneMatchValue = options.getRequestContinuation();
-        } else if (!options.isStartFromBeginning()) {
-            ifNoneMatchValue = "*";
-        }
-        // On REST level, change feed is using IF_NONE_MATCH/ETag instead of
-        // continuation.
-        if (ifNoneMatchValue != null) {
-            headers.put(HttpConstants.HttpHeaders.IF_NONE_MATCH, ifNoneMatchValue);
-        }
-
-        headers.put(HttpConstants.HttpHeaders.A_IM, Constants.QueryExecutionContext.INCREMENTAL_FEED_HEADER_VALUE);
-
-        return headers;
-    }
-
-    public static Map<String, String> getFeedHeaders(FeedOptions options) {
-
-        if (options == null) {
-            return new HashMap<>();
-        }
-
-        Map<String, String> headers = new HashMap<>();
-
-        if (options.getMaxItemCount() != null) {
-            headers.put(HttpConstants.HttpHeaders.PAGE_SIZE, options.getMaxItemCount().toString());
-        }
-
-        if (options.getRequestContinuation() != null) {
-            headers.put(HttpConstants.HttpHeaders.CONTINUATION, options.getRequestContinuation());
-        }
-
-            if (options.getSessionToken() != null) {
-                headers.put(HttpConstants.HttpHeaders.SESSION_TOKEN, options.getSessionToken());
-            }
-
-            if (options.isScanInQueryEnabled() != null) {
-                headers.put(HttpConstants.HttpHeaders.ENABLE_SCAN_IN_QUERY, options.isScanInQueryEnabled().toString());
-            }
-
-            if (options.isEmitVerboseTracesInQuery() != null) {
-                headers.put(HttpConstants.HttpHeaders.EMIT_VERBOSE_TRACES_IN_QUERY,
-                    options.isEmitVerboseTracesInQuery().toString());
-            }
-
-            if (options.getMaxDegreeOfParallelism() != 0) {
-                headers.put(HttpConstants.HttpHeaders.PARALLELIZE_CROSS_PARTITION_QUERY, Boolean.TRUE.toString());
-            }
-
-            if (options.setResponseContinuationTokenLimitInKb() > 0) {
-                headers.put(HttpConstants.HttpHeaders.RESPONSE_CONTINUATION_TOKEN_LIMIT_IN_KB,
-                    Strings.toString(options.setResponseContinuationTokenLimitInKb()));
-            }
-
-            if (options.isPopulateQueryMetrics()) {
-                headers.put(HttpConstants.HttpHeaders.POPULATE_QUERY_METRICS,
-                    String.valueOf(options.isPopulateQueryMetrics()));
-            }
-
-        return headers;
-    }
-
-=======
-    @Warning(value = INTERNAL_USE_ONLY_WARNING)
->>>>>>> 35d91545
+    @Warning(value = INTERNAL_USE_ONLY_WARNING)
     public static <T extends Resource> boolean noChanges(FeedResponse<T> page) {
         return ModelBridgeInternal.noChanges(page);
     }
@@ -528,8 +450,7 @@
 
     @Warning(value = INTERNAL_USE_ONLY_WARNING)
     public static CosmosAsyncContainer createCosmosAsyncContainer(String id, CosmosAsyncDatabase database) {
-        // TODO (DANOBLE) should we get properties here are can we ensure we get them on demand when we need them?
-        return new CosmosAsyncContainer(id, database, null);
+        return new CosmosAsyncContainer(id, database);
     }
 
     @Warning(value = INTERNAL_USE_ONLY_WARNING)
@@ -555,12 +476,12 @@
     @Warning(value = INTERNAL_USE_ONLY_WARNING)
     public static CosmosDatabase createCosmosDatabase(String id, CosmosClient client, CosmosAsyncDatabase database) {
         return new CosmosDatabase(id, client, database);
-            }
+    }
 
     @Warning(value = INTERNAL_USE_ONLY_WARNING)
     public static CosmosUser createCosmosUser(CosmosAsyncUser asyncUser, CosmosDatabase database, String id) {
         return new CosmosUser(asyncUser, database, id);
-        }
+    }
 
     @Warning(value = INTERNAL_USE_ONLY_WARNING)
     public static ConsistencyLevel fromServiceSerializedFormat(String consistencyLevel) {
