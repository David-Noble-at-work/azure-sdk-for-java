// Copyright (c) Microsoft Corporation. All rights reserved.
// Licensed under the MIT License.

package com.azure.cosmos;

import com.azure.cosmos.implementation.ChangeFeedOptions;
import com.azure.cosmos.implementation.Configs;
import com.azure.cosmos.implementation.Constants;
import com.azure.cosmos.implementation.CosmosItemProperties;
<<<<<<< HEAD
import com.azure.cosmos.implementation.CosmosPagedFluxOptions;
import com.azure.cosmos.implementation.Document;
import com.azure.cosmos.implementation.HttpConstants;
=======
import com.azure.cosmos.implementation.DatabaseAccount;
import com.azure.cosmos.implementation.Document;
import com.azure.cosmos.implementation.HttpConstants;
import com.azure.cosmos.implementation.MetadataDiagnosticsContext;
>>>>>>> eb71fce0
import com.azure.cosmos.implementation.QueryMetrics;
import com.azure.cosmos.implementation.ReplicationPolicy;
import com.azure.cosmos.implementation.RequestTimeline;
import com.azure.cosmos.implementation.ResourceResponse;
import com.azure.cosmos.implementation.RxDocumentServiceRequest;
import com.azure.cosmos.implementation.RxDocumentServiceResponse;
import com.azure.cosmos.implementation.SerializationDiagnosticsContext;
import com.azure.cosmos.implementation.StoredProcedureResponse;
import com.azure.cosmos.implementation.Strings;
import com.azure.cosmos.implementation.directconnectivity.StoreResponse;
import com.azure.cosmos.implementation.directconnectivity.StoreResult;
import com.azure.cosmos.implementation.directconnectivity.Uri;
import com.azure.cosmos.implementation.query.metrics.ClientSideMetrics;
import com.azure.cosmos.implementation.routing.PartitionKeyInternal;
import com.azure.cosmos.models.CosmosAsyncItemResponse;
import com.azure.cosmos.models.CosmosError;
import com.azure.cosmos.models.CosmosItemResponse;
import com.azure.cosmos.models.CosmosStoredProcedureProperties;
<<<<<<< HEAD
import com.azure.cosmos.models.DatabaseAccount;
=======
>>>>>>> eb71fce0
import com.azure.cosmos.models.FeedOptions;
import com.azure.cosmos.models.FeedResponse;
import com.azure.cosmos.models.JsonSerializable;
import com.azure.cosmos.models.ModelBridgeInternal;
import com.azure.cosmos.models.PartitionKey;
import com.azure.cosmos.models.Resource;
import com.fasterxml.jackson.databind.JsonNode;
import com.fasterxml.jackson.databind.ObjectMapper;
import com.fasterxml.jackson.databind.node.ObjectNode;
import io.micrometer.core.instrument.MeterRegistry;

import java.net.URI;
import java.nio.ByteBuffer;
import java.time.OffsetDateTime;
import java.util.Collection;
import java.util.HashMap;
import java.util.List;
import java.util.Map;
import java.util.Set;
import java.util.concurrent.ConcurrentMap;

/**
 * DO NOT USE.
 * This is meant to be used only internally as a bridge access to classes in
 * com.azure.cosmos
 **/
public final class BridgeInternal {

    public static Document documentFromObject(Object document, ObjectMapper mapper) {
        return Document.fromObject(document, mapper);
    }

    public static ByteBuffer serializeJsonToByteBuffer(Object document, ObjectMapper mapper) {
        return CosmosItemProperties.serializeJsonToByteBuffer(document, mapper);
    }

    public static void monitorTelemetry(MeterRegistry registry) {
        CosmosAsyncClient.setMonitorTelemetry(registry);
    }

    public static <T extends Resource> ResourceResponse<T> toResourceResponse(RxDocumentServiceResponse response,
                                                                              Class<T> cls) {
        return new ResourceResponse<T>(response, cls);
    }

    public static <T extends Resource> FeedResponse<T> toFeedResponsePage(RxDocumentServiceResponse response,
                                                                          Class<T> cls) {
        return ModelBridgeInternal.toFeedResponsePage(response, cls);
    }

    public static <T> FeedResponse<T> toFeedResponsePage(List<T> results, Map<String, String> headers, boolean noChanges) {
        return ModelBridgeInternal.toFeedResponsePage(results, headers, noChanges);
    }

    public static <T extends Resource> FeedResponse<T> toChaneFeedResponsePage(RxDocumentServiceResponse response,
                                                                               Class<T> cls) {
        return ModelBridgeInternal.toChaneFeedResponsePage(response, cls);
    }

    public static StoredProcedureResponse toStoredProcedureResponse(RxDocumentServiceResponse response) {
        return new StoredProcedureResponse(response);
    }

    public static Map<String, String> getFeedHeaders(ChangeFeedOptions options) {

        if (options == null) {
            return new HashMap<>();
        }

        Map<String, String> headers = new HashMap<>();

        if (options.getMaxItemCount() != null) {
            headers.put(HttpConstants.HttpHeaders.PAGE_SIZE, options.getMaxItemCount().toString());
        }

        String ifNoneMatchValue = null;
        if (options.getRequestContinuation() != null) {
            ifNoneMatchValue = options.getRequestContinuation();
        } else if (!options.isStartFromBeginning()) {
            ifNoneMatchValue = "*";
        }
        // On REST level, change feed is using IF_NONE_MATCH/ETag instead of
        // continuation.
        if (ifNoneMatchValue != null) {
            headers.put(HttpConstants.HttpHeaders.IF_NONE_MATCH, ifNoneMatchValue);
        }

        headers.put(HttpConstants.HttpHeaders.A_IM, Constants.QueryExecutionContext.INCREMENTAL_FEED_HEADER_VALUE);

        return headers;
    }

    public static Map<String, String> getFeedHeaders(FeedOptions options) {

        if (options == null) {
            return new HashMap<>();
        }

        Map<String, String> headers = new HashMap<>();

        if (options.getMaxItemCount() != null) {
            headers.put(HttpConstants.HttpHeaders.PAGE_SIZE, options.getMaxItemCount().toString());
        }

        if (options.getRequestContinuation() != null) {
            headers.put(HttpConstants.HttpHeaders.CONTINUATION, options.getRequestContinuation());
        }

        if (options.getSessionToken() != null) {
            headers.put(HttpConstants.HttpHeaders.SESSION_TOKEN, options.getSessionToken());
        }

        if (options.isScanInQueryEnabled() != null) {
            headers.put(HttpConstants.HttpHeaders.ENABLE_SCAN_IN_QUERY, options.isScanInQueryEnabled().toString());
        }

        if (options.isEmitVerboseTracesInQuery() != null) {
            headers.put(HttpConstants.HttpHeaders.EMIT_VERBOSE_TRACES_IN_QUERY,
                options.isEmitVerboseTracesInQuery().toString());
        }

        if (options.getMaxDegreeOfParallelism() != 0) {
            headers.put(HttpConstants.HttpHeaders.PARALLELIZE_CROSS_PARTITION_QUERY, Boolean.TRUE.toString());
        }

        if (options.setResponseContinuationTokenLimitInKb() > 0) {
            headers.put(HttpConstants.HttpHeaders.RESPONSE_CONTINUATION_TOKEN_LIMIT_IN_KB,
                Strings.toString(options.setResponseContinuationTokenLimitInKb()));
        }

        if (options.isPopulateQueryMetrics()) {
            headers.put(HttpConstants.HttpHeaders.POPULATE_QUERY_METRICS,
                String.valueOf(options.isPopulateQueryMetrics()));
        }

        return headers;
    }

    public static <T extends Resource> boolean noChanges(FeedResponse<T> page) {
        return ModelBridgeInternal.noChanges(page);
    }

    public static <T extends Resource> boolean noChanges(RxDocumentServiceResponse rsp) {
        return rsp.getStatusCode() == HttpConstants.StatusCodes.NOT_MODIFIED;
    }

    public static <T> FeedResponse<T> createFeedResponse(List<T> results,
            Map<String, String> headers) {
        return ModelBridgeInternal.createFeedResponse(results, headers);
    }

    public static <T> FeedResponse<T> createFeedResponseWithQueryMetrics(List<T> results,
            Map<String, String> headers, ConcurrentMap<String, QueryMetrics> queryMetricsMap) {
        return ModelBridgeInternal.createFeedResponseWithQueryMetrics(results, headers, queryMetricsMap);
    }

    public static FeedResponseDiagnostics createFeedResponseDiagnostics(Map<String, QueryMetrics> queryMetricsMap) {
        return new FeedResponseDiagnostics(queryMetricsMap);
    }

    public static <E extends CosmosClientException> E setResourceAddress(E e, String resourceAddress) {
        e.setResourceAddress(resourceAddress);
        return e;
    }

    public static <E extends CosmosClientException> long getLSN(E e) {
        return e.lsn;
    }

    public static <E extends CosmosClientException> String getPartitionKeyRangeId(E e) {
        return e.partitionKeyRangeId;
    }

    public static <E extends CosmosClientException> String getResourceAddress(E e) {
        return e.getResourceAddress();
    }

    public static <E extends CosmosClientException> E setLSN(E e, long lsn) {
        e.lsn = lsn;
        return e;
    }

    public static <E extends CosmosClientException> E setPartitionKeyRangeId(E e, String partitionKeyRangeId) {
        e.partitionKeyRangeId = partitionKeyRangeId;
        return e;
    }

    public static boolean isEnableMultipleWriteLocations(DatabaseAccount account) {
        return account.getEnableMultipleWriteLocations();
    }

    public static boolean getUseMultipleWriteLocations(ConnectionPolicy policy) {
        return policy.isUsingMultipleWriteRegions();
    }

    public static void setUseMultipleWriteLocations(ConnectionPolicy policy, boolean value) {
        policy.setUsingMultipleWriteRegions(value);
    }

    public static <E extends CosmosClientException> Uri getRequestUri(CosmosClientException cosmosClientException) {
        return cosmosClientException.requestUri;
    }

    public static <E extends CosmosClientException> void setRequestHeaders(CosmosClientException cosmosClientException,
                                                                           Map<String, String> requestHeaders) {
        cosmosClientException.requestHeaders = requestHeaders;
    }

    public static <E extends CosmosClientException> Map<String, String> getRequestHeaders(
        CosmosClientException cosmosClientException) {
        return cosmosClientException.requestHeaders;
    }

    public static String getAltLink(Resource resource) {
        return ModelBridgeInternal.getAltLink(resource);
    }

    public static void setAltLink(Resource resource, String altLink) {
        ModelBridgeInternal.setAltLink(resource, altLink);
    }

    public static void setMaxReplicaSetSize(ReplicationPolicy replicationPolicy, int value) {
        replicationPolicy.setMaxReplicaSetSize(value);
    }

    public static <T extends Resource> void putQueryMetricsIntoMap(FeedResponse<T> response, String partitionKeyRangeId,
                                                                   QueryMetrics queryMetrics) {
        ModelBridgeInternal.queryMetricsMap(response).put(partitionKeyRangeId, queryMetrics);
    }

    public static QueryMetrics createQueryMetricsFromDelimitedStringAndClientSideMetrics(
        String queryMetricsDelimitedString, ClientSideMetrics clientSideMetrics, String activityId) {
        return QueryMetrics.createFromDelimitedStringAndClientSideMetrics(queryMetricsDelimitedString,
            clientSideMetrics, activityId);
    }

    public static QueryMetrics createQueryMetricsFromCollection(Collection<QueryMetrics> queryMetricsCollection) {
        return QueryMetrics.createFromCollection(queryMetricsCollection);
    }

    public static ClientSideMetrics getClientSideMetrics(QueryMetrics queryMetrics) {
        return queryMetrics.getClientSideMetrics();
    }

    public static String getInnerErrorMessage(CosmosClientException cosmosClientException) {
        if (cosmosClientException == null) {
            return null;
        }
        return cosmosClientException.innerErrorMessage();
    }

    public static PartitionKey getPartitionKey(PartitionKeyInternal partitionKeyInternal) {
        return new PartitionKey(partitionKeyInternal);
    }

    public static <T> void setProperty(JsonSerializable jsonSerializable, String propertyName, T value) {
        ModelBridgeInternal.setProperty(jsonSerializable, propertyName, value);
    }

    public static ObjectNode getObject(JsonSerializable jsonSerializable, String propertyName) {
<<<<<<< HEAD
        return ModelBridgeInternal.getObject(jsonSerializable, propertyName);
    }

    public static void remove(JsonSerializable jsonSerializable, String propertyName) {
        ModelBridgeInternal.remove(jsonSerializable, propertyName);
=======
        return ModelBridgeInternal.getObjectNodeFromJsonSerializable(jsonSerializable, propertyName);
    }

    public static void remove(JsonSerializable jsonSerializable, String propertyName) {
        ModelBridgeInternal.removeFromJsonSerializable(jsonSerializable, propertyName);
>>>>>>> eb71fce0
    }

    public static CosmosStoredProcedureProperties createCosmosStoredProcedureProperties(String jsonString) {
        return ModelBridgeInternal.createCosmosStoredProcedureProperties(jsonString);
    }

    public static Object getValue(JsonNode value) {
        return ModelBridgeInternal.getValue(value);
    }

    public static CosmosClientException setCosmosResponseDiagnostics(
                                            CosmosClientException cosmosClientException,
                                            CosmosResponseDiagnostics cosmosResponseDiagnostics) {
        return cosmosClientException.setResponseDiagnostics(cosmosResponseDiagnostics);
    }

    public static CosmosClientException createCosmosClientException(int statusCode) {
        return new CosmosClientException(statusCode, null, null, null);
    }

    public static CosmosClientException createCosmosClientException(int statusCode, String errorMessage) {
        CosmosClientException cosmosClientException = new CosmosClientException(statusCode, errorMessage, null, null);
        cosmosClientException.setError(new CosmosError());
        ModelBridgeInternal.setProperty(cosmosClientException.getError(), Constants.Properties.MESSAGE, errorMessage);
        return cosmosClientException;
    }

    public static CosmosClientException createCosmosClientException(int statusCode, Exception innerException) {
        return new CosmosClientException(statusCode, null, null, innerException);
    }

    public static CosmosClientException createCosmosClientException(int statusCode, CosmosError cosmosErrorResource,
                                                                    Map<String, String> responseHeaders) {
        return new CosmosClientException(/* resourceAddress */ null, statusCode, cosmosErrorResource, responseHeaders);
    }

    public static CosmosClientException createCosmosClientException(String resourceAddress,
                                                                    int statusCode,
                                                                    CosmosError cosmosErrorResource,
                                                                    Map<String, String> responseHeaders) {
        CosmosClientException cosmosClientException = new CosmosClientException(statusCode,
            cosmosErrorResource == null ? null : cosmosErrorResource.getMessage(), responseHeaders, null);
        cosmosClientException.setResourceAddress(resourceAddress);
        cosmosClientException.setError(cosmosErrorResource);
        return cosmosClientException;
    }

    public static CosmosClientException createCosmosClientException(String message,
                                                                    Exception exception,
                                                                    Map<String, String> responseHeaders,
                                                                    int statusCode,
                                                                    String resourceAddress) {
        CosmosClientException cosmosClientException = new CosmosClientException(statusCode, message, responseHeaders,
            exception);
        cosmosClientException.setResourceAddress(resourceAddress);
        return cosmosClientException;
    }

    public static Configs extractConfigs(CosmosClientBuilder cosmosClientBuilder) {
        return cosmosClientBuilder.configs();
    }

    public static CosmosClientBuilder injectConfigs(CosmosClientBuilder cosmosClientBuilder, Configs configs) {
        return cosmosClientBuilder.configs(configs);
    }

    public static String extractContainerSelfLink(CosmosAsyncContainer container) {
        return container.getLink();
    }

    public static String extractResourceSelfLink(Resource resource) {
        return resource.getSelfLink();
    }

    public static void setResourceSelfLink(Resource resource, String selfLink) {
        ModelBridgeInternal.setResourceSelfLink(resource, selfLink);
    }

    public static void setTimestamp(Resource resource, OffsetDateTime date) {
        ModelBridgeInternal.setTimestamp(resource, date);
    }

    public static CosmosResponseDiagnostics createCosmosResponseDiagnostics() {
        return new CosmosResponseDiagnostics();
    }

    public static void setTransportClientRequestTimelineOnDiagnostics(CosmosResponseDiagnostics cosmosResponseDiagnostics,
                                                                      RequestTimeline requestTimeline) {
        cosmosResponseDiagnostics.clientSideRequestStatistics().setTransportClientRequestTimeline(requestTimeline);
    }

    public static void recordResponse(CosmosResponseDiagnostics cosmosResponseDiagnostics,
                                           RxDocumentServiceRequest request, StoreResult storeResult) {
        cosmosResponseDiagnostics.clientSideRequestStatistics().recordResponse(request, storeResult);
    }

    public static void recordRetryContext(CosmosResponseDiagnostics cosmosResponseDiagnostics,
                                      RxDocumentServiceRequest request) {
        cosmosResponseDiagnostics.clientSideRequestStatistics().recordRetryContext(request);
    }

    public static MetadataDiagnosticsContext getMetaDataDiagnosticContext(CosmosResponseDiagnostics cosmosResponseDiagnostics){
        if(cosmosResponseDiagnostics == null) {
            return null;
        }

        return cosmosResponseDiagnostics.clientSideRequestStatistics().getMetadataDiagnosticsContext();
    }

    public static SerializationDiagnosticsContext getSerializationDiagnosticsContext(CosmosResponseDiagnostics cosmosResponseDiagnostics){
        if(cosmosResponseDiagnostics == null) {
            return null;
        }

        return cosmosResponseDiagnostics.clientSideRequestStatistics().getSerializationDiagnosticsContext();
    }

    public static void recordGatewayResponse(CosmosResponseDiagnostics cosmosResponseDiagnostics,
                                             RxDocumentServiceRequest rxDocumentServiceRequest,
                                             StoreResponse storeResponse,
                                             CosmosClientException exception) {
        cosmosResponseDiagnostics.clientSideRequestStatistics().recordGatewayResponse(rxDocumentServiceRequest, storeResponse, exception);
    }

    public static String recordAddressResolutionStart(CosmosResponseDiagnostics cosmosResponseDiagnostics,
                                                      URI targetEndpoint) {
        return cosmosResponseDiagnostics.clientSideRequestStatistics().recordAddressResolutionStart(targetEndpoint);
    }

    public static void recordAddressResolutionEnd(CosmosResponseDiagnostics cosmosResponseDiagnostics,
                                                  String identifier) {
        cosmosResponseDiagnostics.clientSideRequestStatistics().recordAddressResolutionEnd(identifier);
    }

    public static List<URI> getContactedReplicas(CosmosResponseDiagnostics cosmosResponseDiagnostics) {
        return cosmosResponseDiagnostics.clientSideRequestStatistics().getContactedReplicas();
    }

    public static void setContactedReplicas(CosmosResponseDiagnostics cosmosResponseDiagnostics,
                                            List<URI> contactedReplicas) {
        cosmosResponseDiagnostics.clientSideRequestStatistics().setContactedReplicas(contactedReplicas);
    }

    public static Set<URI> getFailedReplicas(CosmosResponseDiagnostics cosmosResponseDiagnostics) {
        return cosmosResponseDiagnostics.clientSideRequestStatistics().getFailedReplicas();
    }

    public static <T> ConcurrentMap<String, QueryMetrics> queryMetricsFromFeedResponse(FeedResponse<T> feedResponse) {
        return ModelBridgeInternal.queryMetrics(feedResponse);
    }

    public static PartitionKeyInternal getPartitionKeyInternal(PartitionKey partitionKey) {
        return ModelBridgeInternal.getPartitionKeyInternal(partitionKey);
<<<<<<< HEAD
=======
    }

    public static <T> CosmosItemProperties getProperties(CosmosAsyncItemResponse<T> cosmosItemResponse) {
        return ModelBridgeInternal.getCosmosItemProperties(cosmosItemResponse);
>>>>>>> eb71fce0
    }

    public static <T> CosmosItemProperties getProperties(CosmosItemResponse<T> cosmosItemResponse) {
        return ModelBridgeInternal.getCosmosItemProperties(cosmosItemResponse);
    }

    public static int getHashCode(CosmosKeyCredential keyCredential) {
        return keyCredential.getKeyHashCode();
    }

    public static String getLink(CosmosAsyncContainer cosmosAsyncContainer) {
        return cosmosAsyncContainer.getLink();
    }

<<<<<<< HEAD
    public static <T> CosmosItemProperties getProperties(CosmosAsyncItemResponse<T> cosmosItemResponse) {
        return ModelBridgeInternal.getCosmosItemProperties(cosmosItemResponse);
    }

    public static <T> CosmosItemProperties getProperties(CosmosItemResponse<T> cosmosItemResponse) {
        return ModelBridgeInternal.getCosmosItemProperties(cosmosItemResponse);
    }

    public static int getHashCode(CosmosKeyCredential keyCredential) {
        return keyCredential.getKeyHashCode();
    }

    public static String getLink(CosmosAsyncContainer cosmosAsyncContainer) {
        return cosmosAsyncContainer.getLink();
    }

    public static CosmosAsyncConflict createCosmosAsyncConflict(String id, CosmosAsyncContainer container) {
        return new CosmosAsyncConflict(id, container);
    }

    public static CosmosAsyncContainer createCosmosAsyncContainer(String id, CosmosAsyncDatabase database) {
        // TODO (DANOBLE) should we get properties here are can we ensure we get them on demand when we need them?
        return new CosmosAsyncContainer(id, database, null);
    }

    public static CosmosAsyncDatabase createCosmosAsyncDatabase(String id, CosmosAsyncClient client) {
        return new CosmosAsyncDatabase(id, client);
    }

    public static CosmosAsyncPermission createCosmosAsyncPermission(String id, CosmosAsyncUser user) {
        return new CosmosAsyncPermission(id, user);
    }

    public static CosmosAsyncStoredProcedure createCosmosAsyncStoredProcedure(String id, CosmosAsyncContainer cosmosContainer) {
        return new CosmosAsyncStoredProcedure(id, cosmosContainer);
    }

    public static CosmosAsyncTrigger createCosmosAsyncTrigger(String id, CosmosAsyncContainer container) {
        return new CosmosAsyncTrigger(id, container);
    }

    public static CosmosAsyncUserDefinedFunction createCosmosAsyncUserDefinedFunction(String id, CosmosAsyncContainer container) {
        return new CosmosAsyncUserDefinedFunction(id, container);
    }

    public static CosmosAsyncUser createCosmosAsyncUser(String id, CosmosAsyncDatabase database) {
        return new CosmosAsyncUser(id, database);
    }

    public static CosmosContainer createCosmosContainer(String id, CosmosDatabase database, CosmosAsyncContainer container) {
        return new CosmosContainer(id, database, container);
    }

=======
    public static CosmosAsyncConflict createCosmosAsyncConflict(String id, CosmosAsyncContainer container) {
        return new CosmosAsyncConflict(id, container);
    }

    public static CosmosAsyncContainer createCosmosAsyncContainer(String id, CosmosAsyncDatabase database) {
        return new CosmosAsyncContainer(id, database);
    }

    public static CosmosAsyncDatabase createCosmosAsyncDatabase(String id, CosmosAsyncClient client) {
        return new CosmosAsyncDatabase(id, client);
    }

    public static CosmosAsyncPermission createCosmosAsyncPermission(String id, CosmosAsyncUser user) {
        return new CosmosAsyncPermission(id, user);
    }

    public static CosmosAsyncStoredProcedure createCosmosAsyncStoredProcedure(String id, CosmosAsyncContainer cosmosContainer) {
        return new CosmosAsyncStoredProcedure(id, cosmosContainer);
    }

    public static CosmosAsyncTrigger createCosmosAsyncTrigger(String id, CosmosAsyncContainer container) {
        return new CosmosAsyncTrigger(id, container);
    }

    public static CosmosAsyncUserDefinedFunction createCosmosAsyncUserDefinedFunction(String id, CosmosAsyncContainer container) {
        return new CosmosAsyncUserDefinedFunction(id, container);
    }

    public static CosmosAsyncUser createCosmosAsyncUser(String id, CosmosAsyncDatabase database) {
        return new CosmosAsyncUser(id, database);
    }

    public static CosmosContainer createCosmosContainer(String id, CosmosDatabase database, CosmosAsyncContainer container) {
        return new CosmosContainer(id, database, container);
    }

>>>>>>> eb71fce0
    public static CosmosDatabase createCosmosDatabase(String id, CosmosClient client, CosmosAsyncDatabase database) {
        return new CosmosDatabase(id, client, database);
    }

    public static CosmosUser createCosmosUser(CosmosAsyncUser asyncUser, CosmosDatabase database, String id) {
        return new CosmosUser(asyncUser, database, id);
    }

<<<<<<< HEAD
    public static <T> CosmosPagedFlux<T> createCosmosPagedFlux(Function<CosmosPagedFluxOptions, Flux<FeedResponse<T>>> pagedFluxOptionsFluxFunction) {
        return new CosmosPagedFlux<>(pagedFluxOptionsFluxFunction);
=======
    public static ConsistencyLevel fromServiceSerializedFormat(String consistencyLevel) {
        return ConsistencyLevel.fromServiceSerializedFormat(consistencyLevel);
>>>>>>> eb71fce0
    }
}<|MERGE_RESOLUTION|>--- conflicted
+++ resolved
@@ -7,16 +7,11 @@
 import com.azure.cosmos.implementation.Configs;
 import com.azure.cosmos.implementation.Constants;
 import com.azure.cosmos.implementation.CosmosItemProperties;
-<<<<<<< HEAD
-import com.azure.cosmos.implementation.CosmosPagedFluxOptions;
-import com.azure.cosmos.implementation.Document;
-import com.azure.cosmos.implementation.HttpConstants;
-=======
 import com.azure.cosmos.implementation.DatabaseAccount;
 import com.azure.cosmos.implementation.Document;
+import com.azure.cosmos.implementation.DocumentCollection;
 import com.azure.cosmos.implementation.HttpConstants;
 import com.azure.cosmos.implementation.MetadataDiagnosticsContext;
->>>>>>> eb71fce0
 import com.azure.cosmos.implementation.QueryMetrics;
 import com.azure.cosmos.implementation.ReplicationPolicy;
 import com.azure.cosmos.implementation.RequestTimeline;
@@ -35,10 +30,6 @@
 import com.azure.cosmos.models.CosmosError;
 import com.azure.cosmos.models.CosmosItemResponse;
 import com.azure.cosmos.models.CosmosStoredProcedureProperties;
-<<<<<<< HEAD
-import com.azure.cosmos.models.DatabaseAccount;
-=======
->>>>>>> eb71fce0
 import com.azure.cosmos.models.FeedOptions;
 import com.azure.cosmos.models.FeedResponse;
 import com.azure.cosmos.models.JsonSerializable;
@@ -147,32 +138,32 @@
             headers.put(HttpConstants.HttpHeaders.CONTINUATION, options.getRequestContinuation());
         }
 
-        if (options.getSessionToken() != null) {
-            headers.put(HttpConstants.HttpHeaders.SESSION_TOKEN, options.getSessionToken());
-        }
-
-        if (options.isScanInQueryEnabled() != null) {
-            headers.put(HttpConstants.HttpHeaders.ENABLE_SCAN_IN_QUERY, options.isScanInQueryEnabled().toString());
-        }
-
-        if (options.isEmitVerboseTracesInQuery() != null) {
-            headers.put(HttpConstants.HttpHeaders.EMIT_VERBOSE_TRACES_IN_QUERY,
-                options.isEmitVerboseTracesInQuery().toString());
-        }
-
-        if (options.getMaxDegreeOfParallelism() != 0) {
-            headers.put(HttpConstants.HttpHeaders.PARALLELIZE_CROSS_PARTITION_QUERY, Boolean.TRUE.toString());
-        }
-
-        if (options.setResponseContinuationTokenLimitInKb() > 0) {
-            headers.put(HttpConstants.HttpHeaders.RESPONSE_CONTINUATION_TOKEN_LIMIT_IN_KB,
-                Strings.toString(options.setResponseContinuationTokenLimitInKb()));
-        }
-
-        if (options.isPopulateQueryMetrics()) {
-            headers.put(HttpConstants.HttpHeaders.POPULATE_QUERY_METRICS,
-                String.valueOf(options.isPopulateQueryMetrics()));
-        }
+            if (options.getSessionToken() != null) {
+                headers.put(HttpConstants.HttpHeaders.SESSION_TOKEN, options.getSessionToken());
+            }
+
+            if (options.isScanInQueryEnabled() != null) {
+                headers.put(HttpConstants.HttpHeaders.ENABLE_SCAN_IN_QUERY, options.isScanInQueryEnabled().toString());
+            }
+
+            if (options.isEmitVerboseTracesInQuery() != null) {
+                headers.put(HttpConstants.HttpHeaders.EMIT_VERBOSE_TRACES_IN_QUERY,
+                    options.isEmitVerboseTracesInQuery().toString());
+            }
+
+            if (options.getMaxDegreeOfParallelism() != 0) {
+                headers.put(HttpConstants.HttpHeaders.PARALLELIZE_CROSS_PARTITION_QUERY, Boolean.TRUE.toString());
+            }
+
+            if (options.setResponseContinuationTokenLimitInKb() > 0) {
+                headers.put(HttpConstants.HttpHeaders.RESPONSE_CONTINUATION_TOKEN_LIMIT_IN_KB,
+                    Strings.toString(options.setResponseContinuationTokenLimitInKb()));
+            }
+
+            if (options.isPopulateQueryMetrics()) {
+                headers.put(HttpConstants.HttpHeaders.POPULATE_QUERY_METRICS,
+                    String.valueOf(options.isPopulateQueryMetrics()));
+            }
 
         return headers;
     }
@@ -299,19 +290,11 @@
     }
 
     public static ObjectNode getObject(JsonSerializable jsonSerializable, String propertyName) {
-<<<<<<< HEAD
-        return ModelBridgeInternal.getObject(jsonSerializable, propertyName);
-    }
-
-    public static void remove(JsonSerializable jsonSerializable, String propertyName) {
-        ModelBridgeInternal.remove(jsonSerializable, propertyName);
-=======
         return ModelBridgeInternal.getObjectNodeFromJsonSerializable(jsonSerializable, propertyName);
     }
 
     public static void remove(JsonSerializable jsonSerializable, String propertyName) {
         ModelBridgeInternal.removeFromJsonSerializable(jsonSerializable, propertyName);
->>>>>>> eb71fce0
     }
 
     public static CosmosStoredProcedureProperties createCosmosStoredProcedureProperties(String jsonString) {
@@ -465,28 +448,8 @@
 
     public static PartitionKeyInternal getPartitionKeyInternal(PartitionKey partitionKey) {
         return ModelBridgeInternal.getPartitionKeyInternal(partitionKey);
-<<<<<<< HEAD
-=======
-    }
-
-    public static <T> CosmosItemProperties getProperties(CosmosAsyncItemResponse<T> cosmosItemResponse) {
-        return ModelBridgeInternal.getCosmosItemProperties(cosmosItemResponse);
->>>>>>> eb71fce0
-    }
-
-    public static <T> CosmosItemProperties getProperties(CosmosItemResponse<T> cosmosItemResponse) {
-        return ModelBridgeInternal.getCosmosItemProperties(cosmosItemResponse);
-    }
-
-    public static int getHashCode(CosmosKeyCredential keyCredential) {
-        return keyCredential.getKeyHashCode();
-    }
-
-    public static String getLink(CosmosAsyncContainer cosmosAsyncContainer) {
-        return cosmosAsyncContainer.getLink();
-    }
-
-<<<<<<< HEAD
+    }
+
     public static <T> CosmosItemProperties getProperties(CosmosAsyncItemResponse<T> cosmosItemResponse) {
         return ModelBridgeInternal.getCosmosItemProperties(cosmosItemResponse);
     }
@@ -540,58 +503,15 @@
         return new CosmosContainer(id, database, container);
     }
 
-=======
-    public static CosmosAsyncConflict createCosmosAsyncConflict(String id, CosmosAsyncContainer container) {
-        return new CosmosAsyncConflict(id, container);
-    }
-
-    public static CosmosAsyncContainer createCosmosAsyncContainer(String id, CosmosAsyncDatabase database) {
-        return new CosmosAsyncContainer(id, database);
-    }
-
-    public static CosmosAsyncDatabase createCosmosAsyncDatabase(String id, CosmosAsyncClient client) {
-        return new CosmosAsyncDatabase(id, client);
-    }
-
-    public static CosmosAsyncPermission createCosmosAsyncPermission(String id, CosmosAsyncUser user) {
-        return new CosmosAsyncPermission(id, user);
-    }
-
-    public static CosmosAsyncStoredProcedure createCosmosAsyncStoredProcedure(String id, CosmosAsyncContainer cosmosContainer) {
-        return new CosmosAsyncStoredProcedure(id, cosmosContainer);
-    }
-
-    public static CosmosAsyncTrigger createCosmosAsyncTrigger(String id, CosmosAsyncContainer container) {
-        return new CosmosAsyncTrigger(id, container);
-    }
-
-    public static CosmosAsyncUserDefinedFunction createCosmosAsyncUserDefinedFunction(String id, CosmosAsyncContainer container) {
-        return new CosmosAsyncUserDefinedFunction(id, container);
-    }
-
-    public static CosmosAsyncUser createCosmosAsyncUser(String id, CosmosAsyncDatabase database) {
-        return new CosmosAsyncUser(id, database);
-    }
-
-    public static CosmosContainer createCosmosContainer(String id, CosmosDatabase database, CosmosAsyncContainer container) {
-        return new CosmosContainer(id, database, container);
-    }
-
->>>>>>> eb71fce0
     public static CosmosDatabase createCosmosDatabase(String id, CosmosClient client, CosmosAsyncDatabase database) {
         return new CosmosDatabase(id, client, database);
-    }
+            }
 
     public static CosmosUser createCosmosUser(CosmosAsyncUser asyncUser, CosmosDatabase database, String id) {
         return new CosmosUser(asyncUser, database, id);
-    }
-
-<<<<<<< HEAD
-    public static <T> CosmosPagedFlux<T> createCosmosPagedFlux(Function<CosmosPagedFluxOptions, Flux<FeedResponse<T>>> pagedFluxOptionsFluxFunction) {
-        return new CosmosPagedFlux<>(pagedFluxOptionsFluxFunction);
-=======
+        }
+
     public static ConsistencyLevel fromServiceSerializedFormat(String consistencyLevel) {
         return ConsistencyLevel.fromServiceSerializedFormat(consistencyLevel);
->>>>>>> eb71fce0
     }
 }