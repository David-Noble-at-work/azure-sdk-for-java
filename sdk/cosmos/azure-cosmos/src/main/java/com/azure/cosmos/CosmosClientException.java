--- conflicted
+++ resolved
@@ -10,11 +10,7 @@
 import com.azure.cosmos.implementation.directconnectivity.Uri;
 import com.azure.cosmos.models.CosmosError;
 import com.azure.cosmos.models.ModelBridgeInternal;
-<<<<<<< HEAD
-import org.apache.commons.lang3.StringUtils;
-=======
 import com.azure.cosmos.implementation.apachecommons.lang.StringUtils;
->>>>>>> eb71fce0
 
 import java.time.Duration;
 import java.util.HashMap;
@@ -240,7 +236,7 @@
      *
      * @return the resource address associated with this exception.
      */
-    public String getResourceAddress() {
+    String getResourceAddress() {
         return this.resourceAddress;
     }
 
