--- conflicted
+++ resolved
@@ -4,10 +4,6 @@
 package com.azure.cosmos.implementation;
 
 import com.azure.cosmos.ConsistencyLevel;
-<<<<<<< HEAD
-import com.azure.cosmos.models.DatabaseAccount;
-=======
->>>>>>> eb71fce0
 import com.azure.cosmos.models.ModelBridgeInternal;
 
 /**
@@ -23,11 +19,7 @@
     }
 
     public ConsistencyLevel getStoreConsistencyPolicy() {
-<<<<<<< HEAD
-        ConsistencyLevel databaseAccountConsistency =  ModelBridgeInternal.getConsistencyPolicy(this.databaseAccount).getDefaultConsistencyLevel();
-=======
         ConsistencyLevel databaseAccountConsistency =  this.databaseAccount.getConsistencyPolicy().getDefaultConsistencyLevel();
->>>>>>> eb71fce0
         if (this.desiredConsistencyLevel == null) {
             return databaseAccountConsistency;
         } else if (!Utils.isValidConsistency(databaseAccountConsistency, this.desiredConsistencyLevel)) {
@@ -41,11 +33,7 @@
     }
 
     public int getMaxReplicaSetSize() {
-<<<<<<< HEAD
-        return ModelBridgeInternal.getReplicationPolicy(this.databaseAccount).getMaxReplicaSetSize();
-=======
         return this.databaseAccount.getReplicationPolicy().getMaxReplicaSetSize();
->>>>>>> eb71fce0
     }
 
     @Override
