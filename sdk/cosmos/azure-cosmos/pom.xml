--- conflicted
+++ resolved
@@ -41,29 +41,6 @@
   <dependencies>
 
     <dependency>
-<<<<<<< HEAD
-      <groupId>com.azure</groupId>
-      <artifactId>azure-cosmos-serialization</artifactId>
-      <version>4.0.1-beta.1</version> <!-- {x-version-update;com.azure:azure-cosmos-serialization;current} -->
-    </dependency>
-
-    <dependency>
-      <groupId>com.fasterxml.jackson.core</groupId>
-      <artifactId>jackson-annotations</artifactId>
-      <version>2.10.1</version> <!-- {x-version-update;com.fasterxml.jackson.core:jackson-annotations;external_dependency} -->
-    </dependency>
-
-    <dependency>
-      <groupId>com.fasterxml.jackson.core</groupId>
-      <artifactId>jackson-core</artifactId>
-      <version>2.10.1</version> <!-- {x-version-update;com.fasterxml.jackson.core:jackson-core;external_dependency} -->
-    </dependency>
-
-    <dependency>
-      <groupId>com.fasterxml.jackson.core</groupId>
-      <artifactId>jackson-databind</artifactId>
-      <version>2.10.1</version> <!-- {x-version-update;com.fasterxml.jackson.core:jackson-databind;external_dependency} -->
-=======
       <groupId>io.netty</groupId>
       <artifactId>netty-codec-http</artifactId>
       <version>4.1.49.Final</version> <!-- {x-version-update;io.netty:netty-codec-http;external_dependency} -->
@@ -79,69 +56,19 @@
       <groupId>io.netty</groupId>
       <artifactId>netty-handler</artifactId>
       <version>4.1.49.Final</version> <!-- {x-version-update;io.netty:netty-handler;external_dependency} -->
->>>>>>> eb71fce0
     </dependency>
 
     <dependency>
       <groupId>com.fasterxml.jackson.datatype</groupId>
       <artifactId>jackson-datatype-jsr310</artifactId>
-      <version>2.10.1</version> <!-- {x-version-update;com.fasterxml.jackson.datatype:jackson-datatype-jsr310;external_dependency} -->
-    </dependency>
-
-    <dependency>
-      <groupId>com.fasterxml.jackson.module</groupId>
-      <artifactId>jackson-module-afterburner</artifactId>
-      <version>2.10.1</version> <!-- {x-version-update;cosmos_com.fasterxml.jackson.module:jackson-module-afterburner;external_dependency} -->
-    </dependency>
-
-    <dependency>
-      <groupId>com.fasterxml.uuid</groupId>
-      <artifactId>java-uuid-generator</artifactId>
-      <version>3.2.0</version> <!-- {x-version-update;com.fasterxml.uuid:java-uuid-generator;external_dependency} -->
-    </dependency>
-
-    <dependency>
-      <groupId>com.google.code.findbugs</groupId>
-      <artifactId>annotations</artifactId>
-      <version>3.0.1</version> <!-- {x-version-update;com.google.code.findbugs:annotations;external_dependency} -->
-      <scope>provided</scope>
-    </dependency>
-
-    <dependency>
-      <groupId>com.google.code.findbugs</groupId>
-      <artifactId>jsr305</artifactId>
-      <version>3.0.2</version> <!-- {x-version-update;com.google.code.findbugs:jsr305;external_dependency} -->
-      <scope>provided</scope>
-    </dependency>
-
-    <dependency>
-      <groupId>commons-io</groupId>
-      <artifactId>commons-io</artifactId>
-      <version>2.5</version> <!-- {x-version-update;commons-io:commons-io;external_dependency} -->
+     <version>2.10.1</version> <!-- {x-version-update;com.fasterxml.jackson.datatype:jackson-datatype-jsr310;external_dependency} -->
     </dependency>
 
     <dependency>
       <groupId>io.netty</groupId>
-<<<<<<< HEAD
-      <artifactId>netty-codec-http</artifactId>
-      <version>4.1.45.Final</version> <!-- {x-version-update;cosmos_io.netty:netty-codec-http;external_dependency} -->
-    </dependency>
-
-    <dependency>
-      <groupId>io.netty</groupId>
-      <artifactId>netty-codec-http2</artifactId>
-      <version>4.1.45.Final</version> <!-- {x-version-update;cosmos_io.netty:netty-codec-http2;external_dependency} -->
-    </dependency>
-
-    <dependency>
-      <groupId>io.netty</groupId>
-      <artifactId>netty-handler</artifactId>
-      <version>4.1.45.Final</version> <!-- {x-version-update;cosmos_io.netty:netty-handler;external_dependency} -->
-=======
       <artifactId>netty-transport-native-epoll</artifactId>
       <classifier>linux-x86_64</classifier>
       <version>4.1.49.Final</version> <!-- {x-version-update;io.netty:netty-transport-native-epoll;external_dependency} -->
->>>>>>> eb71fce0
     </dependency>
 
     <dependency>
@@ -157,17 +84,10 @@
     </dependency>
 
     <dependency>
-<<<<<<< HEAD
-      <groupId>io.netty</groupId>
-      <artifactId>netty-transport-native-epoll</artifactId>
-      <classifier>linux-x86_64</classifier>
-      <version>4.1.45.Final</version> <!-- {x-version-update;cosmos_io.netty:netty-transport-native-epoll;external_dependency} -->
-=======
       <groupId>commons-io</groupId>
       <artifactId>commons-io</artifactId>
       <scope>test</scope>
       <version>2.5</version> <!-- {x-version-update;commons-io:commons-io;external_dependency} -->
->>>>>>> eb71fce0
     </dependency>
 
     <dependency>
@@ -199,11 +119,7 @@
     <dependency>
       <groupId>com.azure</groupId>
       <artifactId>azure-core</artifactId>
-<<<<<<< HEAD
-      <version>1.3.0</version> <!-- {x-version-update;com.azure:azure-core;dependency} -->
-=======
       <version>1.4.0</version> <!-- {x-version-update;com.azure:azure-core;dependency} -->
->>>>>>> eb71fce0
       <exclusions>
         <exclusion>
           <groupId>io.netty</groupId>
@@ -217,8 +133,6 @@
     </dependency>
 
     <dependency>
-<<<<<<< HEAD
-=======
       <groupId>com.fasterxml.jackson.core</groupId>
       <artifactId>jackson-core</artifactId>
       <version>2.10.1</version> <!-- {x-version-update;com.fasterxml.jackson.core:jackson-core;external_dependency} -->
@@ -243,7 +157,6 @@
     </dependency>
 
     <dependency>
->>>>>>> eb71fce0
       <groupId>org.slf4j</groupId>
       <artifactId>slf4j-api</artifactId>
       <version>1.7.28</version> <!-- {x-version-update;org.slf4j:slf4j-api;external_dependency} -->
@@ -348,20 +261,6 @@
 
   <build>
     <plugins>
-<<<<<<< HEAD
-
-      <!-- CosmosSkip - Needed temporary false values to not fail. -->
-      <plugin>
-        <groupId>com.github.spotbugs</groupId>
-        <artifactId>spotbugs-maven-plugin</artifactId>
-        <version>3.1.12.2</version> <!-- {x-version-update;com.github.spotbugs:spotbugs-maven-plugin;external_dependency} -->
-        <configuration>
-          <failOnError>false</failOnError>
-        </configuration>
-      </plugin>
-
-=======
->>>>>>> eb71fce0
       <!-- CosmosSkip - This is not a module we want/expect external customers to consume. Skip breaking API checks. -->
       <!-- This can only be enabled once we release GA, as it needs a stable version to check for breaking changes. -->
       <plugin>
