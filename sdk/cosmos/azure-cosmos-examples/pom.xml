--- conflicted
+++ resolved
@@ -14,7 +14,7 @@
 
   <groupId>com.azure</groupId>
   <artifactId>azure-cosmos-examples</artifactId>
-  <version>4.0.1-beta.3</version> <!-- {x-version-update;com.azure:azure-cosmos-examples;current} -->
+  <version>4.0.1-beta.1</version> <!-- {x-version-update;com.azure:azure-cosmos-examples;current} -->
   <name>Microsoft Azure SDK for SQL API of Azure Cosmos DB Service - Examples</name>
   <description>This package contains examples for Microsoft Azure SDK for SQL API of Azure Cosmos DB Service</description>
   <url>https://github.com/Azure/azure-sdk-for-java</url>
@@ -140,11 +140,7 @@
     <dependency>
       <groupId>com.azure</groupId>
       <artifactId>azure-cosmos</artifactId>
-<<<<<<< HEAD
-      <version>4.0.1-beta.2</version> <!-- {x-version-update;com.azure:azure-cosmos;current} -->
-=======
       <version>4.0.1-beta.3</version> <!-- {x-version-update;com.azure:azure-cosmos;current} -->
->>>>>>> eb71fce0
     </dependency>
 
     <dependency>
