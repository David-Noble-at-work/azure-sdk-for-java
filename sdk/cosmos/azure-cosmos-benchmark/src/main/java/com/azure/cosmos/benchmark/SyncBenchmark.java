// Copyright (c) Microsoft Corporation. All rights reserved.
// Licensed under the MIT License.

package com.azure.cosmos.benchmark;

import com.azure.cosmos.BridgeInternal;
import com.azure.cosmos.CosmosClient;
import com.azure.cosmos.CosmosClientBuilder;
import com.azure.cosmos.CosmosClientException;
import com.azure.cosmos.CosmosContainer;
<<<<<<< HEAD
=======
import com.azure.cosmos.CosmosDatabase;
import com.azure.cosmos.implementation.HttpConstants;
>>>>>>> eb71fce0
import com.azure.cosmos.models.CosmosItemResponse;
import com.codahale.metrics.ConsoleReporter;
import com.codahale.metrics.Meter;
import com.codahale.metrics.MetricFilter;
import com.codahale.metrics.MetricRegistry;
import com.codahale.metrics.ScheduledReporter;
import com.codahale.metrics.Timer;
import com.codahale.metrics.graphite.Graphite;
import com.codahale.metrics.graphite.GraphiteReporter;
import com.codahale.metrics.jvm.CachedThreadStatesGaugeSet;
import com.codahale.metrics.jvm.GarbageCollectorMetricSet;
import com.codahale.metrics.jvm.MemoryUsageGaugeSet;
import io.micrometer.core.instrument.MeterRegistry;
import org.apache.commons.lang3.RandomStringUtils;
import org.slf4j.Logger;
import org.slf4j.LoggerFactory;

import java.net.InetSocketAddress;
import java.time.Duration;
import java.util.ArrayList;
import java.util.List;
import java.util.Map;
import java.util.UUID;
import java.util.concurrent.CompletableFuture;
import java.util.concurrent.ExecutorService;
import java.util.concurrent.Executors;
import java.util.concurrent.Future;
import java.util.concurrent.Semaphore;
import java.util.concurrent.TimeUnit;
import java.util.concurrent.atomic.AtomicLong;
import java.util.function.BiFunction;
import java.util.stream.Collectors;

abstract class SyncBenchmark<T> {
    private final MetricRegistry metricsRegistry = new MetricRegistry();
    private final ScheduledReporter reporter;
    private final ExecutorService executorService;

    private Meter successMeter;
    private Meter failureMeter;
    private boolean databaseCreated;
    private boolean collectionCreated;

    final Logger logger;
    final CosmosClient cosmosClient;
    CosmosContainer cosmosContainer;
    CosmosDatabase cosmosDatabase;

    final String partitionKey;
    final Configuration configuration;
    final List<PojoizedJson> docsToRead;
    final Semaphore concurrencyControlSemaphore;
    Timer latency;

    static abstract class ResultHandler<T, Throwable> implements BiFunction<T, Throwable, T> {
        ResultHandler() {
        }

        protected void init() {
        }

        @Override
        abstract public T apply(T o, Throwable throwable);
    }

    static class LatencyListener<T> extends ResultHandler<T, Throwable> {
        private final ResultHandler<T, Throwable> baseFunction;
        private final Timer latencyTimer;
        Timer.Context context;
        LatencyListener(ResultHandler<T, Throwable> baseFunction, Timer latencyTimer) {
            this.baseFunction = baseFunction;
            this.latencyTimer = latencyTimer;
        }

        protected void init() {
            super.init();
            context = latencyTimer.time();
        }

        @Override
        public T apply(T o, Throwable throwable) {
            context.stop();
            return baseFunction.apply(o, throwable);
        }
    }

    SyncBenchmark(Configuration cfg) throws Exception {
        executorService = Executors.newFixedThreadPool(cfg.getConcurrency());
        configuration = cfg;
        logger = LoggerFactory.getLogger(this.getClass());
        cosmosClient = new CosmosClientBuilder()
            .endpoint(cfg.getServiceEndpoint())
            .key(cfg.getMasterKey())
            .connectionPolicy(cfg.getConnectionPolicy())
            .consistencyLevel(cfg.getConsistencyLevel())
            .buildClient();

        try {
            cosmosDatabase = cosmosClient.getDatabase(this.configuration.getDatabaseId()).read().getDatabase();
            logger.info("Database {} is created for this test", this.configuration.getDatabaseId());
        } catch (CosmosClientException e) {
            if (e.getStatusCode() == HttpConstants.StatusCodes.NOTFOUND) {
                cosmosDatabase = cosmosClient.createDatabase(cfg.getDatabaseId()).getDatabase();
                databaseCreated = true;
            } else {
                throw e;
            }
        }

        try {
            cosmosContainer = cosmosDatabase.getContainer(this.configuration.getCollectionId()).read().getContainer();
        } catch (CosmosClientException e) {
            if (e.getStatusCode() == HttpConstants.StatusCodes.NOTFOUND) {
                cosmosContainer = cosmosDatabase.createContainer(this.configuration.getCollectionId(), Configuration.DEFAULT_PARTITION_KEY_PATH, this.configuration.getThroughput()).getContainer();
                logger.info("Collection {} is created for this test", this.configuration.getCollectionId());
                collectionCreated = true;
            } else {
                throw e;
            }
        }

        partitionKey = cosmosContainer.read().getProperties().getPartitionKeyDefinition()
            .getPaths().iterator().next().split("/")[1];

        concurrencyControlSemaphore = new Semaphore(cfg.getConcurrency());

        ArrayList<CompletableFuture<PojoizedJson>> createDocumentFutureList = new ArrayList<>();

        if (configuration.getOperationType() != Configuration.Operation.WriteLatency
                && configuration.getOperationType() != Configuration.Operation.WriteThroughput
                && configuration.getOperationType() != Configuration.Operation.ReadMyWrites) {
            String dataFieldValue = RandomStringUtils.randomAlphabetic(cfg.getDocumentDataFieldSize());
            for (int i = 0; i < cfg.getNumberOfPreCreatedDocuments(); i++) {
                String uuid = UUID.randomUUID().toString();
                PojoizedJson newDoc = generateDocument(uuid, dataFieldValue);
                CompletableFuture<PojoizedJson> futureResult = CompletableFuture.supplyAsync(() -> {

                    try {
                        CosmosItemResponse<PojoizedJson> itemResponse = cosmosContainer.createItem(newDoc);
                        return toPojoizedJson(itemResponse);

                    } catch (Exception e) {
                        throw propagate(e);
                    }

                }, executorService);

                createDocumentFutureList.add(futureResult);
            }
        }

        docsToRead = createDocumentFutureList.stream().map(future -> getOrThrow(future)).collect(Collectors.toList());
        init();

        if (configuration.isEnableJvmStats()) {
            metricsRegistry.register("gc", new GarbageCollectorMetricSet());
            metricsRegistry.register("threads", new CachedThreadStatesGaugeSet(10, TimeUnit.SECONDS));
            metricsRegistry.register("memory", new MemoryUsageGaugeSet());
        }

        if (configuration.getGraphiteEndpoint() != null) {
            final Graphite graphite = new Graphite(new InetSocketAddress(configuration.getGraphiteEndpoint(), configuration.getGraphiteEndpointPort()));
            reporter = GraphiteReporter.forRegistry(metricsRegistry)
                                       .prefixedWith(configuration.getOperationType().name())
                                       .convertRatesTo(TimeUnit.SECONDS)
                                       .convertDurationsTo(TimeUnit.MILLISECONDS)
                                       .filter(MetricFilter.ALL)
                                       .build(graphite);
        } else {
            reporter = ConsoleReporter.forRegistry(metricsRegistry).convertRatesTo(TimeUnit.SECONDS)
                                      .convertDurationsTo(TimeUnit.MILLISECONDS).build();
        }

        MeterRegistry registry = configuration.getAzureMonitorMeterRegistry();

        if (registry != null) {
            BridgeInternal.monitorTelemetry(registry);
        }

        registry = configuration.getGraphiteMeterRegistry();

        if (registry != null) {
            BridgeInternal.monitorTelemetry(registry);
        }
    }

    protected void init() {
    }

    void shutdown() {
        if (this.databaseCreated) {
            cosmosDatabase.delete();
            logger.info("Deleted temporary database {} created for this test", this.configuration.getDatabaseId());
        } else if (this.collectionCreated) {
            cosmosContainer.delete();
            logger.info("Deleted temporary collection {} created for this test", this.configuration.getCollectionId());
        }

        cosmosClient.close();
        executorService.shutdown();
    }

    protected void onSuccess() {
    }

    protected void onError(Throwable throwable) {
    }

    protected abstract T performWorkload(long i) throws Exception;

    private boolean shouldContinue(long startTimeMillis, long iterationCount) {

        Duration maxDurationTime = configuration.getMaxRunningTimeDuration();
        int maxNumberOfOperations = configuration.getNumberOfOperations();

        if (maxDurationTime == null) {
            return iterationCount < maxNumberOfOperations;
        }

        if (startTimeMillis + maxDurationTime.toMillis() < System.currentTimeMillis()) {
            return false;
        }

        if (maxNumberOfOperations < 0) {
            return true;
        }

        return iterationCount < maxNumberOfOperations;
    }

    void run() throws Exception {

        successMeter = metricsRegistry.meter("#Successful Operations");
        failureMeter = metricsRegistry.meter("#Unsuccessful Operations");

        switch (configuration.getOperationType()) {
            case ReadLatency:
                // TODO: support for other operationTypes will be added later
//            case WriteLatency:
//            case QueryInClauseParallel:
//            case QueryCross:
//            case QuerySingle:
//            case QuerySingleMany:
//            case QueryParallel:
//            case QueryOrderby:
//            case QueryAggregate:
//            case QueryAggregateTopOrderby:
//            case QueryTopOrderby:
            case Mixed:
                latency = metricsRegistry.timer("Latency");
                break;
            default:
                break;
        }

        reporter.start(configuration.getPrintingInterval(), TimeUnit.SECONDS);
        long startTime = System.currentTimeMillis();

        AtomicLong count = new AtomicLong(0);
        long i;

        for ( i = 0; shouldContinue(startTime, i); i++) {

            ResultHandler<T, Throwable> resultHandler = new ResultHandler<T, Throwable>() {
                @Override
                public T apply(T t, Throwable throwable) {
                    successMeter.mark();
                    concurrencyControlSemaphore.release();
                    if (t != null) {
                        assert(throwable == null);
                        SyncBenchmark.this.onSuccess();
                        synchronized (count) {
                            count.incrementAndGet();
                            count.notify();
                        }
                    } else {
                        assert(throwable != null);

                        failureMeter.mark();
                        logger.error("Encountered failure {} on thread {}" ,
                                     throwable.getMessage(), Thread.currentThread().getName(), throwable);
                        concurrencyControlSemaphore.release();
                        SyncBenchmark.this.onError(throwable);

                        synchronized (count) {
                            count.incrementAndGet();
                            count.notify();
                        }
                    }

                    return t;
                }
            };

            concurrencyControlSemaphore.acquire();
            final long cnt = i;

            switch (configuration.getOperationType()) {
                case ReadLatency:
                    // TODO: support for other operation types will be added later
//                case WriteLatency:
//                case QueryInClauseParallel:
//                case QueryCross:
//                case QuerySingle:
//                case QuerySingleMany:
//                case QueryParallel:
//                case QueryOrderby:
//                case QueryAggregate:
//                case QueryAggregateTopOrderby:
//                case QueryTopOrderby:
//                case Mixed:
                    LatencyListener<T> latencyListener = new LatencyListener(resultHandler, latency);
                    latencyListener.context = latency.time();
                    resultHandler = latencyListener;
                    break;
                default:
                    break;
            }

            final ResultHandler<T, Throwable> finalResultHandler = resultHandler;

            CompletableFuture<T> futureResult = CompletableFuture.supplyAsync(() -> {
                try {
                    finalResultHandler.init();
                    return performWorkload(cnt);
                } catch (Exception e) {
                    throw propagate(e);
                }

            }, executorService);

            futureResult.handle(resultHandler);
        }

        synchronized (count) {
            while (count.get() < i) {
                count.wait();
            }
        }

        long endTime = System.currentTimeMillis();
        logger.info("[{}] operations performed in [{}] seconds.",
            configuration.getNumberOfOperations(), (int) ((endTime - startTime) / 1000));

        reporter.report();
        reporter.close();
    }

    public PojoizedJson generateDocument(String idString, String dataFieldValue) {
        PojoizedJson instance = new PojoizedJson();
        Map<String, String> properties = instance.getInstance();
        properties.put("id", idString);
        properties.put(partitionKey, idString);

        for (int i = 0; i < configuration.getDocumentDataFieldCount(); i++) {
            properties.put("dataField" + i, dataFieldValue);
        }

        return instance;
    }

    RuntimeException propagate(Exception e) {
        if (e instanceof RuntimeException) {
            return (RuntimeException) e;
        } else {
            return new RuntimeException(e);
        }
    }

    <V> V getOrThrow(Future<V> f) {
        try {
            return f.get();
        } catch (Exception e) {
            throw propagate(e);
        }
    }

    PojoizedJson toPojoizedJson(CosmosItemResponse<PojoizedJson> resp) throws Exception {
        return resp.getItem();
    }
}<|MERGE_RESOLUTION|>--- conflicted
+++ resolved
@@ -8,11 +8,8 @@
 import com.azure.cosmos.CosmosClientBuilder;
 import com.azure.cosmos.CosmosClientException;
 import com.azure.cosmos.CosmosContainer;
-<<<<<<< HEAD
-=======
 import com.azure.cosmos.CosmosDatabase;
 import com.azure.cosmos.implementation.HttpConstants;
->>>>>>> eb71fce0
 import com.azure.cosmos.models.CosmosItemResponse;
 import com.codahale.metrics.ConsoleReporter;
 import com.codahale.metrics.Meter;
@@ -138,6 +135,7 @@
             .getPaths().iterator().next().split("/")[1];
 
         concurrencyControlSemaphore = new Semaphore(cfg.getConcurrency());
+        configuration = cfg;
 
         ArrayList<CompletableFuture<PojoizedJson>> createDocumentFutureList = new ArrayList<>();
 
