--- conflicted
+++ resolved
@@ -12,10 +12,6 @@
 import com.azure.cosmos.implementation.NotFoundException;
 import com.azure.cosmos.models.PartitionKey;
 import com.azure.cosmos.models.SqlParameter;
-<<<<<<< HEAD
-import com.azure.cosmos.models.SqlParameterList;
-=======
->>>>>>> eb71fce0
 import com.azure.cosmos.models.SqlQuerySpec;
 import com.azure.cosmos.implementation.DocumentCollection;
 import com.azure.cosmos.implementation.RequestOptions;
@@ -391,8 +387,8 @@
                 }
 
                 @Override
-                List<SqlParameter> getSqlParameterCollection() {
-                    return this.parameters;
+                SqlParameterList getSqlParameterCollection() {
+                    return new SqlParameterList(this.parameters);
                 }
             }
 
