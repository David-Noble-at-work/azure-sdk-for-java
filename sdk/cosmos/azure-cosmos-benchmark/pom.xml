--- conflicted
+++ resolved
@@ -14,7 +14,7 @@
 
   <groupId>com.azure</groupId>
   <artifactId>azure-cosmos-benchmark</artifactId>
-  <version>4.0.1-beta.3</version> <!-- {x-version-update;com.azure:azure-cosmos-benchmark;current} -->
+  <version>4.0.1-beta.1</version> <!-- {x-version-update;com.azure:azure-cosmos-benchmark;current} -->
   <name>Microsoft Azure SDK for SQL API of Azure Cosmos DB Service - Benchmarking tool</name>
   <description>This package contains Benchmarking tool for Microsoft Azure SDK for SQL API of Azure Cosmos DB Service</description>
   <url>https://github.com/Azure/azure-sdk-for-java</url>
@@ -120,15 +120,12 @@
       <version>2.13.0</version> <!-- {x-version-update;org.apache.logging.log4j:log4j-slf4j-impl;external_dependency} -->
     </dependency>
 
-<<<<<<< HEAD
-=======
     <dependency>
       <groupId>org.apache.commons</groupId>
       <artifactId>commons-lang3</artifactId>
       <version>3.8.1</version> <!-- {x-version-update;org.apache.commons:commons-lang3;external_dependency} -->
     </dependency>
 
->>>>>>> eb71fce0
     <dependency>
       <groupId>org.assertj</groupId>
       <artifactId>assertj-core</artifactId>
@@ -460,7 +457,7 @@
           <plugin>
             <groupId>org.apache.maven.plugins</groupId>
             <artifactId>maven-assembly-plugin</artifactId>
-            <version>3.2.0</version> <!-- {x-version-update;org.apache.maven.plugins:maven-assembly-plugin;external_dependency} -->
+            <version>2.2</version> <!-- {x-version-update;org.apache.maven.plugins:maven-assembly-plugin;external_dependency} -->
             <executions>
               <execution>
                 <id>make-assembly</id>
