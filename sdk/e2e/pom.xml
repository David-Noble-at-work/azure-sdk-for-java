--- conflicted
+++ resolved
@@ -23,29 +23,17 @@
     <dependency>
       <groupId>com.azure</groupId>
       <artifactId>azure-core</artifactId>
-<<<<<<< HEAD
-      <version>1.4.0-beta.1</version> <!-- {x-version-update;com.azure:azure-core;current} -->
-=======
       <version>1.5.0-beta.1</version> <!-- {x-version-update;com.azure:azure-core;current} -->
->>>>>>> eb71fce0
     </dependency>
     <dependency>
       <groupId>com.azure</groupId>
       <artifactId>azure-core-http-netty</artifactId>
-<<<<<<< HEAD
-      <version>1.5.0-beta.1</version> <!-- {x-version-update;com.azure:azure-core-http-netty;current} -->
-=======
       <version>1.6.0-beta.1</version> <!-- {x-version-update;com.azure:azure-core-http-netty;current} -->
->>>>>>> eb71fce0
     </dependency>
     <dependency>
       <groupId>com.azure</groupId>
       <artifactId>azure-identity</artifactId>
-<<<<<<< HEAD
-      <version>1.1.0-beta.3</version> <!-- {x-version-update;com.azure:azure-identity;current} -->
-=======
       <version>1.1.0-beta.4</version> <!-- {x-version-update;com.azure:azure-identity;current} -->
->>>>>>> eb71fce0
     </dependency>
     <dependency>
       <groupId>com.azure</groupId>
