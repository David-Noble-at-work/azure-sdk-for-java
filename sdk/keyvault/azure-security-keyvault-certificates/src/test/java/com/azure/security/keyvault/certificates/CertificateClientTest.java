--- conflicted
+++ resolved
@@ -646,26 +646,10 @@
         });
     }
 
-<<<<<<< HEAD
-    @Test
-    public void importPemCertificate() throws IOException {
-        importPemCertificateRunner((importCertificateOptions) -> {
-            KeyVaultCertificateWithPolicy importedCertificate = client.importCertificate(importCertificateOptions);
-            assertEquals(importCertificateOptions.isEnabled(), importedCertificate.getProperties().isEnabled());
-            assertEquals(CertificateContentType.PEM, importedCertificate.getPolicy().getContentType());
-
-            deleteAndPurgeCertificate(importCertificateOptions.getName());
-        });
-    }
-
-    @Test
-    public void mergeCertificateNotFound() {
-=======
     @ParameterizedTest(name = DISPLAY_NAME_WITH_ARGUMENTS)
     @MethodSource("getTestParameters")
     public void mergeCertificateNotFound(HttpClient httpClient, CertificateServiceVersion serviceVersion) {
         createCertificateClient(httpClient, serviceVersion);
->>>>>>> eb71fce0
         assertRestException(() -> client.mergeCertificate(new MergeCertificateOptions(generateResourceId("testCert16"), Arrays.asList("test".getBytes()))),
             HttpResponseException.class, HttpURLConnection.HTTP_NOT_FOUND);
     }
