<?xml version="1.0" encoding="UTF-8"?>
<project xmlns="http://maven.apache.org/POM/4.0.0"
         xmlns:xsi="http://www.w3.org/2001/XMLSchema-instance"
         xsi:schemaLocation="http://maven.apache.org/POM/4.0.0 http://maven.apache.org/xsd/maven-4.0.0.xsd">

  <parent>
    <groupId>com.azure</groupId>
    <artifactId>azure-client-sdk-parent</artifactId>
    <version>1.7.0</version> <!-- {x-version-update;com.azure:azure-client-sdk-parent;current} -->
    <relativePath>../../parents/azure-client-sdk-parent</relativePath>
  </parent>

  <modelVersion>4.0.0</modelVersion>

  <groupId>com.azure</groupId>
  <artifactId>azure-security-keyvault-keys</artifactId>
  <version>4.2.0-beta.4</version> <!-- {x-version-update;com.azure:azure-security-keyvault-keys;current} -->

  <name>Microsoft Azure client library for KeyVault Keys</name>
  <description>This module contains client library for Microsoft Azure KeyVault Keys.</description>
  <url>https://github.com/Azure/azure-sdk-for-java</url>

  <distributionManagement>
    <site>
      <id>azure-java-build-docs</id>
      <url>${site.url}/site/${project.artifactId}</url>
    </site>
  </distributionManagement>

  <scm>
    <url>scm:git:https://github.com/Azure/azure-sdk-for-java</url>
    <connection>scm:git:git@github.com:Azure/azure-sdk-for-java.git</connection>
    <tag>HEAD</tag>
  </scm>

  <build>
    <plugins>
      <plugin>
        <groupId>org.apache.maven.plugins</groupId>
        <artifactId>maven-surefire-plugin</artifactId>
        <version>3.0.0-M3</version> <!-- {x-version-update;org.apache.maven.plugins:maven-surefire-plugin;external_dependency} -->
        <configuration>
          <rerunFailingTestsCount>3</rerunFailingTestsCount>
        </configuration>
      </plugin>
    </plugins>
  </build>

  <dependencies>
    <dependency>
      <groupId>com.azure</groupId>
      <artifactId>azure-core</artifactId>
<<<<<<< HEAD
      <version>1.3.0</version> <!-- {x-version-update;com.azure:azure-core;dependency} -->
=======
      <version>1.4.0</version> <!-- {x-version-update;com.azure:azure-core;dependency} -->
>>>>>>> eb71fce0
    </dependency>

    <dependency>
      <groupId>com.azure</groupId>
      <artifactId>azure-core-http-netty</artifactId>
<<<<<<< HEAD
      <version>1.4.0</version> <!-- {x-version-update;com.azure:azure-core-http-netty;dependency} -->
=======
      <version>1.5.0</version> <!-- {x-version-update;com.azure:azure-core-http-netty;dependency} -->
>>>>>>> eb71fce0
    </dependency>

    <!-- Test dependencies -->
    <dependency>
      <groupId>org.junit.jupiter</groupId>
      <artifactId>junit-jupiter-api</artifactId>
      <version>5.4.2</version> <!-- {x-version-update;org.junit.jupiter:junit-jupiter-api;external_dependency} -->
      <scope>test</scope>
    </dependency>
    <dependency>
      <groupId>org.junit.jupiter</groupId>
      <artifactId>junit-jupiter-engine</artifactId>
      <version>5.4.2</version> <!-- {x-version-update;org.junit.jupiter:junit-jupiter-engine;external_dependency} -->
      <scope>test</scope>
    </dependency>
    <dependency>
      <groupId>org.junit.jupiter</groupId>
      <artifactId>junit-jupiter-params</artifactId>
      <version>5.4.2</version> <!-- {x-version-update;org.junit.jupiter:junit-jupiter-params;external_dependency} -->
      <scope>test</scope>
    </dependency>
    <dependency>
      <groupId>org.hamcrest</groupId>
      <artifactId>hamcrest-library</artifactId>
      <version>2.2</version> <!-- {x-version-update;org.hamcrest:hamcrest-library;external_dependency} -->
      <scope>test</scope>
    </dependency>
<<<<<<< HEAD

      <dependency>
        <groupId>io.projectreactor</groupId>
        <artifactId>reactor-test</artifactId>
        <version>3.3.0.RELEASE</version> <!-- {x-version-update;io.projectreactor:reactor-test;external_dependency} -->
        <scope>test</scope>
      </dependency>

      <dependency>
        <groupId>com.azure</groupId>
        <artifactId>azure-core-test</artifactId>
        <version>1.1.0</version> <!-- {x-version-update;com.azure:azure-core-test;dependency} -->
        <scope>test</scope>
      </dependency>

      <dependency>
        <groupId>com.azure</groupId>
        <artifactId>azure-identity</artifactId>
        <version>1.0.4</version> <!-- {x-version-update;com.azure:azure-identity;dependency} -->
        <scope>test</scope>
      </dependency>
=======
    <dependency>
      <groupId>io.projectreactor</groupId>
      <artifactId>reactor-test</artifactId>
      <version>3.3.5.RELEASE</version> <!-- {x-version-update;io.projectreactor:reactor-test;external_dependency} -->
      <scope>test</scope>
    </dependency>
    <dependency>
      <groupId>com.azure</groupId>
      <artifactId>azure-core-test</artifactId>
      <version>1.2.0</version> <!-- {x-version-update;com.azure:azure-core-test;dependency} -->
      <scope>test</scope>
    </dependency>
    <dependency>
      <groupId>com.azure</groupId>
      <artifactId>azure-core-http-okhttp</artifactId>
      <version>1.2.1</version> <!-- {x-version-update;com.azure:azure-core-http-okhttp;dependency} -->
      <scope>test</scope>
    </dependency>
    <dependency>
      <groupId>com.azure</groupId>
      <artifactId>azure-identity</artifactId>
      <version>1.0.5</version> <!-- {x-version-update;com.azure:azure-identity;dependency} -->
      <scope>test</scope>
    </dependency>
>>>>>>> eb71fce0
  </dependencies>

</project><|MERGE_RESOLUTION|>--- conflicted
+++ resolved
@@ -50,21 +50,13 @@
     <dependency>
       <groupId>com.azure</groupId>
       <artifactId>azure-core</artifactId>
-<<<<<<< HEAD
-      <version>1.3.0</version> <!-- {x-version-update;com.azure:azure-core;dependency} -->
-=======
       <version>1.4.0</version> <!-- {x-version-update;com.azure:azure-core;dependency} -->
->>>>>>> eb71fce0
     </dependency>
 
     <dependency>
       <groupId>com.azure</groupId>
       <artifactId>azure-core-http-netty</artifactId>
-<<<<<<< HEAD
-      <version>1.4.0</version> <!-- {x-version-update;com.azure:azure-core-http-netty;dependency} -->
-=======
       <version>1.5.0</version> <!-- {x-version-update;com.azure:azure-core-http-netty;dependency} -->
->>>>>>> eb71fce0
     </dependency>
 
     <!-- Test dependencies -->
@@ -92,29 +84,6 @@
       <version>2.2</version> <!-- {x-version-update;org.hamcrest:hamcrest-library;external_dependency} -->
       <scope>test</scope>
     </dependency>
-<<<<<<< HEAD
-
-      <dependency>
-        <groupId>io.projectreactor</groupId>
-        <artifactId>reactor-test</artifactId>
-        <version>3.3.0.RELEASE</version> <!-- {x-version-update;io.projectreactor:reactor-test;external_dependency} -->
-        <scope>test</scope>
-      </dependency>
-
-      <dependency>
-        <groupId>com.azure</groupId>
-        <artifactId>azure-core-test</artifactId>
-        <version>1.1.0</version> <!-- {x-version-update;com.azure:azure-core-test;dependency} -->
-        <scope>test</scope>
-      </dependency>
-
-      <dependency>
-        <groupId>com.azure</groupId>
-        <artifactId>azure-identity</artifactId>
-        <version>1.0.4</version> <!-- {x-version-update;com.azure:azure-identity;dependency} -->
-        <scope>test</scope>
-      </dependency>
-=======
     <dependency>
       <groupId>io.projectreactor</groupId>
       <artifactId>reactor-test</artifactId>
@@ -139,7 +108,6 @@
       <version>1.0.5</version> <!-- {x-version-update;com.azure:azure-identity;dependency} -->
       <scope>test</scope>
     </dependency>
->>>>>>> eb71fce0
   </dependencies>
 
 </project>