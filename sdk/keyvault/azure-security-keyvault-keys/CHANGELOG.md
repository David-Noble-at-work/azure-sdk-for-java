--- conflicted
+++ resolved
@@ -1,7 +1,5 @@
 # Release History
 
-<<<<<<< HEAD
-=======
 ## 4.2.0-beta.4 (Unreleased)
 
 
@@ -11,7 +9,6 @@
 - Update azure-core dependency to version 1.4.0.
 
 
->>>>>>> eb71fce0
 ## 4.2.0-beta.2 (2020-03-10)
 ### Added
 - Added `recoverableDays` property to `KeyProperties`.
