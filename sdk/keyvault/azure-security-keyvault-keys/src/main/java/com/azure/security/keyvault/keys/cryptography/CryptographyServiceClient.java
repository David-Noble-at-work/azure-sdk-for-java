--- conflicted
+++ resolved
@@ -65,25 +65,17 @@
     }
 
     private Mono<Response<KeyVaultKey>> getKey(String name, String version, Context context) {
-<<<<<<< HEAD
-        return service.getKey(vaultUrl, name, version, apiVersion, ACCEPT_LANGUAGE, CONTENT_TYPE_HEADER_VALUE, context)
-=======
         context = context == null ? Context.NONE : context;
         return service.getKey(vaultUrl, name, version, apiVersion, ACCEPT_LANGUAGE, CONTENT_TYPE_HEADER_VALUE,
             context.addData(AZ_TRACING_NAMESPACE_KEY, KEYVAULT_TRACING_NAMESPACE_VALUE))
->>>>>>> eb71fce0
             .doOnRequest(ignored -> logger.info("Retrieving key - {}", name))
             .doOnSuccess(response -> logger.info("Retrieved key - {}", response.getValue().getName()))
             .doOnError(error -> logger.warning("Failed to get key - {}", name, error));
     }
 
     Mono<Response<JsonWebKey>> getSecretKey(Context context) {
-<<<<<<< HEAD
-        return service.getSecret(vaultUrl, keyName, version, apiVersion, ACCEPT_LANGUAGE, CONTENT_TYPE_HEADER_VALUE, context)
-=======
         return service.getSecret(vaultUrl, keyName, version, apiVersion, ACCEPT_LANGUAGE, CONTENT_TYPE_HEADER_VALUE,
             context.addData(AZ_TRACING_NAMESPACE_KEY, KEYVAULT_TRACING_NAMESPACE_VALUE))
->>>>>>> eb71fce0
            .doOnRequest(ignored -> logger.info("Retrieving key - {}", keyName))
            .doOnSuccess(response -> logger.info("Retrieved key - {}", response.getValue().getName()))
            .doOnError(error -> logger.warning("Failed to get key - {}", keyName, error))
@@ -109,11 +101,7 @@
                                                  .setSecretAttributes(new SecretRequestAttributes(secret.getProperties()));
 
         return service.setSecret(vaultUrl, secret.getName(), apiVersion, ACCEPT_LANGUAGE, parameters,
-<<<<<<< HEAD
-            CONTENT_TYPE_HEADER_VALUE, context)
-=======
-            CONTENT_TYPE_HEADER_VALUE, context.addData(AZ_TRACING_NAMESPACE_KEY, KEYVAULT_TRACING_NAMESPACE_VALUE))
->>>>>>> eb71fce0
+            CONTENT_TYPE_HEADER_VALUE, context.addData(AZ_TRACING_NAMESPACE_KEY, KEYVAULT_TRACING_NAMESPACE_VALUE))
                    .doOnRequest(ignored -> logger.info("Setting secret - {}", secret.getName()))
                    .doOnSuccess(response -> logger.info("Set secret - {}", response.getValue().getName()))
                    .doOnError(error -> logger.warning("Failed to set secret - {}", secret.getName(), error));
@@ -140,14 +128,9 @@
     Mono<EncryptResult> encrypt(EncryptionAlgorithm algorithm, byte[] plaintext, Context context) {
 
         KeyOperationParameters parameters = new KeyOperationParameters().setAlgorithm(algorithm).setValue(plaintext);
-<<<<<<< HEAD
+        context = context == null ? Context.NONE : context;
         return service.encrypt(vaultUrl, keyName, version, apiVersion, ACCEPT_LANGUAGE, parameters,
-            CONTENT_TYPE_HEADER_VALUE, context)
-=======
-        context = context == null ? Context.NONE : context;
-        return service.encrypt(vaultUrl, keyName, version, apiVersion, ACCEPT_LANGUAGE, parameters,
-            CONTENT_TYPE_HEADER_VALUE, context.addData(AZ_TRACING_NAMESPACE_KEY, KEYVAULT_TRACING_NAMESPACE_VALUE))
->>>>>>> eb71fce0
+            CONTENT_TYPE_HEADER_VALUE, context.addData(AZ_TRACING_NAMESPACE_KEY, KEYVAULT_TRACING_NAMESPACE_VALUE))
             .doOnRequest(ignored -> logger.info("Encrypting content with algorithm - {}", algorithm.toString()))
             .doOnSuccess(response -> logger.info("Retrieved encrypted content with algorithm- {}",
                 algorithm.toString()))
@@ -159,14 +142,9 @@
 
     Mono<DecryptResult> decrypt(EncryptionAlgorithm algorithm, byte[] cipherText, Context context) {
         KeyOperationParameters parameters = new KeyOperationParameters().setAlgorithm(algorithm).setValue(cipherText);
-<<<<<<< HEAD
+        context = context == null ? Context.NONE : context;
         return service.decrypt(vaultUrl, keyName, version, apiVersion, ACCEPT_LANGUAGE, parameters,
-            CONTENT_TYPE_HEADER_VALUE, context)
-=======
-        context = context == null ? Context.NONE : context;
-        return service.decrypt(vaultUrl, keyName, version, apiVersion, ACCEPT_LANGUAGE, parameters,
-            CONTENT_TYPE_HEADER_VALUE, context.addData(AZ_TRACING_NAMESPACE_KEY, KEYVAULT_TRACING_NAMESPACE_VALUE))
->>>>>>> eb71fce0
+            CONTENT_TYPE_HEADER_VALUE, context.addData(AZ_TRACING_NAMESPACE_KEY, KEYVAULT_TRACING_NAMESPACE_VALUE))
             .doOnRequest(ignored -> logger.info("Decrypting content with algorithm - {}", algorithm.toString()))
             .doOnSuccess(response -> logger.info("Retrieved decrypted content with algorithm- {}",
                 algorithm.toString()))
@@ -178,14 +156,9 @@
 
     Mono<SignResult> sign(SignatureAlgorithm algorithm, byte[] digest, Context context) {
         KeySignRequest parameters = new KeySignRequest().setAlgorithm(algorithm).setValue(digest);
-<<<<<<< HEAD
+        context = context == null ? Context.NONE : context;
         return service.sign(vaultUrl, keyName, version, apiVersion, ACCEPT_LANGUAGE, parameters,
-            CONTENT_TYPE_HEADER_VALUE, context)
-=======
-        context = context == null ? Context.NONE : context;
-        return service.sign(vaultUrl, keyName, version, apiVersion, ACCEPT_LANGUAGE, parameters,
-            CONTENT_TYPE_HEADER_VALUE, context.addData(AZ_TRACING_NAMESPACE_KEY, KEYVAULT_TRACING_NAMESPACE_VALUE))
->>>>>>> eb71fce0
+            CONTENT_TYPE_HEADER_VALUE, context.addData(AZ_TRACING_NAMESPACE_KEY, KEYVAULT_TRACING_NAMESPACE_VALUE))
             .doOnRequest(ignored -> logger.info("Signing content with algorithm - {}", algorithm.toString()))
             .doOnSuccess(response -> logger.info("Retrieved signed content with algorithm- {}", algorithm.toString()))
             .doOnError(error -> logger.warning("Failed to sign content with algorithm - {}", algorithm.toString(),
@@ -197,15 +170,10 @@
     Mono<VerifyResult> verify(SignatureAlgorithm algorithm, byte[] digest, byte[] signature, Context context) {
 
         KeyVerifyRequest parameters = new KeyVerifyRequest().setAlgorithm(algorithm).setDigest(digest).setSignature(signature);
-<<<<<<< HEAD
+        context = context == null ? Context.NONE : context;
+
         return service.verify(vaultUrl, keyName, version, apiVersion, ACCEPT_LANGUAGE, parameters,
-            CONTENT_TYPE_HEADER_VALUE, context)
-=======
-        context = context == null ? Context.NONE : context;
-
-        return service.verify(vaultUrl, keyName, version, apiVersion, ACCEPT_LANGUAGE, parameters,
-            CONTENT_TYPE_HEADER_VALUE, context.addData(AZ_TRACING_NAMESPACE_KEY, KEYVAULT_TRACING_NAMESPACE_VALUE))
->>>>>>> eb71fce0
+            CONTENT_TYPE_HEADER_VALUE, context.addData(AZ_TRACING_NAMESPACE_KEY, KEYVAULT_TRACING_NAMESPACE_VALUE))
             .doOnRequest(ignored -> logger.info("Verifying content with algorithm - {}", algorithm.toString()))
             .doOnSuccess(response -> logger.info("Retrieved verified content with algorithm- {}", algorithm.toString()))
             .doOnError(error -> logger.warning("Failed to verify content with algorithm - {}", algorithm.toString(),
@@ -217,14 +185,9 @@
     Mono<WrapResult> wrapKey(KeyWrapAlgorithm algorithm, byte[] key, Context context) {
 
         KeyWrapUnwrapRequest parameters = new KeyWrapUnwrapRequest().setAlgorithm(algorithm).setValue(key);
-<<<<<<< HEAD
+        context = context == null ? Context.NONE : context;
         return service.wrapKey(vaultUrl, keyName, version, apiVersion, ACCEPT_LANGUAGE, parameters,
-            CONTENT_TYPE_HEADER_VALUE, context)
-=======
-        context = context == null ? Context.NONE : context;
-        return service.wrapKey(vaultUrl, keyName, version, apiVersion, ACCEPT_LANGUAGE, parameters,
-            CONTENT_TYPE_HEADER_VALUE, context.addData(AZ_TRACING_NAMESPACE_KEY, KEYVAULT_TRACING_NAMESPACE_VALUE))
->>>>>>> eb71fce0
+            CONTENT_TYPE_HEADER_VALUE, context.addData(AZ_TRACING_NAMESPACE_KEY, KEYVAULT_TRACING_NAMESPACE_VALUE))
             .doOnRequest(ignored -> logger.info("Wrapping key content with algorithm - {}", algorithm.toString()))
             .doOnSuccess(response -> logger.info("Retrieved wrapped key content with algorithm- {}",
                 algorithm.toString()))
@@ -237,14 +200,9 @@
     Mono<UnwrapResult> unwrapKey(KeyWrapAlgorithm algorithm, byte[] encryptedKey, Context context) {
 
         KeyWrapUnwrapRequest parameters = new KeyWrapUnwrapRequest().setAlgorithm(algorithm).setValue(encryptedKey);
-<<<<<<< HEAD
+        context = context == null ? Context.NONE : context;
         return service.unwrapKey(vaultUrl, keyName, version, apiVersion, ACCEPT_LANGUAGE, parameters,
-            CONTENT_TYPE_HEADER_VALUE, context)
-=======
-        context = context == null ? Context.NONE : context;
-        return service.unwrapKey(vaultUrl, keyName, version, apiVersion, ACCEPT_LANGUAGE, parameters,
-            CONTENT_TYPE_HEADER_VALUE, context.addData(AZ_TRACING_NAMESPACE_KEY, KEYVAULT_TRACING_NAMESPACE_VALUE))
->>>>>>> eb71fce0
+            CONTENT_TYPE_HEADER_VALUE, context.addData(AZ_TRACING_NAMESPACE_KEY, KEYVAULT_TRACING_NAMESPACE_VALUE))
             .doOnRequest(ignored -> logger.info("Unwrapping key content with algorithm - {}", algorithm.toString()))
             .doOnSuccess(response -> logger.info("Retrieved unwrapped key content with algorithm- {}",
                 algorithm.toString()))
