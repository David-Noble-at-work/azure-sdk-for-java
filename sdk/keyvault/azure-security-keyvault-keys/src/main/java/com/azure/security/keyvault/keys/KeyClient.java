// Copyright (c) Microsoft Corporation. All rights reserved.
// Licensed under the MIT License.

package com.azure.security.keyvault.keys;

import com.azure.core.exception.HttpResponseException;
import com.azure.core.exception.ResourceModifiedException;
import com.azure.core.exception.ResourceNotFoundException;
import com.azure.core.http.rest.PagedIterable;
import com.azure.core.http.rest.Response;
import com.azure.core.annotation.ServiceClient;
import com.azure.core.util.Context;
import com.azure.core.util.polling.SyncPoller;
import com.azure.security.keyvault.keys.models.DeletedKey;
import com.azure.security.keyvault.keys.models.CreateEcKeyOptions;
import com.azure.security.keyvault.keys.models.KeyVaultKey;
import com.azure.security.keyvault.keys.models.KeyProperties;
import com.azure.security.keyvault.keys.models.CreateKeyOptions;
import com.azure.security.keyvault.keys.models.ImportKeyOptions;
import com.azure.security.keyvault.keys.models.CreateRsaKeyOptions;
import com.azure.security.keyvault.keys.models.JsonWebKey;
import com.azure.security.keyvault.keys.models.KeyCurveName;
import com.azure.security.keyvault.keys.models.KeyOperation;
import com.azure.security.keyvault.keys.models.KeyType;

/**
 * The KeyClient provides synchronous methods to manage {@link KeyVaultKey keys} in the Azure Key Vault. The client supports
 * creating, retrieving, updating, deleting, purging, backing up, restoring and listing the {@link KeyVaultKey keys}. The client
 * also supports listing {@link DeletedKey deleted keys} for a soft-delete enabled Azure Key Vault.
 *
 * <p><strong>Samples to construct the sync client</strong></p>
 * {@codesnippet com.azure.security.keyvault.keys.keyclient.instantiation}
 *
 * @see KeyClientBuilder
 * @see PagedIterable
 */
@ServiceClient(builder = KeyClientBuilder.class, serviceInterfaces = KeyService.class)
public final class KeyClient {
    private final KeyAsyncClient client;

    /**
     * Creates a KeyClient that uses {@code pipeline} to service requests
     *
     * @param client The {@link KeyAsyncClient} that the client routes its request through.
     */
    KeyClient(KeyAsyncClient client) {
        this.client = client;
    }

    /**
     * Get the vault endpoint url
     * @return the vault endpoint url
     */
    public String getVaultUrl() {
        return client.getVaultUrl();
    }

    /**
     * Creates a new key and stores it in the key vault. The create key operation can be used to create any key type in
     * key vault. If the named key already exists, Azure Key Vault creates a new version of the key. It requires the
     * {@code keys/create} permission.
     *
     * <p>The {@link KeyType keyType} indicates the type of key to create. Possible values include: {@link KeyType#EC
     * EC}, {@link KeyType#EC_HSM EC-HSM}, {@link KeyType#RSA RSA}, {@link KeyType#RSA_HSM RSA-HSM} and {@link
     * KeyType#OCT OCT}.</p>
     *
     * <p><strong>Code Samples</strong></p>
     * <p>Creates a new EC key. Prints out the details of the created key.</p>
     * {@codesnippet com.azure.keyvault.keys.keyclient.createKey#string-keyType}
     *
     * @param name The name of the key being created.
     * @param keyType The type of key to create. For valid values, see {@link KeyType KeyType}.
     * @return The {@link KeyVaultKey created key}.
     * @throws ResourceModifiedException if {@code name} or {@code keyType} is null.
     * @throws HttpResponseException if {@code name} is empty string.
     */
    public KeyVaultKey createKey(String name, KeyType keyType) {
        return createKeyWithResponse(new CreateKeyOptions(name, keyType), Context.NONE).getValue();
    }

    /**
     * Creates a new key and stores it in the key vault. The create key operation can be used to create any key type in
     * key vault. If the named key already exists, Azure Key Vault creates a new version of the key. It requires the
     * {@code keys/create} permission.
     *
     * <p>The {@link CreateKeyOptions} is required. The {@link CreateKeyOptions#getExpiresOn() expires} and {@link
     * CreateKeyOptions#getNotBefore() notBefore} values are optional. The {@link CreateKeyOptions#isEnabled()} enabled} field
     * is set to true by Azure Key Vault, if not specified.</p>
     *
     * <p>The {@link CreateKeyOptions#getKeyType() keyType} indicates the type of key to create. Possible values include:
     * {@link KeyType#EC EC}, {@link KeyType#EC_HSM EC-HSM}, {@link KeyType#RSA RSA}, {@link KeyType#RSA_HSM RSA-HSM}
     * and {@link KeyType#OCT OCT}.</p>
     *
     * <p><strong>Code Samples</strong></p>
     * <p>Creates a new RSA key which activates in one day and expires in one year. Prints out the details of the
     * created key.</p> {@codesnippet com.azure.keyvault.keys.keyclient.createKey#keyOptions}
     *
     * @param createKeyOptions The key options object containing information about the key being created.
     * @return The {@link KeyVaultKey created key}.
     * @throws NullPointerException if {@code keyCreateOptions} is {@code null}.
     * @throws ResourceModifiedException if {@code keyCreateOptions} is malformed.
     */
    public KeyVaultKey createKey(CreateKeyOptions createKeyOptions) {
        return createKeyWithResponse(createKeyOptions, Context.NONE).getValue();
    }

    /**
     * Creates a new key and stores it in the key vault. The create key operation can be used to create any key type in
     * key vault. If the named key already exists, Azure Key Vault creates a new version of the key. It requires the
     * {@code keys/create} permission.
     *
     * <p>The {@link CreateKeyOptions} is required. The {@link CreateKeyOptions#getExpiresOn() expires} and {@link
     * CreateKeyOptions#getNotBefore() notBefore} values are optional. The {@link CreateKeyOptions#isEnabled() enabled} field
     * is set to true by Azure Key Vault, if not specified.</p>
     *
     * <p>The {@link CreateKeyOptions#getKeyType() keyType} indicates the type of key to create. Possible values include:
     * {@link KeyType#EC EC}, {@link KeyType#EC_HSM EC-HSM}, {@link KeyType#RSA RSA}, {@link KeyType#RSA_HSM RSA-HSM}
     * and {@link KeyType#OCT OCT}.</p>
     *
     * <p><strong>Code Samples</strong></p>
     * <p>Creates a new RSA key which activates in one day and expires in one year. Prints out the details of the
     * created key.</p> {@codesnippet com.azure.keyvault.keys.keyclient.createKeyWithResponse#keyCreateOptions-Context}
     *
     * @param createKeyOptions The key options object containing information about the key being created.
     * @param context Additional context that is passed through the Http pipeline during the service call.
     * @return A {@link Response} whose {@link Response#getValue() value} contains the {@link KeyVaultKey created key}.
     * @throws NullPointerException if {@code keyCreateOptions} is {@code null}.
     * @throws ResourceModifiedException if {@code keyCreateOptions} is malformed.
     */
    public Response<KeyVaultKey> createKeyWithResponse(CreateKeyOptions createKeyOptions, Context context) {
        return client.createKeyWithResponse(createKeyOptions, context).block();
    }

    /**
     * Creates a new Rsa key and stores it in the key vault. The create Rsa key operation can be used to create any Rsa
     * key type in key vault. If the named key already exists, Azure Key Vault creates a new version of the key. It
     * requires the {@code keys/create} permission.
     *
     * <p>The {@link CreateRsaKeyOptions} is required. The {@link CreateRsaKeyOptions#getKeySize() keySize} can be
     * optionally specified. The {@link CreateRsaKeyOptions#getExpiresOn() expires} and {@link
     * CreateRsaKeyOptions#getNotBefore() notBefore} values are optional. The {@link CreateRsaKeyOptions#isEnabled() enabled}
     * field is set to true by Azure Key Vault, if not specified.</p>
     *
     * <p>The {@link CreateRsaKeyOptions#getKeyType() keyType} indicates the type of key to create. Possible values
     * include: {@link KeyType#RSA RSA} and {@link KeyType#RSA_HSM RSA-HSM}.</p>
     *
     * <p><strong>Code Samples</strong></p>
     * <p>Creates a new RSA key with size 2048 which activates in one day and expires in one year. Prints out the
     * details of the created key.</p>
     * {@codesnippet com.azure.keyvault.keys.keyclient.createRsaKey#keyOptions}
     *
     * @param createRsaKeyOptions The key options object containing information about the rsa key being created.
     * @return The {@link KeyVaultKey created key}.
     * @throws NullPointerException if {@code rsaKeyCreateOptions} is {@code null}.
     * @throws ResourceModifiedException if {@code rsaKeyCreateOptions} is malformed.
     * @throws HttpResponseException if {@code name} is empty string.
     */
    public KeyVaultKey createRsaKey(CreateRsaKeyOptions createRsaKeyOptions) {
        return createRsaKeyWithResponse(createRsaKeyOptions, Context.NONE).getValue();
    }

    /**
     * Creates a new Rsa key and stores it in the key vault. The create Rsa key operation can be used to create any Rsa
     * key type in key vault. If the named key already exists, Azure Key Vault creates a new version of the key. It
     * requires the {@code keys/create} permission.
     *
     * <p>The {@link CreateRsaKeyOptions} is required. The {@link CreateRsaKeyOptions#getKeySize() keySize} can be
     * optionally specified. The {@link CreateRsaKeyOptions#getExpiresOn() expires} and {@link
     * CreateRsaKeyOptions#getNotBefore() notBefore} values are optional. The {@link CreateRsaKeyOptions#isEnabled() enabled}
     * field is set to true by Azure Key Vault, if not specified.</p>
     *
     * <p>The {@link CreateRsaKeyOptions#getKeyType() keyType} indicates the type of key to create. Possible values
     * include: {@link KeyType#RSA RSA} and {@link KeyType#RSA_HSM RSA-HSM}.</p>
     *
     * <p><strong>Code Samples</strong></p>
     * <p>Creates a new RSA key with size 2048 which activates in one day and expires in one year. Prints out the
     * details of the created key.</p>
     * {@codesnippet com.azure.keyvault.keys.keyclient.createRsaKeyWithResponse#keyOptions-Context}
     *
     * @param createRsaKeyOptions The key options object containing information about the rsa key being created.
     * @param context Additional context that is passed through the Http pipeline during the service call.
     * @return A {@link Response} whose {@link Response#getValue() value} contains the {@link KeyVaultKey created key}.
     * @throws NullPointerException if {@code rsaKeyCreateOptions} is {@code null}.
     * @throws ResourceModifiedException if {@code rsaKeyCreateOptions} is malformed.
     */
    public Response<KeyVaultKey> createRsaKeyWithResponse(CreateRsaKeyOptions createRsaKeyOptions, Context context) {
        return client.createRsaKeyWithResponse(createRsaKeyOptions, context).block();
    }

    /**
     * Creates a new Ec key and  stores it in the key vault. The create Ec key operation can be used to create any Ec
     * key type in key vault. If the named key already exists, Azure Key Vault creates a new version of the key. It
     * requires the {@code keys/create} permission.
     *
     * <p>The {@link CreateEcKeyOptions} parameter is required. The {@link CreateEcKeyOptions#getCurveName() key curve} can be
     * optionally specified. If not specified, default value of {@link KeyCurveName#P_256 P-256} is used by Azure Key
     * Vault. The {@link CreateEcKeyOptions#getExpiresOn() expires} and {@link CreateEcKeyOptions#getNotBefore() notBefore}
     * values are optional. The {@link CreateEcKeyOptions#isEnabled() enabled} field is set to true by Azure Key Vault, if
     * not specified.</p>
     *
     * <p>The {@link CreateEcKeyOptions#getKeyType() keyType} indicates the type of key to create. Possible values
     * include: {@link KeyType#EC EC} and {@link KeyType#EC_HSM EC-HSM}.</p>
     *
     * <p><strong>Code Samples</strong></p>
     * <p>Creates a new EC key with P-384 web key curve. The key activates in one day and expires in one year. Prints
     * out the details of the created key.</p>
     * {@codesnippet com.azure.keyvault.keys.keyclient.createEcKey#keyOptions}
     *
     * @param createEcKeyOptions The key options object containing information about the ec key being created.
     * @return The {@link KeyVaultKey created key}.
     * @throws NullPointerException if {@code ecKeyCreateOptions} is {@code null}.
     * @throws ResourceModifiedException if {@code ecKeyCreateOptions} is malformed.
     */
    public KeyVaultKey createEcKey(CreateEcKeyOptions createEcKeyOptions) {
        return createEcKeyWithResponse(createEcKeyOptions, Context.NONE).getValue();
    }

    /**
     * Creates a new Ec key and  stores it in the key vault. The create Ec key operation can be used to create any Ec
     * key type in key vault. If the named key already exists, Azure Key Vault creates a new version of the key. It
     * requires the {@code keys/create} permission.
     *
     * <p>The {@link CreateEcKeyOptions} parameter is required. The {@link CreateEcKeyOptions#getCurveName() key curve} can be
     * optionally specified. If not specified, default value of {@link KeyCurveName#P_256 P-256} is used by Azure Key
     * Vault. The {@link CreateEcKeyOptions#getExpiresOn() expires} and {@link CreateEcKeyOptions#getNotBefore() notBefore}
     * values are optional. The {@link CreateEcKeyOptions#isEnabled()} enabled} field is set to true by Azure Key Vault, if
     * not specified.</p>
     *
     * <p>The {@link CreateEcKeyOptions#getKeyType() keyType} indicates the type of key to create. Possible values
     * include:
     * {@link KeyType#EC EC} and {@link KeyType#EC_HSM EC-HSM}.</p>
     *
     * <p><strong>Code Samples</strong></p>
     * <p>Creates a new EC key with P-384 web key curve. The key activates in one day and expires in one year. Prints
     * out the details of the created key.</p>
     * {@codesnippet com.azure.keyvault.keys.keyclient.createEcKeyWithResponse#keyOptions-Context}
     *
     * @param createEcKeyOptions The key options object containing information about the ec key being created.
     * @param context Additional context that is passed through the Http pipeline during the service call.
     * @return A {@link Response} whose {@link Response#getValue() value} contains the {@link KeyVaultKey created key}.
     * @throws NullPointerException if {@code ecKeyCreateOptions} is {@code null}.
     * @throws ResourceModifiedException if {@code ecKeyCreateOptions} is malformed.
     */
    public Response<KeyVaultKey> createEcKeyWithResponse(CreateEcKeyOptions createEcKeyOptions, Context context) {
        return client.createEcKeyWithResponse(createEcKeyOptions, context).block();
    }

    /**
     * Imports an externally created key and stores it in key vault. The import key operation may be used to import any
     * key type into the Azure Key Vault. If the named key already exists, Azure Key Vault creates a new version of the
     * key. This operation requires the {@code keys/import} permission.
     *
     * <p><strong>Code Samples</strong></p>
     * <p>Imports a new key into key vault. Prints out the details of the imported key.</p>
     *
     * {@codesnippet com.azure.security.keyvault.keys.keyclient.importKey#string-jsonwebkey}
     *
     * @param name The name for the imported key.
     * @param keyMaterial The Json web key being imported.
     * @return The {@link KeyVaultKey imported key}.
     * @throws HttpResponseException if {@code name} is empty string.
     */
    public KeyVaultKey importKey(String name, JsonWebKey keyMaterial) {
        return importKeyWithResponse(new ImportKeyOptions(name, keyMaterial), Context.NONE).getValue();
    }

    /**
     * Imports an externally created key and stores it in key vault. The import key operation may be used to import any
     * key type into the Azure Key Vault. If the named key already exists, Azure Key Vault creates a new version of the
     * key. This operation requires the {@code keys/import} permission.
     *
     * <p>The {@code keyImportOptions} is required and its fields {@link ImportKeyOptions#getName() name} and {@link
     * ImportKeyOptions#getKey() key material} cannot be null. The {@link ImportKeyOptions#getExpiresOn() expires} and
     * {@link ImportKeyOptions#getNotBefore() notBefore} values in {@code keyImportOptions} are optional. If not specified,
     * no values are set for the fields. The {@link ImportKeyOptions#isEnabled() enabled} field is set to true and the
     * {@link ImportKeyOptions#isHardwareProtected() hsm} field is set to false by Azure Key Vault, if they are not specified.</p>
     *
     * <p><strong>Code Samples</strong></p>
     * <p>Imports a new key into key vault. Prints out the details of the imported key.</p>
     *
     * {@codesnippet com.azure.security.keyvault.keys.keyclient.importKey#options}
     *
     * @param importKeyOptions The key import configuration object containing information about the json web key
     *     being imported.
     * @return The {@link KeyVaultKey imported key}.
     * @throws NullPointerException if {@code keyImportOptions} is {@code null}.
     * @throws HttpResponseException if {@code name} is empty string.
     */
    public KeyVaultKey importKey(ImportKeyOptions importKeyOptions) {
        return importKeyWithResponse(importKeyOptions, Context.NONE).getValue();
    }

    /**
     * Imports an externally created key and stores it in key vault. The import key operation may be used to import any
     * key type into the Azure Key Vault. If the named key already exists, Azure Key Vault creates a new version of the
     * key. This operation requires the {@code keys/import} permission.
     *
     * <p>The {@code keyImportOptions} is required and its fields {@link ImportKeyOptions#getName() name} and {@link
     * ImportKeyOptions#getKey() key material} cannot be null. The {@link ImportKeyOptions#getExpiresOn() expires} and
     * {@link ImportKeyOptions#getNotBefore() notBefore} values in {@code keyImportOptions} are optional. If not specified,
     * no values are set for the fields. The {@link ImportKeyOptions#isEnabled() enabled} field is set to true and the
     * {@link ImportKeyOptions#isHardwareProtected() hsm} field is set to false by Azure Key Vault, if they are not specified.</p>
     *
     * <p><strong>Code Samples</strong></p>
     * <p>Imports a new key into key vault. Prints out the details of the imported key.</p>
     *
     * {@codesnippet com.azure.security.keyvault.keys.keyclient.importKeyWithResponse#options-response}
     *
     * @param importKeyOptions The key import configuration object containing information about the json web key
     *     being imported.
     * @param context Additional context that is passed through the Http pipeline during the service call.
     * @return A {@link Response} whose {@link Response#getValue() value} contains the {@link KeyVaultKey imported key}.
     * @throws NullPointerException if {@code keyImportOptions} is {@code null}.
     * @throws HttpResponseException if {@code name} is empty string.
     */
    public Response<KeyVaultKey> importKeyWithResponse(ImportKeyOptions importKeyOptions, Context context) {
        return client.importKeyWithResponse(importKeyOptions, context).block();
    }

    /**
     * Gets the public part of the specified key and key version. The get key operation is applicable to all key types
     * and it requires the {@code keys/get} permission.
     *
     * <p><strong>Code Samples</strong></p>
     * <p>Gets a specific version of the key in the key vault. Prints out the details of the returned key.</p>
     * {@codesnippet com.azure.keyvault.keys.keyclient.getKey#string-string}
     *
     * @param name The name of the key, cannot be null
     * @param version The version of the key to retrieve. If this is an empty String or null, this call is
     *     equivalent to calling {@link KeyClient#getKey(String)}, with the latest version being retrieved.
<<<<<<< HEAD
     * @return The requested {@link KeyVaultKey key}.
     * @throws ResourceNotFoundException when a key with {@code name} and valid {@code version} doesn't exist in the key
     *     vault.
     * @throws HttpResponseException if an invalid {@code version} is specified.
=======
     * @return The requested {@link KeyVaultKey key}. The content of the key is null if
     * both {@code name} and {@code version} are null or empty.
     * @throws ResourceNotFoundException when a key with {@code name} doesn't exist in the key vault or
     * an empty/null {@code name} and a non null/empty {@code version} is provided.
     * @throws HttpResponseException if a valid {@code name} and a non null/empty {@code version} is specified.
>>>>>>> eb71fce0
     */
    public KeyVaultKey getKey(String name, String version) {
        return getKeyWithResponse(name, version, Context.NONE).getValue();
    }

    /**
     * Gets the public part of the specified key and key version. The get key operation is applicable to all key types
     * and it requires the {@code keys/get} permission.
     *
     * <p><strong>Code Samples</strong></p>
     * <p>Gets a specific version of the key in the key vault. Prints out the details of the returned key.</p>
     * {@codesnippet com.azure.keyvault.keys.keyclient.getKeyWithResponse#string-string-Context}
     *
     * @param name The name of the key, cannot be null
     * @param context Additional context that is passed through the Http pipeline during the service call.
     * @param version The version of the key to retrieve. If this is an empty String or null, this call is
     *     equivalent to calling {@link KeyClient#getKey(String)}, with the latest version being retrieved.
     * @return A {@link Response} whose {@link Response#getValue() value} contains the requested {@link KeyVaultKey key}.
<<<<<<< HEAD
     * @throws ResourceNotFoundException when a key with {@code name} and valid {@code version} doesn't exist in the key
     *     vault.
     * @throws HttpResponseException if an invalid {@code version} is specified.
=======
     * The content of the key is null if both {@code name} and {@code version} are null or empty.
     * @throws ResourceNotFoundException when a key with {@code name} doesn't exist in the key vault or
     * an empty/null {@code name} and a non null/empty {@code version} is provided.
     * @throws HttpResponseException if a valid {@code name} and a non null/empty {@code version} is specified.
>>>>>>> eb71fce0
     */
    public Response<KeyVaultKey> getKeyWithResponse(String name, String version, Context context) {
        return client.getKeyWithResponse(name, version, context).block();
    }

    /**
     * Get the public part of the latest version of the specified key from the key vault. The get key operation is
     * applicable to all key types and it requires the {@code keys/get} permission.
     *
     * <p><strong>Code Samples</strong></p>
     * <p>Gets the latest version of the key in the key vault. Prints out the details of the returned key.</p>
     * {@codesnippet com.azure.keyvault.keys.keyclient.getKey#string}
     *
     * @param name The name of the key.
<<<<<<< HEAD
     * @return The requested {@link KeyVaultKey key}.
     * @throws ResourceNotFoundException when a key with {@code name} doesn't exist in the key vault.
     * @throws HttpResponseException if an invalid {@code version} is specified.
=======
     * @return The requested {@link KeyVaultKey key}. The content of the key is null if {@code name} is null or empty.
     * @throws ResourceNotFoundException when a key with non null/empty {@code name} doesn't exist in the key vault.
     * @throws HttpResponseException if a non null/empty and an invalid {@code name} is specified.
>>>>>>> eb71fce0
     */
    public KeyVaultKey getKey(String name) {
        return getKeyWithResponse(name, "", Context.NONE).getValue();
    }

    /**
     * Updates the attributes and key operations associated with the specified key, but not the cryptographic key
     * material of the specified key in the key vault. The update operation changes specified attributes of an existing
     * stored key and attributes that are not specified in the request are left unchanged. The cryptographic key
     * material of a key itself cannot be changed. This operation requires the {@code keys/set} permission.
     *
     * <p><strong>Code Samples</strong></p>
     * <p>Gets the latest version of the key, changes its expiry time and key operations and the updates the key in the
     * key vault.</p>
     * {@codesnippet com.azure.keyvault.keys.keyclient.updateKeyProperties#KeyProperties-keyOperations}
     *
     * @param keyProperties The {@link KeyProperties key properties} object with updated properties.
     * @param keyOperations The updated key operations to associate with the key.
     * @return A {@link Response} whose {@link Response#getValue() value} contains the {@link KeyVaultKey updated key}.
     * @throws NullPointerException if {@code key} is {@code null}.
     * @throws ResourceNotFoundException when a key with {@link KeyProperties#getName() name} and {@link KeyProperties#getVersion()
     *     version} doesn't exist in the key vault.
     * @throws HttpResponseException if {@link KeyProperties#getName() name} or {@link KeyProperties#getVersion() version} is empty
     *     string.
     */
    public KeyVaultKey updateKeyProperties(KeyProperties keyProperties, KeyOperation... keyOperations) {
        return updateKeyPropertiesWithResponse(keyProperties, Context.NONE, keyOperations).getValue();
    }

    /**
     * Updates the attributes and key operations associated with the specified key, but not the cryptographic key
     * material of the specified key in the key vault. The update operation changes specified attributes of an existing
     * stored key and attributes that are not specified in the request are left unchanged. The cryptographic key
     * material of a key itself cannot be changed. This operation requires the {@code keys/set} permission.
     *
     * <p><strong>Code Samples</strong></p>
     * <p>Gets the latest version of the key, changes its expiry time and key operations and the updates the key in the
     * key vault.</p>
     * {@codesnippet com.azure.keyvault.keys.keyclient.updateKeyPropertiesWithResponse#KeyProperties-keyOperations-Context}
     *
     * @param keyProperties The {@link KeyProperties key properties} object with updated properties.
     * @param context Additional context that is passed through the Http pipeline during the service call.
     * @param keyOperations The updated key operations to associate with the key.
     * @return A {@link Response} whose {@link Response#getValue() value} contains the {@link KeyVaultKey updated key}.
     * @throws NullPointerException if {@code key} is {@code null}.
     * @throws ResourceNotFoundException when a key with {@link KeyProperties#getName() name} and {@link KeyProperties#getVersion()
     *     version} doesn't exist in the key vault.
     * @throws HttpResponseException if {@link KeyProperties#getName() name} or {@link KeyProperties#getVersion() version} is empty
     *     string.
     */
    public Response<KeyVaultKey> updateKeyPropertiesWithResponse(KeyProperties keyProperties, Context context, KeyOperation... keyOperations) {
        return client.updateKeyPropertiesWithResponse(keyProperties, context, keyOperations).block();
    }

    /**
     * Deletes a key of any type from the key vault. If soft-delete is enabled on the key vault then the key is placed
     * in the deleted state and requires to be purged for permanent deletion else the key is permanently deleted. The
     * delete operation applies to any key stored in Azure Key Vault but it cannot be applied to an individual version
     * of a key. This operation removes the cryptographic material associated with the key, which means the key is not
     * usable for Sign/Verify, Wrap/Unwrap or Encrypt/Decrypt operations. This operation requires the {@code
     * keys/delete} permission.
     *
     * <p><strong>Code Samples</strong></p>
     * <p>Deletes the key from the keyvault. Prints out the recovery id of the deleted key returned in the
     * response.</p>
     * {@codesnippet com.azure.keyvault.keys.keyclient.deleteKey#string}
     *
     * @param name The name of the key to be deleted.
     * @return A {@link SyncPoller} to poll on and retrieve {@link DeletedKey deleted key}
     * @throws ResourceNotFoundException when a key with {@code name} doesn't exist in the key vault.
     * @throws HttpResponseException when a key with {@code name} is empty string.
     */
    public SyncPoller<DeletedKey, Void> beginDeleteKey(String name) {
        return client.beginDeleteKey(name).getSyncPoller();
    }

    /**
     * Gets the public part of a deleted key. The Get Deleted Key operation is applicable for soft-delete enabled
     * vaults. This operation requires the {@code keys/get} permission.
     *
     * <p><strong>Code Samples</strong></p>
     * <p>Gets the deleted key from the key vault enabled for soft-delete. Prints out the details of the deleted key
     * returned in the response.</p>
     * //Assuming key is deleted on a soft-delete enabled key vault.
     * {@codesnippet com.azure.keyvault.keys.keyclient.getDeletedKey#string}
     *
     * @param name The name of the deleted key.
     * @return The {@link DeletedKey deleted key}.
     * @throws ResourceNotFoundException when a key with {@code name} doesn't exist in the key vault.
     * @throws HttpResponseException when a key with {@code name} is empty string.
     */
    public DeletedKey getDeletedKey(String name) {
        return getDeletedKeyWithResponse(name, Context.NONE).getValue();
    }

    /**
     * Gets the public part of a deleted key. The Get Deleted Key operation is applicable for soft-delete enabled
     * vaults. This operation requires the {@code keys/get} permission.
     *
     * <p><strong>Code Samples</strong></p>
     * <p>Gets the deleted key from the key vault enabled for soft-delete. Prints out the details of the deleted key
     * returned in the response.</p>
     * //Assuming key is deleted on a soft-delete enabled key vault.
     * {@codesnippet com.azure.keyvault.keys.keyclient.getDeletedKeyWithResponse#string-Context}
     *
     * @param name The name of the deleted key.
     * @param context Additional context that is passed through the Http pipeline during the service call.
     * @return A {@link Response} whose {@link Response#getValue() value} contains the {@link DeletedKey deleted key}.
     * @throws ResourceNotFoundException when a key with {@code name} doesn't exist in the key vault.
     * @throws HttpResponseException when a key with {@code name} is empty string.
     */
    public Response<DeletedKey> getDeletedKeyWithResponse(String name, Context context) {
        return client.getDeletedKeyWithResponse(name, context).block();
    }

    /**
     * Permanently deletes the specified key without the possibility of recovery. The Purge Deleted Key operation is
     * applicable for soft-delete enabled vaults. This operation requires the {@code keys/purge} permission.
     *
     * <p><strong>Code Samples</strong></p>
     * <p>Purges the deleted key from the key vault enabled for soft-delete. Prints out the status code from the server
     * response.</p>
     * //Assuming key is deleted on a soft-delete enabled key vault.
     * {@codesnippet com.azure.keyvault.keys.keyclient.purgeDeletedKey#string}
     *
     * @param name The name of the deleted key.
     * @throws ResourceNotFoundException when a key with {@code name} doesn't exist in the key vault.
     * @throws HttpResponseException when a key with {@code name} is empty string.
     */
    public void purgeDeletedKey(String name) {
        purgeDeletedKeyWithResponse(name, Context.NONE);
    }

    /**
     * Permanently deletes the specified key without the possibility of recovery. The Purge Deleted Key operation is
     * applicable for soft-delete enabled vaults. This operation requires the {@code keys/purge} permission.
     *
     * <p><strong>Code Samples</strong></p>
     * <p>Purges the deleted key from the key vault enabled for soft-delete. Prints out the status code from the server
     * response.</p>
     * //Assuming key is deleted on a soft-delete enabled key vault.
     * {@codesnippet com.azure.keyvault.keys.keyclient.purgeDeletedKeyWithResponse#string-Context}
     *
     * @param name The name of the deleted key.
     * @param context Additional context that is passed through the Http pipeline during the service call.
     * @return A response containing status code and HTTP headers.
     * @throws ResourceNotFoundException when a key with {@code name} doesn't exist in the key vault.
     * @throws HttpResponseException when a key with {@code name} is empty string.
     */
    public Response<Void> purgeDeletedKeyWithResponse(String name, Context context) {
        return client.purgeDeletedKeyWithResponse(name, context).block();
    }

    /**
     * Recovers the deleted key in the key vault to its latest version and can only be performed on a soft-delete
     * enabled vault. An attempt to recover an non-deleted key will return an error. Consider this the inverse of the
     * delete operation on soft-delete enabled vaults. This operation requires the {@code keys/recover} permission.
     *
     * <p><strong>Code Samples</strong></p>
     * <p>Recovers the deleted key from the key vault enabled for soft-delete.</p>
     * //Assuming key is deleted on a soft-delete enabled key vault.
     * {@codesnippet com.azure.keyvault.keys.keyclient.recoverDeletedKey#string}
     *
     * @param name The name of the deleted key to be recovered.
     * @return A {@link SyncPoller} to poll on and retrieve {@link KeyVaultKey recovered key}.
     * @throws ResourceNotFoundException when a key with {@code name} doesn't exist in the key vault.
     * @throws HttpResponseException when a key with {@code name} is empty string.
     */
    public SyncPoller<KeyVaultKey, Void> beginRecoverDeletedKey(String name) {
        return client.beginRecoverDeletedKey(name).getSyncPoller();
    }

    /**
     * Requests a backup of the specified key be downloaded to the client. The Key Backup operation exports a key from
     * Azure Key Vault in a protected form. Note that this operation does not return key material in a form that can be
     * used outside the Azure Key Vault system, the returned key material is either protected to a Azure Key Vault HSM
     * or to Azure Key Vault itself. The intent of this operation is to allow a client to generate a key in one Azure
     * Key Vault instance, backup the key, and then restore it into another Azure Key Vault instance. The backup
     * operation may be used to export, in protected form, any key type from Azure Key Vault. Individual versions of a
     * key cannot be backed up. Backup / Restore can be performed within geographical boundaries only; meaning that a
     * backup from one geographical area cannot be restored to another geographical area. For example, a backup from the
     * US geographical area cannot be restored in an EU geographical area. This operation requires the {@code
     * key/backup} permission.
     *
     * <p><strong>Code Samples</strong></p>
     * <p>Backs up the key from the key vault and prints out the length of the key's backup byte array returned in the
     * response</p>
     * {@codesnippet com.azure.keyvault.keys.keyclient.backupKey#string}
     *
     * @param name The name of the key.
     * @return The backed up key blob.
     * @throws ResourceNotFoundException when a key with {@code name} doesn't exist in the key vault.
     * @throws HttpResponseException when a key with {@code name} is empty string.
     */
    public byte[] backupKey(String name) {
        return backupKeyWithResponse(name, Context.NONE).getValue();
    }

    /**
     * Requests a backup of the specified key be downloaded to the client. The Key Backup operation exports a key from
     * Azure Key Vault in a protected form. Note that this operation does not return key material in a form that can be
     * used outside the Azure Key Vault system, the returned key material is either protected to a Azure Key Vault HSM
     * or to Azure Key Vault itself. The intent of this operation is to allow a client to generate a key in one Azure
     * Key Vault instance, backup the key, and then restore it into another Azure Key Vault instance. The backup
     * operation may be used to export, in protected form, any key type from Azure Key Vault. Individual versions of a
     * key cannot be backed up. Backup / Restore can be performed within geographical boundaries only; meaning that a
     * backup from one geographical area cannot be restored to another geographical area. For example, a backup from the
     * US geographical area cannot be restored in an EU geographical area. This operation requires the {@code
     * key/backup} permission.
     *
     * <p><strong>Code Samples</strong></p>
     * <p>Backs up the key from the key vault and prints out the length of the key's backup byte array returned in the
     * response</p>
     * {@codesnippet com.azure.keyvault.keys.keyclient.backupKeyWithResponse#string-Context}
     *
     * @param name The name of the key.
     * @param context Additional context that is passed through the Http pipeline during the service call.
     * @return A {@link Response} whose {@link Response#getValue() value} contains the backed up key blob.
     * @throws ResourceNotFoundException when a key with {@code name} doesn't exist in the key vault.
     * @throws HttpResponseException when a key with {@code name} is empty string.
     */
    public Response<byte[]> backupKeyWithResponse(String name, Context context) {
        return client.backupKeyWithResponse(name, context).block();
    }

    /**
     * Restores a backed up key to a vault. Imports a previously backed up key into Azure Key Vault, restoring the key,
     * its key identifier, attributes and access control policies. The restore operation may be used to import a
     * previously backed up key. Individual versions of a key cannot be restored. The key is restored in its entirety
     * with the same key name as it had when it was backed up. If the key name is not available in the target Key Vault,
     * the restore operation will be rejected. While the key name is retained during restore, the final key identifier
     * will change if the key is restored to a different vault. Restore will restore all versions and preserve version
     * identifiers. The restore operation is subject to security constraints: The target Key Vault must be owned by the
     * same Microsoft Azure Subscription as the source Key Vault The user must have restore permission in the target Key
     * Vault. This operation requires the {@code keys/restore} permission.
     *
     * <p><strong>Code Samples</strong></p>
     * <p>Restores the key in the key vault from its backup. Prints out the details of the restored key returned in the
     * response.</p>
     * //Pass the Key Backup Byte array to the restore operation.
     * {@codesnippet com.azure.keyvault.keys.keyclient.restoreKeyBackup#byte}
     *
     * @param backup The backup blob associated with the key.
     * @return The {@link KeyVaultKey restored key}.
     * @throws ResourceModifiedException when {@code backup} blob is malformed.
     */
    public KeyVaultKey restoreKeyBackup(byte[] backup) {
        return restoreKeyBackupWithResponse(backup, Context.NONE).getValue();
    }

    /**
     * Restores a backed up key to a vault. Imports a previously backed up key into Azure Key Vault, restoring the key,
     * its key identifier, attributes and access control policies. The restore operation may be used to import a
     * previously backed up key. Individual versions of a key cannot be restored. The key is restored in its entirety
     * with the same key name as it had when it was backed up. If the key name is not available in the target Key Vault,
     * the restore operation will be rejected. While the key name is retained during restore, the final key identifier
     * will change if the key is restored to a different vault. Restore will restore all versions and preserve version
     * identifiers. The restore operation is subject to security constraints: The target Key Vault must be owned by the
     * same Microsoft Azure Subscription as the source Key Vault The user must have restore permission in the target Key
     * Vault. This operation requires the {@code keys/restore} permission.
     *
     * <p><strong>Code Samples</strong></p>
     * <p>Restores the key in the key vault from its backup. Prints out the details of the restored key returned in the
     * response.</p>
     * //Pass the Key Backup Byte array to the restore operation.
     * {@codesnippet com.azure.keyvault.keys.keyclient.restoreKeyBackupWithResponse#byte-Context}
     *
     * @param backup The backup blob associated with the key.
     * @param context Additional context that is passed through the Http pipeline during the service call.
     * @return A {@link Response} whose {@link Response#getValue() value} contains the {@link KeyVaultKey restored key}.
     * @throws ResourceModifiedException when {@code backup} blob is malformed.
     */
    public Response<KeyVaultKey> restoreKeyBackupWithResponse(byte[] backup, Context context) {
        return client.restoreKeyBackupWithResponse(backup, context).block();
    }

    /**
     * List keys in the key vault. Retrieves a list of the keys in the Key Vault as JSON Web Key structures that contain
     * the public part of a stored key. The List operation is applicable to all key types and the individual key
     * response in the list is represented by {@link KeyProperties} as only the key identifier, attributes and tags are
     * provided in the response. The key material and individual key versions are not listed in the response. This
     * operation requires the {@code keys/list} permission.
     *
     * <p>It is possible to get full keys with key material from this information. Loop over the {@link KeyProperties key}
     * and call {@link KeyClient#getKey(String, String)}. This will return the {@link KeyVaultKey key} with key material
     * included of its latest version.</p>
     * {@codesnippet com.azure.keyvault.keys.keyclient.listKeys}
     *
     * <p><strong>Code Samples to iterate keys by page</strong></p>
     * <p>It is possible to get full keys with key material from this information. Iterate over all the {@link KeyProperties
     * key} by page and call {@link KeyClient#getKey(String, String)}. This will return the {@link KeyVaultKey key} with key
     * material included of its latest version.</p>
     * {@codesnippet com.azure.keyvault.keys.keyclient.listKeys.iterableByPage}
     *
     * @return {@link PagedIterable} of {@link KeyProperties key} of all the keys in the vault.
     */
    public PagedIterable<KeyProperties> listPropertiesOfKeys() {
        return listPropertiesOfKeys(Context.NONE);
    }

    /**
     * List keys in the key vault. Retrieves a list of the keys in the Key Vault as JSON Web Key structures that contain
     * the public part of a stored key. The List operation is applicable to all key types and the individual key
     * response in the list is represented by {@link KeyProperties} as only the key identifier, attributes and tags are
     * provided in the response. The key material and individual key versions are not listed in the response. This
     * operation requires the {@code keys/list} permission.
     *
     * <p>It is possible to get full keys with key material from this information. Loop over the {@link KeyProperties key}
     * and call {@link KeyClient#getKey(String, String)}. This will return the {@link KeyVaultKey key} with key material
     * included of its latest version.</p>
     * {@codesnippet com.azure.keyvault.keys.keyclient.listKeys#Context}
     *
     * <p><strong>Code Samples to iterate keys by page</strong></p>
     * <p>It is possible to get full keys with key material from this information. Iterate over all the {@link KeyProperties
     * key} by page and call {@link KeyClient#getKey(String, String)}. This will return the {@link KeyVaultKey key} with key
     * material included of its latest version.</p>
     * {@codesnippet com.azure.keyvault.keys.keyclient.listKeys.iterableByPage}
     *
     * @param context Additional context that is passed through the Http pipeline during the service call.
     * @return {@link PagedIterable} of {@link KeyProperties key} of all the keys in the vault.
     */
    public PagedIterable<KeyProperties> listPropertiesOfKeys(Context context) {
        return new PagedIterable<>(client.listPropertiesOfKeys(context));
    }

    /**
     * Lists {@link DeletedKey deleted keys} of the key vault. The deleted keys are retrieved as JSON Web Key structures
     * that contain the public part of a deleted key. The Get Deleted Keys operation is applicable for vaults enabled
     * for soft-delete. This operation requires the {@code keys/list} permission.
     *
     * <p><strong>Code Samples</strong></p>
     * <p>Lists the deleted keys in the key vault and for each deleted key prints out its recovery id.</p>
     * {@codesnippet com.azure.keyvault.keys.keyclient.listDeletedKeys}
     *
     * <p><strong>Code Samples to iterate over deleted keys by page</strong></p>
     * <p>Iterate over the lists the deleted keys by each page in the key vault and for each deleted key prints out its
     * recovery id.</p>
     * {@codesnippet com.azure.keyvault.keys.keyclient.listDeletedKeys.iterableByPage}
     *
     * @return {@link PagedIterable} of all of the {@link DeletedKey deleted keys} in the vault.
     */
    public PagedIterable<DeletedKey> listDeletedKeys() {
        return listDeletedKeys(Context.NONE);
    }

    /**
     * Lists {@link DeletedKey deleted keys} of the key vault. The deleted keys are retrieved as JSON Web Key structures
     * that contain the public part of a deleted key. The Get Deleted Keys operation is applicable for vaults enabled
     * for soft-delete. This operation requires the {@code keys/list} permission.
     *
     * <p><strong>Code Samples</strong></p>
     * <p>Lists the deleted keys in the key vault and for each deleted key prints out its recovery id.</p>
     * {@codesnippet com.azure.keyvault.keys.keyclient.listDeletedKeys#Context}
     *
     * <p><strong>Code Samples to iterate over deleted keys by page</strong></p>
     * <p>Iterate over the lists the deleted keys by each page in the key vault and for each deleted key prints out its
     * recovery id.</p>
     * {@codesnippet com.azure.keyvault.keys.keyclient.listDeletedKeys.iterableByPage}
     *
     * @param context Additional context that is passed through the Http pipeline during the service call.
     * @return {@link PagedIterable} of all of the {@link DeletedKey deleted keys} in the vault.
     */
    public PagedIterable<DeletedKey> listDeletedKeys(Context context) {
        return new PagedIterable<>(client.listDeletedKeys(context));
    }

    /**
     * List all versions of the specified key. The individual key response in the flux is represented by {@link KeyProperties}
     * as only the key identifier, attributes and tags are provided in the response. The key material values are
     * not provided in the response. This operation requires the {@code keys/list} permission.
     *
     * <p>It is possible to get full keys with key material for each version from this information. Loop over the
     * {@link KeyProperties key} and call {@link KeyClient#getKey(String, String)}. This will return the {@link KeyVaultKey keys}
     * with key material included of the specified versions.</p>
     * {@codesnippet com.azure.keyvault.keys.keyclient.listKeyVersions}
     *
     * <p><strong>Code Samples to iterate over key versions by page</strong></p>
     * <p>It is possible to get full keys with key material for each version from this information. Iterate over all
     * the {@link KeyProperties key} by page and call {@link KeyClient#getKey(String, String)}. This will return the {@link
     * KeyVaultKey keys} with key material included of the specified versions.</p>
     * {@codesnippet com.azure.keyvault.keys.keyclient.listKeyVersions.iterableByPage}
     *
     * @param name The name of the key.
     * @return {@link PagedIterable} of {@link KeyProperties key} of all the versions of the specified key in the vault. List
     *     is empty if key with {@code name} does not exist in key vault.
     * @throws ResourceNotFoundException when a key with {@code name} doesn't exist in the key vault.
     * @throws HttpResponseException when a key with {@code name} is empty string.
     */
    public PagedIterable<KeyProperties> listPropertiesOfKeyVersions(String name) {
        return listPropertiesOfKeyVersions(name, Context.NONE);
    }

    /**
     * List all versions of the specified key. The individual key response in the flux is represented by {@link KeyProperties}
     * as only the key identifier, attributes and tags are provided in the response. The key material values are
     * not provided in the response. This operation requires the {@code keys/list} permission.
     *
     * <p>It is possible to get full keys with key material for each version from this information. Loop over the
     * {@link KeyProperties key} and call {@link KeyClient#getKey(String, String)}. This will return the {@link KeyVaultKey keys}
     * with key material included of the specified versions.</p>
     * {@codesnippet com.azure.keyvault.keys.keyclient.listKeyVersions}
     *
     * <p><strong>Code Samples to iterate over key versions by page</strong></p>
     * <p>It is possible to get full keys with key material for each version from this information. Iterate over all
     * the {@link KeyProperties key} by page and call {@link KeyClient#getKey(String, String)}. This will return the
     * {@link KeyVaultKey keys} with key material included of the specified versions.</p>
     *
     * {@codesnippet com.azure.keyvault.keys.keyclient.listKeyVersions.iterableByPage}
     *
     * @param name The name of the key.
     * @param context Additional context that is passed through the Http pipeline during the service call.
     * @return {@link PagedIterable} of {@link KeyProperties key} of all the versions of the specified key in the vault. List
     *     is empty if key with {@code name} does not exist in key vault.
     * @throws ResourceNotFoundException when a key with {@code name} doesn't exist in the key vault.
     * @throws HttpResponseException when a key with {@code name} is empty string.
     */
    public PagedIterable<KeyProperties> listPropertiesOfKeyVersions(String name, Context context) {
        return new PagedIterable<>(client.listPropertiesOfKeyVersions(name, context));
    }
}<|MERGE_RESOLUTION|>--- conflicted
+++ resolved
@@ -328,18 +328,11 @@
      * @param name The name of the key, cannot be null
      * @param version The version of the key to retrieve. If this is an empty String or null, this call is
      *     equivalent to calling {@link KeyClient#getKey(String)}, with the latest version being retrieved.
-<<<<<<< HEAD
-     * @return The requested {@link KeyVaultKey key}.
-     * @throws ResourceNotFoundException when a key with {@code name} and valid {@code version} doesn't exist in the key
-     *     vault.
-     * @throws HttpResponseException if an invalid {@code version} is specified.
-=======
      * @return The requested {@link KeyVaultKey key}. The content of the key is null if
      * both {@code name} and {@code version} are null or empty.
      * @throws ResourceNotFoundException when a key with {@code name} doesn't exist in the key vault or
      * an empty/null {@code name} and a non null/empty {@code version} is provided.
      * @throws HttpResponseException if a valid {@code name} and a non null/empty {@code version} is specified.
->>>>>>> eb71fce0
      */
     public KeyVaultKey getKey(String name, String version) {
         return getKeyWithResponse(name, version, Context.NONE).getValue();
@@ -358,16 +351,10 @@
      * @param version The version of the key to retrieve. If this is an empty String or null, this call is
      *     equivalent to calling {@link KeyClient#getKey(String)}, with the latest version being retrieved.
      * @return A {@link Response} whose {@link Response#getValue() value} contains the requested {@link KeyVaultKey key}.
-<<<<<<< HEAD
-     * @throws ResourceNotFoundException when a key with {@code name} and valid {@code version} doesn't exist in the key
-     *     vault.
-     * @throws HttpResponseException if an invalid {@code version} is specified.
-=======
      * The content of the key is null if both {@code name} and {@code version} are null or empty.
      * @throws ResourceNotFoundException when a key with {@code name} doesn't exist in the key vault or
      * an empty/null {@code name} and a non null/empty {@code version} is provided.
      * @throws HttpResponseException if a valid {@code name} and a non null/empty {@code version} is specified.
->>>>>>> eb71fce0
      */
     public Response<KeyVaultKey> getKeyWithResponse(String name, String version, Context context) {
         return client.getKeyWithResponse(name, version, context).block();
@@ -382,15 +369,9 @@
      * {@codesnippet com.azure.keyvault.keys.keyclient.getKey#string}
      *
      * @param name The name of the key.
-<<<<<<< HEAD
-     * @return The requested {@link KeyVaultKey key}.
-     * @throws ResourceNotFoundException when a key with {@code name} doesn't exist in the key vault.
-     * @throws HttpResponseException if an invalid {@code version} is specified.
-=======
      * @return The requested {@link KeyVaultKey key}. The content of the key is null if {@code name} is null or empty.
      * @throws ResourceNotFoundException when a key with non null/empty {@code name} doesn't exist in the key vault.
      * @throws HttpResponseException if a non null/empty and an invalid {@code name} is specified.
->>>>>>> eb71fce0
      */
     public KeyVaultKey getKey(String name) {
         return getKeyWithResponse(name, "", Context.NONE).getValue();
