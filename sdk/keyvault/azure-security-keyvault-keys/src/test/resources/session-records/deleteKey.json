--- conflicted
+++ resolved
@@ -1,397 +1,4 @@
 {
-<<<<<<< HEAD
-  "networkCallRecords" : [ {
-    "Method" : "POST",
-    "Uri" : "https://azure-java-live-test3.vault.azure.net/keys/testKey5/create?api-version=7.1-preview",
-    "Headers" : {
-      "User-Agent" : "azsdk-java-client_name/client_version (12.0.1; Mac OS X 10.14.6)",
-      "Content-Type" : "application/json"
-    },
-    "Response" : {
-      "Server" : "Microsoft-IIS/10.0",
-      "X-Content-Type-Options" : "nosniff",
-      "Pragma" : "no-cache",
-      "retry-after" : "0",
-      "StatusCode" : "200",
-      "Date" : "Thu, 12 Mar 2020 20:08:34 GMT",
-      "Strict-Transport-Security" : "max-age=31536000;includeSubDomains",
-      "Cache-Control" : "no-cache",
-      "X-AspNet-Version" : "4.0.30319",
-      "x-ms-keyvault-region" : "eastus",
-      "x-ms-keyvault-network-info" : "addr=172.103.233.178;act_addr_fam=InterNetwork;",
-      "Expires" : "-1",
-      "Content-Length" : "681",
-      "x-ms-request-id" : "c2b8226f-eca0-41ae-88f8-f20c6cd86211",
-      "x-ms-keyvault-service-version" : "1.1.0.897",
-      "Body" : "{\"key\":{\"kid\":\"https://azure-java-live-test3.vault.azure.net/keys/testKey5/a3b11aff72394c02ad314a24e9c32119\",\"kty\":\"RSA\",\"key_ops\":[\"encrypt\",\"decrypt\",\"sign\",\"verify\",\"wrapKey\",\"unwrapKey\"],\"n\":\"wirGDXydMf82kDdjLyyM2WkWEGpReoPrMZ7552EvHPJ--zykxYT5W6ZJWUj3z6H9NWx8qxzX9mP4dW6hEN7i-1ZO8PWbvqcPvV6T9Sze5arXXDDaZfqmOyGB_JSzrNzn0RGBnXkmmq5DyrnnuDuySh-UHT16ZHPM2bX1SYwWUVugwbrdCDNKrtMfvTwXA3F2dSn_mFsLPj0P7UtvZrjSgzThTzkKoKhCKLNs4aiHAQZmmeCzBE-Be2pvdokR-4HF8pjIURx9kuCnmFJc5nr20PTj1oCR5nG7DVaLeQ6ex240Nnyk8MPpD2uo4ef5qR0x2Mh030IllQ0_0IiWciIcVw\",\"e\":\"AQAB\"},\"attributes\":{\"enabled\":true,\"exp\":2537049600,\"created\":1584043714,\"updated\":1584043714,\"recoveryLevel\":\"Recoverable+Purgeable\"}}",
-      "X-Powered-By" : "ASP.NET",
-      "Content-Type" : "application/json; charset=utf-8"
-    },
-    "Exception" : null
-  }, {
-    "Method" : "DELETE",
-    "Uri" : "https://azure-java-live-test3.vault.azure.net/keys/testKey5?api-version=7.1-preview",
-    "Headers" : {
-      "User-Agent" : "azsdk-java-client_name/client_version (12.0.1; Mac OS X 10.14.6)",
-      "Content-Type" : "application/json"
-    },
-    "Response" : {
-      "Server" : "Microsoft-IIS/10.0",
-      "X-Content-Type-Options" : "nosniff",
-      "Pragma" : "no-cache",
-      "retry-after" : "0",
-      "StatusCode" : "200",
-      "Date" : "Thu, 12 Mar 2020 20:08:34 GMT",
-      "Strict-Transport-Security" : "max-age=31536000;includeSubDomains",
-      "Cache-Control" : "no-cache",
-      "X-AspNet-Version" : "4.0.30319",
-      "x-ms-keyvault-region" : "eastus",
-      "x-ms-keyvault-network-info" : "addr=172.103.233.178;act_addr_fam=InterNetwork;",
-      "Expires" : "-1",
-      "Content-Length" : "820",
-      "x-ms-request-id" : "f0c3ba6d-9f8e-4f09-b9ca-199e1b07081d",
-      "x-ms-keyvault-service-version" : "1.1.0.897",
-      "Body" : "{\"recoveryId\":\"https://azure-java-live-test3.vault.azure.net/deletedkeys/testKey5\",\"deletedDate\":1584043714,\"scheduledPurgeDate\":1591819714,\"key\":{\"kid\":\"https://azure-java-live-test3.vault.azure.net/keys/testKey5/a3b11aff72394c02ad314a24e9c32119\",\"kty\":\"RSA\",\"key_ops\":[\"encrypt\",\"decrypt\",\"sign\",\"verify\",\"wrapKey\",\"unwrapKey\"],\"n\":\"wirGDXydMf82kDdjLyyM2WkWEGpReoPrMZ7552EvHPJ--zykxYT5W6ZJWUj3z6H9NWx8qxzX9mP4dW6hEN7i-1ZO8PWbvqcPvV6T9Sze5arXXDDaZfqmOyGB_JSzrNzn0RGBnXkmmq5DyrnnuDuySh-UHT16ZHPM2bX1SYwWUVugwbrdCDNKrtMfvTwXA3F2dSn_mFsLPj0P7UtvZrjSgzThTzkKoKhCKLNs4aiHAQZmmeCzBE-Be2pvdokR-4HF8pjIURx9kuCnmFJc5nr20PTj1oCR5nG7DVaLeQ6ex240Nnyk8MPpD2uo4ef5qR0x2Mh030IllQ0_0IiWciIcVw\",\"e\":\"AQAB\"},\"attributes\":{\"enabled\":true,\"exp\":2537049600,\"created\":1584043714,\"updated\":1584043714,\"recoveryLevel\":\"Recoverable+Purgeable\"}}",
-      "X-Powered-By" : "ASP.NET",
-      "Content-Type" : "application/json; charset=utf-8"
-    },
-    "Exception" : null
-  }, {
-    "Method" : "GET",
-    "Uri" : "https://azure-java-live-test3.vault.azure.net/deletedkeys/testKey5?api-version=7.1-preview",
-    "Headers" : {
-      "User-Agent" : "azsdk-java-client_name/client_version (12.0.1; Mac OS X 10.14.6)",
-      "Content-Type" : "application/json"
-    },
-    "Response" : {
-      "Server" : "Microsoft-IIS/10.0",
-      "X-Content-Type-Options" : "nosniff",
-      "Pragma" : "no-cache",
-      "retry-after" : "0",
-      "StatusCode" : "404",
-      "Date" : "Thu, 12 Mar 2020 20:08:35 GMT",
-      "Strict-Transport-Security" : "max-age=31536000;includeSubDomains",
-      "Cache-Control" : "no-cache",
-      "X-AspNet-Version" : "4.0.30319",
-      "x-ms-keyvault-region" : "eastus",
-      "x-ms-keyvault-network-info" : "addr=172.103.233.178;act_addr_fam=InterNetwork;",
-      "Expires" : "-1",
-      "Content-Length" : "76",
-      "x-ms-request-id" : "f66aa5e8-ac32-45da-8545-74577ddc991d",
-      "x-ms-keyvault-service-version" : "1.1.0.897",
-      "Body" : "{\"error\":{\"code\":\"KeyNotFound\",\"message\":\"Deleted Key not found: testKey5\"}}",
-      "X-Powered-By" : "ASP.NET",
-      "Content-Type" : "application/json; charset=utf-8"
-    },
-    "Exception" : null
-  }, {
-    "Method" : "GET",
-    "Uri" : "https://azure-java-live-test3.vault.azure.net/deletedkeys/testKey5?api-version=7.1-preview",
-    "Headers" : {
-      "User-Agent" : "azsdk-java-client_name/client_version (12.0.1; Mac OS X 10.14.6)",
-      "Content-Type" : "application/json"
-    },
-    "Response" : {
-      "Server" : "Microsoft-IIS/10.0",
-      "X-Content-Type-Options" : "nosniff",
-      "Pragma" : "no-cache",
-      "retry-after" : "0",
-      "StatusCode" : "404",
-      "Date" : "Thu, 12 Mar 2020 20:08:36 GMT",
-      "Strict-Transport-Security" : "max-age=31536000;includeSubDomains",
-      "Cache-Control" : "no-cache",
-      "X-AspNet-Version" : "4.0.30319",
-      "x-ms-keyvault-region" : "eastus",
-      "x-ms-keyvault-network-info" : "addr=172.103.233.178;act_addr_fam=InterNetwork;",
-      "Expires" : "-1",
-      "Content-Length" : "76",
-      "x-ms-request-id" : "e47c16f6-c196-4be1-8d85-229e8c76a0a2",
-      "x-ms-keyvault-service-version" : "1.1.0.897",
-      "Body" : "{\"error\":{\"code\":\"KeyNotFound\",\"message\":\"Deleted Key not found: testKey5\"}}",
-      "X-Powered-By" : "ASP.NET",
-      "Content-Type" : "application/json; charset=utf-8"
-    },
-    "Exception" : null
-  }, {
-    "Method" : "GET",
-    "Uri" : "https://azure-java-live-test3.vault.azure.net/deletedkeys/testKey5?api-version=7.1-preview",
-    "Headers" : {
-      "User-Agent" : "azsdk-java-client_name/client_version (12.0.1; Mac OS X 10.14.6)",
-      "Content-Type" : "application/json"
-    },
-    "Response" : {
-      "Server" : "Microsoft-IIS/10.0",
-      "X-Content-Type-Options" : "nosniff",
-      "Pragma" : "no-cache",
-      "retry-after" : "0",
-      "StatusCode" : "404",
-      "Date" : "Thu, 12 Mar 2020 20:08:37 GMT",
-      "Strict-Transport-Security" : "max-age=31536000;includeSubDomains",
-      "Cache-Control" : "no-cache",
-      "X-AspNet-Version" : "4.0.30319",
-      "x-ms-keyvault-region" : "eastus",
-      "x-ms-keyvault-network-info" : "addr=172.103.233.178;act_addr_fam=InterNetwork;",
-      "Expires" : "-1",
-      "Content-Length" : "76",
-      "x-ms-request-id" : "757fbb15-9c24-4110-a6b5-6c415f51e5ce",
-      "x-ms-keyvault-service-version" : "1.1.0.897",
-      "Body" : "{\"error\":{\"code\":\"KeyNotFound\",\"message\":\"Deleted Key not found: testKey5\"}}",
-      "X-Powered-By" : "ASP.NET",
-      "Content-Type" : "application/json; charset=utf-8"
-    },
-    "Exception" : null
-  }, {
-    "Method" : "GET",
-    "Uri" : "https://azure-java-live-test3.vault.azure.net/deletedkeys/testKey5?api-version=7.1-preview",
-    "Headers" : {
-      "User-Agent" : "azsdk-java-client_name/client_version (12.0.1; Mac OS X 10.14.6)",
-      "Content-Type" : "application/json"
-    },
-    "Response" : {
-      "Server" : "Microsoft-IIS/10.0",
-      "X-Content-Type-Options" : "nosniff",
-      "Pragma" : "no-cache",
-      "retry-after" : "0",
-      "StatusCode" : "404",
-      "Date" : "Thu, 12 Mar 2020 20:08:38 GMT",
-      "Strict-Transport-Security" : "max-age=31536000;includeSubDomains",
-      "Cache-Control" : "no-cache",
-      "X-AspNet-Version" : "4.0.30319",
-      "x-ms-keyvault-region" : "eastus",
-      "x-ms-keyvault-network-info" : "addr=172.103.233.178;act_addr_fam=InterNetwork;",
-      "Expires" : "-1",
-      "Content-Length" : "76",
-      "x-ms-request-id" : "82d437b2-093c-4458-a4aa-a9a80697d651",
-      "x-ms-keyvault-service-version" : "1.1.0.897",
-      "Body" : "{\"error\":{\"code\":\"KeyNotFound\",\"message\":\"Deleted Key not found: testKey5\"}}",
-      "X-Powered-By" : "ASP.NET",
-      "Content-Type" : "application/json; charset=utf-8"
-    },
-    "Exception" : null
-  }, {
-    "Method" : "GET",
-    "Uri" : "https://azure-java-live-test3.vault.azure.net/deletedkeys/testKey5?api-version=7.1-preview",
-    "Headers" : {
-      "User-Agent" : "azsdk-java-client_name/client_version (12.0.1; Mac OS X 10.14.6)",
-      "Content-Type" : "application/json"
-    },
-    "Response" : {
-      "Server" : "Microsoft-IIS/10.0",
-      "X-Content-Type-Options" : "nosniff",
-      "Pragma" : "no-cache",
-      "retry-after" : "0",
-      "StatusCode" : "404",
-      "Date" : "Thu, 12 Mar 2020 20:08:40 GMT",
-      "Strict-Transport-Security" : "max-age=31536000;includeSubDomains",
-      "Cache-Control" : "no-cache",
-      "X-AspNet-Version" : "4.0.30319",
-      "x-ms-keyvault-region" : "eastus",
-      "x-ms-keyvault-network-info" : "addr=172.103.233.178;act_addr_fam=InterNetwork;",
-      "Expires" : "-1",
-      "Content-Length" : "76",
-      "x-ms-request-id" : "524ed039-1615-4548-854c-12844178322c",
-      "x-ms-keyvault-service-version" : "1.1.0.897",
-      "Body" : "{\"error\":{\"code\":\"KeyNotFound\",\"message\":\"Deleted Key not found: testKey5\"}}",
-      "X-Powered-By" : "ASP.NET",
-      "Content-Type" : "application/json; charset=utf-8"
-    },
-    "Exception" : null
-  }, {
-    "Method" : "GET",
-    "Uri" : "https://azure-java-live-test3.vault.azure.net/deletedkeys/testKey5?api-version=7.1-preview",
-    "Headers" : {
-      "User-Agent" : "azsdk-java-client_name/client_version (12.0.1; Mac OS X 10.14.6)",
-      "Content-Type" : "application/json"
-    },
-    "Response" : {
-      "Server" : "Microsoft-IIS/10.0",
-      "X-Content-Type-Options" : "nosniff",
-      "Pragma" : "no-cache",
-      "retry-after" : "0",
-      "StatusCode" : "404",
-      "Date" : "Thu, 12 Mar 2020 20:08:41 GMT",
-      "Strict-Transport-Security" : "max-age=31536000;includeSubDomains",
-      "Cache-Control" : "no-cache",
-      "X-AspNet-Version" : "4.0.30319",
-      "x-ms-keyvault-region" : "eastus",
-      "x-ms-keyvault-network-info" : "addr=172.103.233.178;act_addr_fam=InterNetwork;",
-      "Expires" : "-1",
-      "Content-Length" : "76",
-      "x-ms-request-id" : "68d269d3-6cc6-4638-87a4-d6117cef3d72",
-      "x-ms-keyvault-service-version" : "1.1.0.897",
-      "Body" : "{\"error\":{\"code\":\"KeyNotFound\",\"message\":\"Deleted Key not found: testKey5\"}}",
-      "X-Powered-By" : "ASP.NET",
-      "Content-Type" : "application/json; charset=utf-8"
-    },
-    "Exception" : null
-  }, {
-    "Method" : "GET",
-    "Uri" : "https://azure-java-live-test3.vault.azure.net/deletedkeys/testKey5?api-version=7.1-preview",
-    "Headers" : {
-      "User-Agent" : "azsdk-java-client_name/client_version (12.0.1; Mac OS X 10.14.6)",
-      "Content-Type" : "application/json"
-    },
-    "Response" : {
-      "Server" : "Microsoft-IIS/10.0",
-      "X-Content-Type-Options" : "nosniff",
-      "Pragma" : "no-cache",
-      "retry-after" : "0",
-      "StatusCode" : "404",
-      "Date" : "Thu, 12 Mar 2020 20:08:42 GMT",
-      "Strict-Transport-Security" : "max-age=31536000;includeSubDomains",
-      "Cache-Control" : "no-cache",
-      "X-AspNet-Version" : "4.0.30319",
-      "x-ms-keyvault-region" : "eastus",
-      "x-ms-keyvault-network-info" : "addr=172.103.233.178;act_addr_fam=InterNetwork;",
-      "Expires" : "-1",
-      "Content-Length" : "76",
-      "x-ms-request-id" : "3691983a-280c-4739-b11b-7bdc2655cfc3",
-      "x-ms-keyvault-service-version" : "1.1.0.897",
-      "Body" : "{\"error\":{\"code\":\"KeyNotFound\",\"message\":\"Deleted Key not found: testKey5\"}}",
-      "X-Powered-By" : "ASP.NET",
-      "Content-Type" : "application/json; charset=utf-8"
-    },
-    "Exception" : null
-  }, {
-    "Method" : "GET",
-    "Uri" : "https://azure-java-live-test3.vault.azure.net/deletedkeys/testKey5?api-version=7.1-preview",
-    "Headers" : {
-      "User-Agent" : "azsdk-java-client_name/client_version (12.0.1; Mac OS X 10.14.6)",
-      "Content-Type" : "application/json"
-    },
-    "Response" : {
-      "Server" : "Microsoft-IIS/10.0",
-      "X-Content-Type-Options" : "nosniff",
-      "Pragma" : "no-cache",
-      "retry-after" : "0",
-      "StatusCode" : "404",
-      "Date" : "Thu, 12 Mar 2020 20:08:43 GMT",
-      "Strict-Transport-Security" : "max-age=31536000;includeSubDomains",
-      "Cache-Control" : "no-cache",
-      "X-AspNet-Version" : "4.0.30319",
-      "x-ms-keyvault-region" : "eastus",
-      "x-ms-keyvault-network-info" : "addr=172.103.233.178;act_addr_fam=InterNetwork;",
-      "Expires" : "-1",
-      "Content-Length" : "76",
-      "x-ms-request-id" : "9184a966-36cb-4c39-9829-dbd977651bb8",
-      "x-ms-keyvault-service-version" : "1.1.0.897",
-      "Body" : "{\"error\":{\"code\":\"KeyNotFound\",\"message\":\"Deleted Key not found: testKey5\"}}",
-      "X-Powered-By" : "ASP.NET",
-      "Content-Type" : "application/json; charset=utf-8"
-    },
-    "Exception" : null
-  }, {
-    "Method" : "GET",
-    "Uri" : "https://azure-java-live-test3.vault.azure.net/deletedkeys/testKey5?api-version=7.1-preview",
-    "Headers" : {
-      "User-Agent" : "azsdk-java-client_name/client_version (12.0.1; Mac OS X 10.14.6)",
-      "Content-Type" : "application/json"
-    },
-    "Response" : {
-      "Server" : "Microsoft-IIS/10.0",
-      "X-Content-Type-Options" : "nosniff",
-      "Pragma" : "no-cache",
-      "retry-after" : "0",
-      "StatusCode" : "404",
-      "Date" : "Thu, 12 Mar 2020 20:08:44 GMT",
-      "Strict-Transport-Security" : "max-age=31536000;includeSubDomains",
-      "Cache-Control" : "no-cache",
-      "X-AspNet-Version" : "4.0.30319",
-      "x-ms-keyvault-region" : "eastus",
-      "x-ms-keyvault-network-info" : "addr=172.103.233.178;act_addr_fam=InterNetwork;",
-      "Expires" : "-1",
-      "Content-Length" : "76",
-      "x-ms-request-id" : "d48c90e8-3293-4302-b135-703160d21db6",
-      "x-ms-keyvault-service-version" : "1.1.0.897",
-      "Body" : "{\"error\":{\"code\":\"KeyNotFound\",\"message\":\"Deleted Key not found: testKey5\"}}",
-      "X-Powered-By" : "ASP.NET",
-      "Content-Type" : "application/json; charset=utf-8"
-    },
-    "Exception" : null
-  }, {
-    "Method" : "GET",
-    "Uri" : "https://azure-java-live-test3.vault.azure.net/deletedkeys/testKey5?api-version=7.1-preview",
-    "Headers" : {
-      "User-Agent" : "azsdk-java-client_name/client_version (12.0.1; Mac OS X 10.14.6)",
-      "Content-Type" : "application/json"
-    },
-    "Response" : {
-      "Server" : "Microsoft-IIS/10.0",
-      "X-Content-Type-Options" : "nosniff",
-      "Pragma" : "no-cache",
-      "retry-after" : "0",
-      "StatusCode" : "404",
-      "Date" : "Thu, 12 Mar 2020 20:08:45 GMT",
-      "Strict-Transport-Security" : "max-age=31536000;includeSubDomains",
-      "Cache-Control" : "no-cache",
-      "X-AspNet-Version" : "4.0.30319",
-      "x-ms-keyvault-region" : "eastus",
-      "x-ms-keyvault-network-info" : "addr=172.103.233.178;act_addr_fam=InterNetwork;",
-      "Expires" : "-1",
-      "Content-Length" : "76",
-      "x-ms-request-id" : "f17f167f-dd28-4718-85c4-a4b59a01bbee",
-      "x-ms-keyvault-service-version" : "1.1.0.897",
-      "Body" : "{\"error\":{\"code\":\"KeyNotFound\",\"message\":\"Deleted Key not found: testKey5\"}}",
-      "X-Powered-By" : "ASP.NET",
-      "Content-Type" : "application/json; charset=utf-8"
-    },
-    "Exception" : null
-  }, {
-    "Method" : "GET",
-    "Uri" : "https://azure-java-live-test3.vault.azure.net/deletedkeys/testKey5?api-version=7.1-preview",
-    "Headers" : {
-      "User-Agent" : "azsdk-java-client_name/client_version (12.0.1; Mac OS X 10.14.6)",
-      "Content-Type" : "application/json"
-    },
-    "Response" : {
-      "Server" : "Microsoft-IIS/10.0",
-      "X-Content-Type-Options" : "nosniff",
-      "Pragma" : "no-cache",
-      "retry-after" : "0",
-      "StatusCode" : "200",
-      "Date" : "Thu, 12 Mar 2020 20:08:46 GMT",
-      "Strict-Transport-Security" : "max-age=31536000;includeSubDomains",
-      "Cache-Control" : "no-cache",
-      "X-AspNet-Version" : "4.0.30319",
-      "x-ms-keyvault-region" : "eastus",
-      "x-ms-keyvault-network-info" : "addr=172.103.233.178;act_addr_fam=InterNetwork;",
-      "Expires" : "-1",
-      "Content-Length" : "820",
-      "x-ms-request-id" : "6a5ab8c1-90de-4653-8bf6-58b738483628",
-      "x-ms-keyvault-service-version" : "1.1.0.897",
-      "Body" : "{\"recoveryId\":\"https://azure-java-live-test3.vault.azure.net/deletedkeys/testKey5\",\"deletedDate\":1584043714,\"scheduledPurgeDate\":1591819714,\"key\":{\"kid\":\"https://azure-java-live-test3.vault.azure.net/keys/testKey5/a3b11aff72394c02ad314a24e9c32119\",\"kty\":\"RSA\",\"key_ops\":[\"encrypt\",\"decrypt\",\"sign\",\"verify\",\"wrapKey\",\"unwrapKey\"],\"n\":\"wirGDXydMf82kDdjLyyM2WkWEGpReoPrMZ7552EvHPJ--zykxYT5W6ZJWUj3z6H9NWx8qxzX9mP4dW6hEN7i-1ZO8PWbvqcPvV6T9Sze5arXXDDaZfqmOyGB_JSzrNzn0RGBnXkmmq5DyrnnuDuySh-UHT16ZHPM2bX1SYwWUVugwbrdCDNKrtMfvTwXA3F2dSn_mFsLPj0P7UtvZrjSgzThTzkKoKhCKLNs4aiHAQZmmeCzBE-Be2pvdokR-4HF8pjIURx9kuCnmFJc5nr20PTj1oCR5nG7DVaLeQ6ex240Nnyk8MPpD2uo4ef5qR0x2Mh030IllQ0_0IiWciIcVw\",\"e\":\"AQAB\"},\"attributes\":{\"enabled\":true,\"exp\":2537049600,\"created\":1584043714,\"updated\":1584043714,\"recoveryLevel\":\"Recoverable+Purgeable\"}}",
-      "X-Powered-By" : "ASP.NET",
-      "Content-Type" : "application/json; charset=utf-8"
-    },
-    "Exception" : null
-  }, {
-    "Method" : "DELETE",
-    "Uri" : "https://azure-java-live-test3.vault.azure.net/deletedkeys/testKey5?api-version=7.1-preview",
-    "Headers" : {
-      "User-Agent" : "azsdk-java-client_name/client_version (12.0.1; Mac OS X 10.14.6)",
-      "Content-Type" : "application/json"
-    },
-    "Response" : {
-      "Server" : "Microsoft-IIS/10.0",
-      "X-Content-Type-Options" : "nosniff",
-      "Pragma" : "no-cache",
-      "retry-after" : "0",
-      "StatusCode" : "204",
-      "Date" : "Thu, 12 Mar 2020 20:08:46 GMT",
-      "Strict-Transport-Security" : "max-age=31536000;includeSubDomains",
-      "Cache-Control" : "no-cache",
-      "X-AspNet-Version" : "4.0.30319",
-      "x-ms-keyvault-region" : "eastus",
-      "x-ms-keyvault-network-info" : "addr=172.103.233.178;act_addr_fam=InterNetwork;",
-      "Expires" : "-1",
-      "x-ms-request-id" : "a078435b-537f-4894-a08c-1ac0709fd348",
-      "x-ms-keyvault-service-version" : "1.1.0.897",
-      "X-Powered-By" : "ASP.NET"
-    },
-    "Exception" : null
-  } ],
-  "variables" : [ ]
-=======
     "networkCallRecords" : [ {
         "Method" : "POST",
         "Uri" : "https://azure-java-live-test3.vault.azure.net/keys/testKey5/create?api-version=7.1-preview",
@@ -811,5 +418,4 @@
         "Exception" : null
     } ],
     "variables" : [ ]
->>>>>>> eb71fce0
 }