--- conflicted
+++ resolved
@@ -1,14 +1,7 @@
 # Release History
 
-<<<<<<< HEAD
-## 4.2.0-beta.1 (2020-03-10)
-### Added
-- Added `recoverableDays` property to `SecretProperties`.
-- Added support for `7.1-Preview` service version
-=======
 ## 4.2.0-beta.3 (Unreleased)
 
->>>>>>> eb71fce0
 
 ## 4.2.0-beta.2 (2020-04-09)
 - Update azure-core dependency to version 1.4.0.
