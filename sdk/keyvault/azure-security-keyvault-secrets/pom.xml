--- conflicted
+++ resolved
@@ -47,21 +47,13 @@
     <dependency>
       <groupId>com.azure</groupId>
       <artifactId>azure-core</artifactId>
-<<<<<<< HEAD
-      <version>1.3.0</version> <!-- {x-version-update;com.azure:azure-core;dependency} -->
-=======
       <version>1.4.0</version> <!-- {x-version-update;com.azure:azure-core;dependency} -->
->>>>>>> eb71fce0
     </dependency>
 
     <dependency>
       <groupId>com.azure</groupId>
       <artifactId>azure-core-http-netty</artifactId>
-<<<<<<< HEAD
-      <version>1.4.0</version> <!-- {x-version-update;com.azure:azure-core-http-netty;dependency} -->
-=======
       <version>1.5.0</version> <!-- {x-version-update;com.azure:azure-core-http-netty;dependency} -->
->>>>>>> eb71fce0
     </dependency>
 
     <!-- Test dependencies -->
@@ -113,11 +105,7 @@
     <dependency>
       <groupId>com.azure</groupId>
       <artifactId>azure-identity</artifactId>
-<<<<<<< HEAD
-      <version>1.0.4</version> <!-- {x-version-update;com.azure:azure-identity;dependency} -->
-=======
       <version>1.0.5</version> <!-- {x-version-update;com.azure:azure-identity;dependency} -->
->>>>>>> eb71fce0
       <scope>test</scope>
     </dependency>
 
