// Copyright (c) Microsoft Corporation. All rights reserved.
// Licensed under the MIT License.

package com.azure.messaging.servicebus.implementation;

import com.azure.messaging.servicebus.ServiceBusMessage;
import com.azure.messaging.servicebus.ServiceBusReceivedMessage;
import com.azure.messaging.servicebus.models.ReceiveMode;
import reactor.core.publisher.Flux;
import reactor.core.publisher.Mono;

import java.time.Instant;
import java.util.Map;
import java.util.UUID;

/**
 * The management node for performing Service Bus metadata operations, scheduling, and inspecting messages.
 */
public interface ServiceBusManagementNode extends AutoCloseable {
    /**
     * Cancels the enqueuing of an already sent scheduled message, if it was not already enqueued.
     *
     * @param sequenceNumber The sequence number of the scheduled message.
     *
     * @return {@link Void} The successful completion represents the pending cancellation.
     */
    Mono<Void> cancelScheduledMessage(long sequenceNumber, String associatedLinkName);

    /**
     * Gets the session state.
     *
     * @param sessionId Id of the session.
     * @return The state of the session.
     */
    Mono<byte[]> getSessionState(String sessionId, String associatedLinkName);

    /**
     * @param fromSequenceNumber to peek message from.
     *
     * @return {@link Mono} of {@link ServiceBusReceivedMessage}.
     */
    Mono<ServiceBusReceivedMessage> peek(long fromSequenceNumber, String sessionId, String associatedLinkName);

    /**
     * Reads the next batch of active messages without changing the state of the receiver or the message source.
     *
     * @param maxMessages The number of messages.
     * @param fromSequenceNumber The sequence number from where to read the message.
     *
     * @return The {@link Flux} of {@link ServiceBusReceivedMessage} peeked.
     */
    Flux<ServiceBusReceivedMessage> peek(long fromSequenceNumber, String sessionId, String associatedLinkName,
        int maxMessages);

    /**
     * Receives a deferred {@link ServiceBusReceivedMessage}. Deferred messages can only be received by using sequence
     * number.
     *
     * @param receiveMode Mode to receive messages.
     * @param sequenceNumbers The sequence numbers from the {@link ServiceBusReceivedMessage#getSequenceNumber()}.
     * @param sessionId Identifier for the session.
     *
     * @return The received {@link ServiceBusReceivedMessage} message for given sequence number.
     */
    Flux<ServiceBusReceivedMessage> receiveDeferredMessages(ReceiveMode receiveMode, String sessionId,
        String associatedLinkName, long... sequenceNumbers);

    /**
     * Asynchronously renews the lock on the message specified by the lock token. The lock will be renewed based on
     * the setting specified on the entity. When a message is received in {@link ReceiveMode#PEEK_LOCK} mode,
     * the message is locked on the server for this receiver instance for a duration as specified during the
     * Queue/Subscription creation (LockDuration). If processing of the message requires longer than this duration,
     * the lock needs to be renewed. For each renewal, the lock is reset to the entity's LockDuration value.
     *
     * @param messageLock The {@link UUID} of the message {@link ServiceBusReceivedMessage} to be renewed.
     * @return {@link Instant} representing the pending renew.
     */
    Mono<Instant> renewMessageLock(UUID messageLock, String associatedLinkName);

    /**
     * Renews the lock on the session.
     *
     * @param sessionId Identifier for the session.
     * @return The next expiration time for the session.
     */
    Mono<Instant> renewSessionLock(String sessionId, String associatedLinkName);

    /**
     * Sends a scheduled message to the Azure Service Bus entity this sender is connected to. A scheduled message is
     * enqueued and made available to receivers only at the scheduled enqueue time. This is an asynchronous method
     * returning a CompletableFuture which completes when the message is sent to the entity. The CompletableFuture, on
     * completion, returns the sequence number of the scheduled message which can be used to cancel the scheduling of
     * the message.
     *
     * @param message The message to be sent to the entity.
     * @param scheduledEnqueueTime The {@link Instant} at which the message should be enqueued in the entity.
     *
     * @return The sequence number representing the pending send, which returns the sequence number of the scheduled
     *     message. This sequence number can be used to cancel the scheduling of the message.
     */
    Mono<Long> schedule(ServiceBusMessage message, Instant scheduledEnqueueTime, int maxSendLinkSize,
        String associatedLinkName);

    /**
     * Updates the session state.
     *
     * @param sessionId Identifier for the session.
     * @param state State to update session.
     *
     * @return A Mono that completes when the state is updated.
     */
    Mono<Void> setSessionState(String sessionId, byte[] state, String associatedLinkName);

    /**
<<<<<<< HEAD
     * This will return next available message to peek.
     * @return {@link Mono} of {@link ServiceBusReceivedMessage}.
=======
     * Updates the disposition status of a message given its lock token.
     *
     * @return Mono that completes successfully when the message is completed. Otherwise, returns an error.
>>>>>>> eb71fce0
     */
    Mono<Void> updateDisposition(String lockToken, DispositionStatus dispositionStatus, String deadLetterReason,
        String deadLetterErrorDescription, Map<String, Object> propertiesToModify, String sessionId,
        String associatedLinkName);

    /**
     * @param fromSequenceNumber to peek message from.
     * @return {@link Mono} of {@link ServiceBusReceivedMessage}.
     */
    Mono<ServiceBusReceivedMessage> peek(long fromSequenceNumber);

    @Override
    void close();
}<|MERGE_RESOLUTION|>--- conflicted
+++ resolved
@@ -112,25 +112,14 @@
     Mono<Void> setSessionState(String sessionId, byte[] state, String associatedLinkName);
 
     /**
-<<<<<<< HEAD
-     * This will return next available message to peek.
-     * @return {@link Mono} of {@link ServiceBusReceivedMessage}.
-=======
      * Updates the disposition status of a message given its lock token.
      *
      * @return Mono that completes successfully when the message is completed. Otherwise, returns an error.
->>>>>>> eb71fce0
      */
     Mono<Void> updateDisposition(String lockToken, DispositionStatus dispositionStatus, String deadLetterReason,
         String deadLetterErrorDescription, Map<String, Object> propertiesToModify, String sessionId,
         String associatedLinkName);
 
-    /**
-     * @param fromSequenceNumber to peek message from.
-     * @return {@link Mono} of {@link ServiceBusReceivedMessage}.
-     */
-    Mono<ServiceBusReceivedMessage> peek(long fromSequenceNumber);
-
     @Override
     void close();
 }