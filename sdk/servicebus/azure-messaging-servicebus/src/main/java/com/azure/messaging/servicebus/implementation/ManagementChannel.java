--- conflicted
+++ resolved
@@ -10,15 +10,11 @@
 import com.azure.core.amqp.exception.SessionErrorContext;
 import com.azure.core.amqp.implementation.MessageSerializer;
 import com.azure.core.amqp.implementation.RequestResponseChannel;
-<<<<<<< HEAD
-import com.azure.core.amqp.implementation.TokenManager;
-=======
 import com.azure.core.amqp.implementation.RequestResponseUtils;
 import com.azure.core.amqp.implementation.TokenManager;
 import com.azure.core.util.CoreUtils;
 import com.azure.core.util.logging.ClientLogger;
 import com.azure.messaging.servicebus.ServiceBusMessage;
->>>>>>> eb71fce0
 import com.azure.messaging.servicebus.ServiceBusReceivedMessage;
 import com.azure.messaging.servicebus.models.ReceiveMode;
 import org.apache.qpid.proton.Proton;
@@ -29,11 +25,7 @@
 import org.apache.qpid.proton.amqp.messaging.ApplicationProperties;
 import org.apache.qpid.proton.amqp.transport.ErrorCondition;
 import org.apache.qpid.proton.message.Message;
-<<<<<<< HEAD
-import reactor.core.Disposable;
-=======
 import reactor.core.Exceptions;
->>>>>>> eb71fce0
 import reactor.core.publisher.Flux;
 import reactor.core.publisher.Mono;
 import reactor.core.publisher.SynchronousSink;
@@ -46,15 +38,11 @@
 import java.util.Collections;
 import java.util.Date;
 import java.util.HashMap;
-<<<<<<< HEAD
-=======
 import java.util.LinkedList;
->>>>>>> eb71fce0
 import java.util.List;
 import java.util.Map;
 import java.util.Objects;
 import java.util.UUID;
-import java.util.concurrent.atomic.AtomicReference;
 
 import static com.azure.core.util.FluxUtil.monoError;
 import static com.azure.messaging.servicebus.implementation.ManagementConstants.OPERATION_GET_SESSION_STATE;
@@ -68,52 +56,6 @@
  * Channel responsible for Service Bus related metadata, peek  and management plane operations. Management plane
  * operations increasing quotas, etc.
  */
-<<<<<<< HEAD
-public class ManagementChannel implements  ServiceBusManagementNode {
-    // Well-known keys from the management service responses and requests.
-    public static final String MANAGEMENT_ENTITY_NAME_KEY = "name";
-    public static final String MANAGEMENT_PARTITION_NAME_KEY = "partition";
-    public static final String MANAGEMENT_RESULT_PARTITION_IDS = "partition_ids";
-    public static final String MANAGEMENT_RESULT_CREATED_AT = "created_at";
-    public static final String MANAGEMENT_RESULT_BEGIN_SEQUENCE_NUMBER = "begin_sequence_number";
-    public static final String MANAGEMENT_RESULT_LAST_ENQUEUED_SEQUENCE_NUMBER = "last_enqueued_sequence_number";
-    public static final String MANAGEMENT_RESULT_LAST_ENQUEUED_OFFSET = "last_enqueued_offset";
-    public static final String MANAGEMENT_RESULT_LAST_ENQUEUED_TIME_UTC = "last_enqueued_time_utc";
-    public static final String MANAGEMENT_RESULT_RUNTIME_INFO_RETRIEVAL_TIME_UTC = "runtime_info_retrieval_time_utc";
-    public static final String MANAGEMENT_RESULT_PARTITION_IS_EMPTY = "is_partition_empty";
-
-    // Well-known keys for management plane service requests.
-    private static final String MANAGEMENT_ENTITY_TYPE_KEY = "type";
-    private static final String MANAGEMENT_OPERATION_KEY = "operation";
-    private static final String MANAGEMENT_SECURITY_TOKEN_KEY = "security_token";
-
-    // Well-known values for the service request.
-    private static final String PEEK_OPERATION_VALUE = AmqpConstants.VENDOR + ":peek-message";
-    private static final String MANAGEMENT_SERVICEBUS_ENTITY_TYPE = AmqpConstants.VENDOR + ":servicebus";
-    private static final String MANAGEMENT_SERVER_TIMEOUT = AmqpConstants.VENDOR + ":server-timeout";
-
-    private final Mono<RequestResponseChannel> channelMono;
-    private final Scheduler scheduler;
-    private final MessageSerializer messageSerializer;
-
-    /*This is to maintain cbs node and get authorization.*/
-    private final TokenManager cbsBasedTokenManager;
-
-    // Maintain last peek sequence number
-    private AtomicReference<Long>  lastPeekedSequenceNumber = new AtomicReference<>(0L);
-    private AtomicReference<Boolean> cbsBasedTokenManagerCalled = new AtomicReference<>(false);
-
-
-
-    ManagementChannel(Mono<RequestResponseChannel> responseChannelMono,
-                      MessageSerializer messageSerializer, Scheduler scheduler, TokenManager cbsBasedTokenManager
-    ) {
-        this.messageSerializer = Objects.requireNonNull(messageSerializer, "'messageSerializer' cannot be null.");
-        this.channelMono = Objects.requireNonNull(responseChannelMono, "'responseChannelMono' cannot be null.");
-        this.scheduler = Objects.requireNonNull(scheduler, "'scheduler' cannot be null.");
-        this.cbsBasedTokenManager = Objects.requireNonNull(cbsBasedTokenManager,
-            "'cbsBasedTokenManager' cannot be null.");
-=======
 public class ManagementChannel implements ServiceBusManagementNode {
     private final MessageSerializer messageSerializer;
     private final TokenManager tokenManager;
@@ -135,20 +77,12 @@
         this.messageSerializer = Objects.requireNonNull(messageSerializer, "'messageSerializer' cannot be null.");
         this.tokenManager = Objects.requireNonNull(tokenManager, "'tokenManager' cannot be null.");
         this.operationTimeout = Objects.requireNonNull(operationTimeout, "'operationTimeout' cannot be null.");
->>>>>>> eb71fce0
-    }
-
-    /**
-     * {@inheritDoc}
-     */
-    @Override
-<<<<<<< HEAD
-    public Mono<ServiceBusReceivedMessage> peek(long fromSequenceNumber) {
-
-        return peek(ServiceBusReceivedMessage.class, 1, fromSequenceNumber, null)
-            .last()
-            .publishOn(scheduler);
-=======
+    }
+
+    /**
+     * {@inheritDoc}
+     */
+    @Override
     public Mono<Void> cancelScheduledMessage(long sequenceNumber, String associatedLinkName) {
         return isAuthorized(ManagementConstants.OPERATION_CANCEL_SCHEDULED_MESSAGE)
             .then(createChannel.flatMap(channel -> {
@@ -160,75 +94,12 @@
 
                 return sendWithVerify(channel, requestMessage);
             })).then();
->>>>>>> eb71fce0
-    }
-
-    /**
-     * {@inheritDoc}
-     */
-    @Override
-<<<<<<< HEAD
-    public Mono<ServiceBusReceivedMessage> peek() {
-
-        return peek(this.lastPeekedSequenceNumber.get() + 1);
-    }
-
-    private <T> Flux<T> peek(Class<T> responseType,
-                             int maxMessages, long fromSequenceNumber, UUID sessionId) {
-        return
-            Mono.defer(() -> {
-                if (!cbsBasedTokenManagerCalled.get()) {
-                    return cbsBasedTokenManager
-                        .authorize()
-                        .doOnNext(refreshCBSTokenTime -> {
-                            cbsBasedTokenManagerCalled.set(true);
-                        })
-                        .then();
-                } else {
-                    return Mono.empty();
-                }
-            })
-            .then(
-                  channelMono.flatMap(requestResponseChannel -> {
-
-                      Map<String, Object> appProperties = new HashMap<>();
-                      // set mandatory application properties for AMQP message.
-                      appProperties.put(MANAGEMENT_OPERATION_KEY, PEEK_OPERATION_VALUE);
-                      //TODO(hemanttanwar) fix timeour configuration
-                      appProperties.put(MANAGEMENT_SERVER_TIMEOUT, "30000");
-
-                      final Message request = Proton.message();
-                      final ApplicationProperties applicationProperties = new ApplicationProperties(appProperties);
-                      request.setApplicationProperties(applicationProperties);
-
-                      // set mandatory properties on AMQP message body
-                      HashMap<String, Object> requestBodyMap = new HashMap<>();
-                      requestBodyMap.put(ManagementConstants.REQUEST_RESPONSE_FROM_SEQUENCE_NUMBER, fromSequenceNumber);
-                      requestBodyMap.put(ManagementConstants.REQUEST_RESPONSE_MESSAGE_COUNT, maxMessages);
-
-                      if (!Objects.isNull(sessionId)) {
-                          requestBodyMap.put(ManagementConstants.REQUEST_RESPONSE_SESSION_ID, sessionId);
-                      }
-
-                      request.setBody(new AmqpValue(requestBodyMap));
-
-                      return requestResponseChannel.sendWithAck(request);
-                  })
-            ).flatMapMany(amqpMessage -> {
-                @SuppressWarnings("unchecked")
-                List<T> messageListObj =  messageSerializer.deserialize(amqpMessage, List.class);
-
-                 // Assign the last sequence number so that we can peek from next time
-                if (messageListObj.size() > 0) {
-                    ServiceBusReceivedMessage receivedMessage = (ServiceBusReceivedMessage) messageListObj
-                        .get(messageListObj.size() - 1);
-                    if (receivedMessage.getSequenceNumber() > 0) {
-                        this.lastPeekedSequenceNumber.set(receivedMessage.getSequenceNumber());
-                    }
-                }
-                return Flux.fromIterable(messageListObj);
-            });
-=======
+    }
+
+    /**
+     * {@inheritDoc}
+     */
+    @Override
     public Mono<byte[]> getSessionState(String sessionId, String associatedLinkName) {
         if (sessionId == null) {
             return monoError(logger, new NullPointerException("'sessionId' cannot be null."));
@@ -405,7 +276,6 @@
 
             return ((Date) expirationValue).toInstant();
         });
->>>>>>> eb71fce0
     }
 
     /**
