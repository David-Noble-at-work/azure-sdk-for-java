// Copyright (c) Microsoft Corporation. All rights reserved.
// Licensed under the MIT License.

package com.azure.messaging.servicebus;

import com.azure.core.amqp.AmqpRetryOptions;
import com.azure.core.amqp.AmqpTransportType;
import com.azure.core.amqp.ProxyAuthenticationType;
import com.azure.core.amqp.ProxyOptions;
import com.azure.core.amqp.implementation.AzureTokenManagerProvider;
import com.azure.core.amqp.implementation.CbsAuthorizationType;
import com.azure.core.amqp.implementation.ConnectionOptions;
import com.azure.core.amqp.implementation.ConnectionStringProperties;
import com.azure.core.amqp.implementation.MessageSerializer;
import com.azure.core.amqp.implementation.ReactorHandlerProvider;
import com.azure.core.amqp.implementation.ReactorProvider;
import com.azure.core.amqp.implementation.StringUtil;
import com.azure.core.amqp.implementation.TokenManagerProvider;
import com.azure.core.amqp.implementation.TracerProvider;
import com.azure.core.annotation.ServiceClientBuilder;
import com.azure.core.credential.TokenCredential;
import com.azure.core.exception.AzureException;
import com.azure.core.util.Configuration;
import com.azure.core.util.CoreUtils;
import com.azure.core.util.logging.ClientLogger;
import com.azure.core.util.tracing.Tracer;
import com.azure.messaging.servicebus.implementation.MessagingEntityType;
import com.azure.messaging.servicebus.implementation.ServiceBusAmqpConnection;
import com.azure.messaging.servicebus.implementation.ServiceBusConnectionProcessor;
import com.azure.messaging.servicebus.implementation.ServiceBusConstants;
import com.azure.messaging.servicebus.implementation.ServiceBusReactorAmqpConnection;
import com.azure.messaging.servicebus.implementation.ServiceBusSharedKeyCredential;
import com.azure.messaging.servicebus.models.ReceiveMode;
import reactor.core.publisher.Flux;
import reactor.core.publisher.Mono;
import reactor.core.scheduler.Scheduler;
import reactor.core.scheduler.Schedulers;

import java.net.InetSocketAddress;
import java.net.Proxy;
import java.util.Locale;
import java.util.Map;
import java.util.Objects;
import java.util.ServiceLoader;
import java.util.concurrent.atomic.AtomicInteger;
import java.util.regex.Pattern;

/**
 * The builder to create {@link ServiceBusReceiverAsyncClient} and {@link ServiceBusSenderAsyncClient}.
 */
@ServiceClientBuilder(serviceClients = {ServiceBusReceiverAsyncClient.class, ServiceBusSenderAsyncClient.class,
    ServiceBusSenderClient.class, ServiceBusReceiverClient.class})
public final class ServiceBusClientBuilder {
    private static final String AZURE_SERVICE_BUS_CONNECTION_STRING = "AZURE_SERVICE_BUS_CONNECTION_STRING";
    private static final AmqpRetryOptions DEFAULT_RETRY =
        new AmqpRetryOptions().setTryTimeout(ServiceBusConstants.OPERATION_TIMEOUT);

    private static final String SERVICE_BUS_PROPERTIES_FILE = "azure-messaging-servicebus.properties";
    private static final String NAME_KEY = "name";
    private static final String VERSION_KEY = "version";
    private static final String UNKNOWN = "UNKNOWN";
    private static final Pattern HOST_PORT_PATTERN = Pattern.compile("^[^:]+:\\d+");

    private final Object connectionLock = new Object();
    private final ClientLogger logger = new ClientLogger(ServiceBusClientBuilder.class);
    private final MessageSerializer messageSerializer = new ServiceBusMessageSerializer();
    private final TracerProvider tracerProvider = new TracerProvider(ServiceLoader.load(Tracer.class));

    private Configuration configuration;
    private ServiceBusConnectionProcessor sharedConnection;
    private String connectionStringEntityName;
    private TokenCredential credentials;
    private String fullyQualifiedNamespace;
    private ProxyOptions proxyOptions;
    private AmqpRetryOptions retryOptions;
    private Scheduler scheduler;
    private AmqpTransportType transport = AmqpTransportType.AMQP;

    /**
     * Keeps track of the open clients that were created from this builder when there is a shared connection.
     */
    private final AtomicInteger openClients = new AtomicInteger();

    /**
     * Creates a new instance with the default transport {@link AmqpTransportType#AMQP}.
     */
    public ServiceBusClientBuilder() {
    }

    /**
     * Sets the connection string for a Service Bus namespace or a specific Service Bus resource.
     *
     * @param connectionString Connection string for a Service Bus namespace or a specific Service Bus resource.
     *
     * @return The updated {@link ServiceBusClientBuilder} object.
     */
    public ServiceBusClientBuilder connectionString(String connectionString) {
        final ConnectionStringProperties properties = new ConnectionStringProperties(connectionString);
        final TokenCredential tokenCredential;
        try {
            tokenCredential = new ServiceBusSharedKeyCredential(properties.getSharedAccessKeyName(),
                properties.getSharedAccessKey(), ServiceBusConstants.TOKEN_VALIDITY);
        } catch (Exception e) {
            throw logger.logExceptionAsError(
                new AzureException("Could not create the ServiceBusSharedKeyCredential.", e));
        }

        this.fullyQualifiedNamespace = properties.getEndpoint().getHost();

        if (properties.getEntityPath() != null && !properties.getEntityPath().isEmpty()) {
            logger.info("Setting 'entityName' [{}] from connectionString.", properties.getEntityPath());
            this.connectionStringEntityName = properties.getEntityPath();
        }

        return credential(properties.getEndpoint().getHost(), tokenCredential);
    }

    /**
     * Sets the configuration store that is used during construction of the service client.
     *
     * If not specified, the default configuration store is used to configure Service Bus clients. Use
     * {@link Configuration#NONE} to bypass using configuration settings during construction.
     *
     * @param configuration The configuration store used to configure Service Bus clients.
     *
     * @return The updated {@link ServiceBusClientBuilder} object.
     */
    public ServiceBusClientBuilder configuration(Configuration configuration) {
        this.configuration = configuration;
        return this;
    }

    /**
     * Sets the credential for the Service Bus resource.
     *
     * @param fullyQualifiedNamespace for the Service Bus.
     * @param credential {@link TokenCredential} to be used for authentication.
     *
     * @return The updated {@link ServiceBusClientBuilder} object.
     */
    public ServiceBusClientBuilder credential(String fullyQualifiedNamespace, TokenCredential credential) {

        this.fullyQualifiedNamespace = Objects.requireNonNull(fullyQualifiedNamespace,
            "'fullyQualifiedNamespace' cannot be null.");
        this.credentials = Objects.requireNonNull(credential, "'credential' cannot be null.");

        if (CoreUtils.isNullOrEmpty(fullyQualifiedNamespace)) {
            throw logger.logExceptionAsError(
                new IllegalArgumentException("'fullyQualifiedNamespace' cannot be an empty string."));
        }

        return this;
    }

    /**
     * Sets the proxy configuration to use for {@link ServiceBusSenderAsyncClient}. When a proxy is configured, {@link
     * AmqpTransportType#AMQP_WEB_SOCKETS} must be used for the transport type.
     *
     * @param proxyOptions The proxy configuration to use.
     *
     * @return The updated {@link ServiceBusClientBuilder} object.
     */
    public ServiceBusClientBuilder proxyOptions(ProxyOptions proxyOptions) {
        this.proxyOptions = proxyOptions;
        return this;
    }

    /**
     * Sets the retry options for Service Bus clients. If not specified, the default retry options are used.
     *
     * @param retryOptions The retry options to use.
     *
     * @return The updated {@link ServiceBusClientBuilder} object.
     */
    public ServiceBusClientBuilder retryOptions(AmqpRetryOptions retryOptions) {
        this.retryOptions = retryOptions;
        return this;
    }

    /**
     * Sets the scheduler to use.
     *
     * @param scheduler Scheduler to be used.
     *
     * @return The updated {@link ServiceBusClientBuilder} object.
     */
    ServiceBusClientBuilder scheduler(Scheduler scheduler) {
        this.scheduler = scheduler;
        return this;
    }

    /**
     * Sets the transport type by which all the communication with Azure Service Bus occurs. Default value is {@link
     * AmqpTransportType#AMQP}.
     *
     * @param transportType The transport type to use.
     *
     * @return The updated {@link ServiceBusClientBuilder} object.
     */
    public ServiceBusClientBuilder transportType(AmqpTransportType transportType) {
        this.transport = transportType;
        return this;
    }

    /**
     * A new instance of {@link ServiceBusSenderClientBuilder} used to configure Service Bus message senders.
     *
     * @return A new instance of {@link ServiceBusSenderClientBuilder}.
     */
    public ServiceBusSenderClientBuilder sender() {
        return new ServiceBusSenderClientBuilder();
    }

    /**
     * A new instance of {@link ServiceBusReceiverClientBuilder} used to configure Service Bus message consumers.
     *
     * @return A new instance of {@link ServiceBusReceiverClientBuilder}.
     */
    public ServiceBusReceiverClientBuilder receiver() {
        return new ServiceBusReceiverClientBuilder();
    }

    /**
     * Called when a child client is closed. Disposes of the shared connection if there are no more clients.
     */
    void onClientClose() {
        synchronized (connectionLock) {
            final int numberOfOpenClients = openClients.decrementAndGet();
            logger.info("Closing a dependent client. # of open clients: {}", numberOfOpenClients);

            if (numberOfOpenClients > 0) {
                return;
            }

            if (numberOfOpenClients < 0) {
                logger.warning("There should not be less than 0 clients. actual: {}", numberOfOpenClients);
            }

            logger.info("No more open clients, closing shared connection.");
            if (sharedConnection != null) {
                sharedConnection.dispose();
                sharedConnection = null;
            } else {
                logger.warning("Shared ServiceBusConnectionProcessor was already disposed.");
            }
        }
    }

    private ServiceBusConnectionProcessor getOrCreateConnectionProcessor(MessageSerializer serializer) {
        if (retryOptions == null) {
            retryOptions = DEFAULT_RETRY;
        }

        if (scheduler == null) {
            scheduler = Schedulers.elastic();
        }

        synchronized (connectionLock) {
            if (sharedConnection == null) {
                final ConnectionOptions connectionOptions = getConnectionOptions();
                final TokenManagerProvider tokenManagerProvider = new AzureTokenManagerProvider(
                    connectionOptions.getAuthorizationType(), connectionOptions.getFullyQualifiedNamespace(),
                    ServiceBusConstants.AZURE_ACTIVE_DIRECTORY_SCOPE);
                final ReactorProvider provider = new ReactorProvider();
                final ReactorHandlerProvider handlerProvider = new ReactorHandlerProvider(provider);

                final Map<String, String> properties = CoreUtils.getProperties(SERVICE_BUS_PROPERTIES_FILE);
                final String product = properties.getOrDefault(NAME_KEY, UNKNOWN);
                final String clientVersion = properties.getOrDefault(VERSION_KEY, UNKNOWN);

                final Flux<ServiceBusAmqpConnection> connectionFlux = Mono.fromCallable(() -> {
                    final String connectionId = StringUtil.getRandomString("MF");

                    return (ServiceBusAmqpConnection) new ServiceBusReactorAmqpConnection(connectionId,
                        connectionOptions, provider, handlerProvider, tokenManagerProvider, serializer, product,
                        clientVersion);
                }).repeat();

                sharedConnection = connectionFlux.subscribeWith(new ServiceBusConnectionProcessor(
                    connectionOptions.getFullyQualifiedNamespace(), connectionOptions.getRetry()));
            }
        }

        final int numberOfOpenClients = openClients.incrementAndGet();
        logger.info("# of open clients with shared connection: {}", numberOfOpenClients);

<<<<<<< HEAD
        return connectionFlux.subscribeWith(new ServiceBusConnectionProcessor(
            connectionOptions.getFullyQualifiedNamespace(), serviceBusResourceName,
            connectionOptions.getRetry()));
=======
        return sharedConnection;
>>>>>>> eb71fce0
    }

    private ConnectionOptions getConnectionOptions() {
        configuration = configuration == null ? Configuration.getGlobalConfiguration().clone() : configuration;

        if (credentials == null) {
            final String connectionString = configuration.get(AZURE_SERVICE_BUS_CONNECTION_STRING);

            if (CoreUtils.isNullOrEmpty(connectionString)) {
                throw logger.logExceptionAsError(new IllegalArgumentException("Credentials have not been set. "
                    + "They can be set using: connectionString(String), connectionString(String, String), "
                    + "credentials(String, String, TokenCredential), or setting the environment variable '"
                    + AZURE_SERVICE_BUS_CONNECTION_STRING + "' with a connection string"));
            }

            connectionString(connectionString);
        }

        // If the proxy has been configured by the user but they have overridden the TransportType with something that
        // is not AMQP_WEB_SOCKETS.
        if (proxyOptions != null && proxyOptions.isProxyAddressConfigured()
            && transport != AmqpTransportType.AMQP_WEB_SOCKETS) {
            throw logger.logExceptionAsError(new IllegalArgumentException(
                "Cannot use a proxy when TransportType is not AMQP."));
        }

        if (proxyOptions == null) {
            proxyOptions = getDefaultProxyConfiguration(configuration);
        }

        final CbsAuthorizationType authorizationType = credentials instanceof ServiceBusSharedKeyCredential
            ? CbsAuthorizationType.SHARED_ACCESS_SIGNATURE
            : CbsAuthorizationType.JSON_WEB_TOKEN;

<<<<<<< HEAD
        return new ConnectionOptions(fullyQualifiedNamespace, credentials, authorizationType,
            transport, retryOptions, proxyOptions, scheduler);
=======
        return new ConnectionOptions(fullyQualifiedNamespace, credentials, authorizationType, transport, retryOptions,
            proxyOptions, scheduler);
>>>>>>> eb71fce0
    }

    private ProxyOptions getDefaultProxyConfiguration(Configuration configuration) {
        ProxyAuthenticationType authentication = ProxyAuthenticationType.NONE;
        if (proxyOptions != null) {
            authentication = proxyOptions.getAuthentication();
        }

        String proxyAddress = configuration.get(Configuration.PROPERTY_HTTP_PROXY);

        if (CoreUtils.isNullOrEmpty(proxyAddress)) {
            return ProxyOptions.SYSTEM_DEFAULTS;
        }

        return getProxyOptions(authentication, proxyAddress);
    }

    private ProxyOptions getProxyOptions(ProxyAuthenticationType authentication, String proxyAddress) {
        String host;
        int port;
        if (HOST_PORT_PATTERN.matcher(proxyAddress.trim()).find()) {
            final String[] hostPort = proxyAddress.split(":");
            host = hostPort[0];
            port = Integer.parseInt(hostPort[1]);
            final Proxy proxy = new Proxy(Proxy.Type.HTTP, new InetSocketAddress(host, port));
            final String username = configuration.get(ProxyOptions.PROXY_USERNAME);
            final String password = configuration.get(ProxyOptions.PROXY_PASSWORD);
            return new ProxyOptions(authentication, proxy, username, password);
        } else {
            com.azure.core.http.ProxyOptions coreProxyOptions = com.azure.core.http.ProxyOptions
                .fromConfiguration(configuration);
            return new ProxyOptions(authentication, new Proxy(coreProxyOptions.getType().toProxyType(),
                coreProxyOptions.getAddress()), coreProxyOptions.getUsername(), coreProxyOptions.getPassword());
        }
    }

    private static boolean isNullOrEmpty(String item) {
        return item == null || item.isEmpty();
    }

    private static MessagingEntityType validateEntityPaths(ClientLogger logger, String connectionStringEntityName,
        String topicName, String queueName) {

        final boolean hasTopicName = !isNullOrEmpty(topicName);
        final boolean hasQueueName = !isNullOrEmpty(queueName);
        final boolean hasConnectionStringEntity = !isNullOrEmpty(connectionStringEntityName);

        final MessagingEntityType entityType;

        if (!hasConnectionStringEntity && !hasQueueName && !hasTopicName) {
            throw logger.logExceptionAsError(new IllegalStateException(
                "Cannot build client without setting either a queueName or topicName."));
        } else if (hasQueueName && hasTopicName) {
            throw logger.logExceptionAsError(new IllegalStateException(String.format(
                "Cannot build client with both queueName (%s) and topicName (%s) set.", queueName, topicName)));
        } else if (hasQueueName) {
            if (hasConnectionStringEntity && !queueName.equals(connectionStringEntityName)) {
                throw logger.logExceptionAsError(new IllegalStateException(String.format(
                    "queueName (%s) is different than the connectionString's EntityPath (%s).",
                    queueName, connectionStringEntityName)));
            }

            entityType = MessagingEntityType.QUEUE;
        } else if (hasTopicName) {
            if (hasConnectionStringEntity && !topicName.equals(connectionStringEntityName)) {
                throw logger.logExceptionAsError(new IllegalStateException(String.format(
                    "topicName (%s) is different than the connectionString's EntityPath (%s).",
                    topicName, connectionStringEntityName)));
            }

            entityType = MessagingEntityType.SUBSCRIPTION;
        } else {
            // It is a connection string entity path.
            entityType = MessagingEntityType.UNKNOWN;
        }

        return entityType;
    }

    /**
     * Builder for creating {@link ServiceBusSenderClient} and {@link ServiceBusSenderAsyncClient} to publish messages
     * to Service Bus.
     */
    @ServiceClientBuilder(serviceClients = {ServiceBusSenderClient.class, ServiceBusSenderAsyncClient.class})
    public final class ServiceBusSenderClientBuilder {
        private String queueName;
        private String topicName;

        private ServiceBusSenderClientBuilder() {
        }

        /**
         * Sets the name of the Service Bus queue to publish messages to.
         *
         * @param queueName Name of the queue.
         *
         * @return The modified {@link ServiceBusSenderClientBuilder} object.
         */
        public ServiceBusSenderClientBuilder queueName(String queueName) {
            this.queueName = queueName;
            return this;
        }

        /**
         * Sets the name of the Service Bus topic to publish messages to.
         *
         * @param topicName Name of the topic.
         *
         * @return The modified {@link ServiceBusSenderClientBuilder} object.
         */
        public ServiceBusSenderClientBuilder topicName(String topicName) {
            this.topicName = topicName;
            return this;
        }

        /**
         * Creates an <b>asynchronous</b> {@link ServiceBusSenderAsyncClient client} for transmitting {@link
         * ServiceBusMessage} to a Service Bus queue or topic.
         *
         * @return A new {@link ServiceBusSenderAsyncClient} for transmitting to a Service queue or topic.
         * @throws IllegalStateException if {@link #queueName(String) queueName} or {@link #topicName(String)
         *     topicName} are not set or, both of these fields are set. It is also thrown if the Service Bus {@link
         *     #connectionString(String) connectionString} contains an {@code EntityPath} that does not match one set in
         *     {@link #queueName(String) queueName} or {@link #topicName(String) topicName}
         * @throws IllegalArgumentException if the entity type is not a queue or a topic.
         */
        public ServiceBusSenderAsyncClient buildAsyncClient() {
            final ServiceBusConnectionProcessor connectionProcessor = getOrCreateConnectionProcessor(messageSerializer);
            final MessagingEntityType entityType = validateEntityPaths(logger, connectionStringEntityName, topicName,
                queueName);

            final String entityName;
            switch (entityType) {
                case QUEUE:
                    entityName = queueName;
                    break;
                case SUBSCRIPTION:
                    entityName = topicName;
                    break;
                case UNKNOWN:
                    entityName = connectionStringEntityName;
                    break;
                default:
                    throw logger.logExceptionAsError(
                        new IllegalArgumentException("Unknown entity type: " + entityType));
            }

            return new ServiceBusSenderAsyncClient(entityName, entityType, connectionProcessor, retryOptions,
                tracerProvider, messageSerializer, ServiceBusClientBuilder.this::onClientClose);
        }

        /**
         * Creates a <b>synchronous</b> {@link ServiceBusSenderClient client} for transmitting {@link ServiceBusMessage}
         * to a Service Bus queue or topic.
         *
         * @return A new {@link ServiceBusSenderAsyncClient} for transmitting to a Service queue or topic.
         * @throws IllegalStateException if {@link #queueName(String) queueName} or {@link #topicName(String)
         *     topicName} are not set or, both of these fields are set. It is also thrown if the Service Bus {@link
         *     #connectionString(String) connectionString} contains an {@code EntityPath} that does not match one set in
         *     {@link #queueName(String) queueName} or {@link #topicName(String) topicName}
         * @throws IllegalArgumentException if the entity type is not a queue or a topic.
         */
        public ServiceBusSenderClient buildClient() {
            return new ServiceBusSenderClient(buildAsyncClient(), retryOptions.getTryTimeout());
        }
    }

    /**
     * Builder for creating {@link ServiceBusReceiverClient} and {@link ServiceBusReceiverAsyncClient} to consume
     * messages from Service Bus.
     */
    @ServiceClientBuilder(serviceClients = {ServiceBusReceiverClient.class, ServiceBusReceiverAsyncClient.class})
    public final class ServiceBusReceiverClientBuilder {
        // Using 0 pre-fetch count for both receive modes, to avoid message lock lost exceptions in application
        // receiving messages at a slow rate. Applications can set it to a higher value if they need better performance.
        private static final int DEFAULT_PREFETCH_COUNT = 1;
        private static final String SUBSCRIPTION_ENTITY_PATH_FORMAT = "%s/subscriptions/%s";

        private int prefetchCount = DEFAULT_PREFETCH_COUNT;
        private String queueName;
        private String subscriptionName;
        private String topicName;
        private String sessionId;
        private ReceiveMode receiveMode = ReceiveMode.PEEK_LOCK;

        private ServiceBusReceiverClientBuilder() {
        }

        /**
         * Sets the prefetch count of the receiver. Prefetch speeds up the message flow by aiming to have a message
         * readily available for local retrieval when and before the application asks for one using {@link
         * ServiceBusReceiverAsyncClient#receive()}. Setting a non-zero value will prefetch that number of messages.
         * Setting the value to zero turns prefetch off. For both {@link ReceiveMode#PEEK_LOCK PEEK_LOCK} and {@link
         * ReceiveMode#RECEIVE_AND_DELETE RECEIVE_AND_DELETE} modes the default value is 1.
         *
         * @param prefetchCount The prefetch count.
         *
         * @return The modified {@link ServiceBusReceiverClientBuilder} object.
         */
        public ServiceBusReceiverClientBuilder prefetchCount(int prefetchCount) {
            this.prefetchCount = prefetchCount;
            return this;
        }

        /**
         * Sets the name of the queue to create a receiver for.
         *
         * @param queueName Name of the queue.
         *
         * @return The modified {@link ServiceBusReceiverClientBuilder} object.
         */
        public ServiceBusReceiverClientBuilder queueName(String queueName) {
            this.queueName = queueName;
            return this;
        }

        /**
         * Sets the receive mode for the receiver.
         *
         * @param receiveMode Mode for receiving messages.
         *
         * @return The modified {@link ServiceBusReceiverClientBuilder} object.
         */
        public ServiceBusReceiverClientBuilder receiveMode(ReceiveMode receiveMode) {
            this.receiveMode = receiveMode;
            return this;
        }

        /**
         * Sets the name of the subscription in the topic to listen to.
         *
         * @param subscriptionName Name of the subscription.
         *
         * @return The modified {@link ServiceBusReceiverClientBuilder} object.
         * @see #topicName A topic name should be set as well.
         */
        public ServiceBusReceiverClientBuilder subscriptionName(String subscriptionName) {
            this.subscriptionName = subscriptionName;
            return this;
        }

        /**
         * Sets the name of the topic.
         *
         * @param topicName Name of the topic.
         *
         * @return The modified {@link ServiceBusReceiverClientBuilder} object.
         * @see #subscriptionName A subscription name should be set as well.
         */
        public ServiceBusReceiverClientBuilder topicName(String topicName) {
            this.topicName = topicName;
            return this;
        }

        /**
         * Sets the session id.
         *
         * @param sessionId session id.
         *
         * @return The modified {@link ServiceBusReceiverClientBuilder} object.
         */
        public ServiceBusReceiverClientBuilder sessionId(String sessionId) {
            this.sessionId = sessionId;
            return this;
        }

        /**
         * Creates an <b>asynchronous</b> Service Bus receiver responsible for reading {@link ServiceBusMessage
         * messages} from a specific queue or topic.
         *
         * @return An new {@link ServiceBusReceiverAsyncClient} that receives messages from a queue or topic.
         * @throws IllegalStateException if {@link #queueName(String) queueName} or {@link #topicName(String)
         *     topicName} are not set or, both of these fields are set. It is also thrown if the Service Bus {@link
         *     #connectionString(String) connectionString} contains an {@code EntityPath} that does not match one set in
         *     {@link #queueName(String) queueName} or {@link #topicName(String) topicName}. Lastly, if a {@link
         *     #topicName(String) topicName} is set, but {@link #subscriptionName(String) subscriptionName} is not.
         * @throws IllegalArgumentException Queue or topic name are not set via {@link #queueName(String)
         *     queueName()} or {@link #topicName(String) topicName()}, respectively.
         */
        public ServiceBusReceiverAsyncClient buildAsyncClient() {
            final MessagingEntityType entityType = validateEntityPaths(logger, connectionStringEntityName, topicName,
                queueName);

            final String entityPath;
            switch (entityType) {
                case QUEUE:
                    entityPath = queueName;
                    break;
                case SUBSCRIPTION:
                    if (isNullOrEmpty(subscriptionName)) {
                        throw logger.logExceptionAsError(new IllegalStateException(String.format(
                            "topicName (%s) must have a subscriptionName associated with it.", topicName)));
                    }

                    entityPath = String.format(Locale.ROOT,
                        SUBSCRIPTION_ENTITY_PATH_FORMAT, topicName, subscriptionName);

                    break;
                default:
                    throw logger.logExceptionAsError(
                        new IllegalArgumentException("Unknown entity type: " + entityType));
            }

            if (prefetchCount < 1) {
                throw logger.logExceptionAsError(new IllegalArgumentException(String.format(
                    "prefetchCount (%s) cannot be less than 1.", prefetchCount)));
            }

            final ServiceBusConnectionProcessor connectionProcessor = getOrCreateConnectionProcessor(messageSerializer);
            final ReceiverOptions receiverOptions = new ReceiverOptions(receiveMode, prefetchCount,
                sessionId);

            return new ServiceBusReceiverAsyncClient(connectionProcessor.getFullyQualifiedNamespace(), entityPath,
                entityType, receiverOptions, connectionProcessor, ServiceBusConstants.OPERATION_TIMEOUT,
                tracerProvider, messageSerializer, ServiceBusClientBuilder.this::onClientClose);
        }

        /**
         * Creates <b>synchronous</b> Service Bus receiver responsible for reading {@link ServiceBusMessage messages}
         * from a specific queue or topic.
         *
         * @return An new {@link ServiceBusReceiverClient} that receives messages from a queue or topic.
         * @throws IllegalStateException if {@link #queueName(String) queueName} or {@link #topicName(String)
         *     topicName} are not set or, both of these fields are set. It is also thrown if the Service Bus {@link
         *     #connectionString(String) connectionString} contains an {@code EntityPath} that does not match one set in
         *     {@link #queueName(String) queueName} or {@link #topicName(String) topicName}. Lastly, if a {@link
         *     #topicName(String) topicName} is set, but {@link #subscriptionName(String) subscriptionName} is not.
         * @throws IllegalArgumentException Queue or topic name are not set via {@link #queueName(String)
         *     queueName()} or {@link #topicName(String) topicName()}, respectively.
         */
        public ServiceBusReceiverClient buildClient() {
            return new ServiceBusReceiverClient(buildAsyncClient(), retryOptions.getTryTimeout());
        }
    }
}<|MERGE_RESOLUTION|>--- conflicted
+++ resolved
@@ -284,13 +284,7 @@
         final int numberOfOpenClients = openClients.incrementAndGet();
         logger.info("# of open clients with shared connection: {}", numberOfOpenClients);
 
-<<<<<<< HEAD
-        return connectionFlux.subscribeWith(new ServiceBusConnectionProcessor(
-            connectionOptions.getFullyQualifiedNamespace(), serviceBusResourceName,
-            connectionOptions.getRetry()));
-=======
         return sharedConnection;
->>>>>>> eb71fce0
     }
 
     private ConnectionOptions getConnectionOptions() {
@@ -325,13 +319,8 @@
             ? CbsAuthorizationType.SHARED_ACCESS_SIGNATURE
             : CbsAuthorizationType.JSON_WEB_TOKEN;
 
-<<<<<<< HEAD
-        return new ConnectionOptions(fullyQualifiedNamespace, credentials, authorizationType,
-            transport, retryOptions, proxyOptions, scheduler);
-=======
         return new ConnectionOptions(fullyQualifiedNamespace, credentials, authorizationType, transport, retryOptions,
             proxyOptions, scheduler);
->>>>>>> eb71fce0
     }
 
     private ProxyOptions getDefaultProxyConfiguration(Configuration configuration) {
