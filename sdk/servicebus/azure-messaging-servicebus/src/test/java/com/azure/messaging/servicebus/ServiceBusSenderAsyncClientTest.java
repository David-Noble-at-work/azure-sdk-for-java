// Copyright (c) Microsoft Corporation. All rights reserved.
// Licensed under the MIT License.

package com.azure.messaging.servicebus;

import com.azure.core.amqp.AmqpEndpointState;
import com.azure.core.amqp.AmqpRetryMode;
import com.azure.core.amqp.AmqpRetryOptions;
import com.azure.core.amqp.AmqpTransportType;
import com.azure.core.amqp.ProxyOptions;
import com.azure.core.amqp.exception.AmqpErrorCondition;
import com.azure.core.amqp.exception.AmqpException;
import com.azure.core.amqp.implementation.AmqpSendLink;
import com.azure.core.amqp.implementation.CbsAuthorizationType;
import com.azure.core.amqp.implementation.ConnectionOptions;
import com.azure.core.amqp.implementation.ErrorContextProvider;
import com.azure.core.amqp.implementation.MessageSerializer;
import com.azure.core.amqp.implementation.TracerProvider;
import com.azure.core.credential.TokenCredential;
import com.azure.messaging.servicebus.implementation.MessagingEntityType;
import com.azure.messaging.servicebus.implementation.ServiceBusAmqpConnection;
import com.azure.messaging.servicebus.implementation.ServiceBusConnectionProcessor;
import com.azure.messaging.servicebus.implementation.ServiceBusManagementNode;
import com.azure.messaging.servicebus.models.CreateBatchOptions;
import org.apache.qpid.proton.amqp.messaging.Section;
import org.apache.qpid.proton.message.Message;
import org.junit.jupiter.api.AfterAll;
import org.junit.jupiter.api.AfterEach;
import org.junit.jupiter.api.Assertions;
import org.junit.jupiter.api.BeforeAll;
import org.junit.jupiter.api.BeforeEach;
import org.junit.jupiter.api.Test;
import org.mockito.ArgumentCaptor;
import org.mockito.Captor;
import org.mockito.Mock;
import org.mockito.Mockito;
import org.mockito.MockitoAnnotations;
import reactor.core.publisher.DirectProcessor;
import reactor.core.publisher.FluxSink;
import reactor.core.publisher.Mono;
import reactor.core.scheduler.Schedulers;
import reactor.test.StepVerifier;

import java.time.Duration;
import java.time.Instant;
import java.util.Collections;
import java.util.List;
import java.util.UUID;
import java.util.stream.IntStream;

import static com.azure.messaging.servicebus.ServiceBusSenderAsyncClient.MAX_MESSAGE_LENGTH_BYTES;
import static java.nio.charset.StandardCharsets.UTF_8;
import static org.mockito.ArgumentMatchers.any;
import static org.mockito.ArgumentMatchers.anyList;
import static org.mockito.ArgumentMatchers.anyString;
import static org.mockito.ArgumentMatchers.eq;
import static org.mockito.ArgumentMatchers.isNull;
import static org.mockito.Mockito.doNothing;
import static org.mockito.Mockito.mock;
import static org.mockito.Mockito.never;
import static org.mockito.Mockito.times;
import static org.mockito.Mockito.verify;
import static org.mockito.Mockito.when;
import static reactor.core.publisher.Mono.just;

/**
 * Unit tests for {@link ServiceBusSenderAsyncClient}.
 */
class ServiceBusSenderAsyncClientTest {
    private static final String NAMESPACE = "my-namespace";
    private static final String ENTITY_NAME = "my-servicebus-entity";
    private static final String LINK_NAME = "my-link-name";
    private static final String TEST_CONTENTS = "My message for service bus queue!";

    @Mock
    private AmqpSendLink sendLink;
    @Mock
    private ServiceBusAmqpConnection connection;
    @Mock
    private TokenCredential tokenCredential;
    @Mock
    private ErrorContextProvider errorContextProvider;
    @Mock
    private ServiceBusManagementNode managementNode;
    @Mock
    private ServiceBusMessage message;
    @Mock
    private Runnable onClientClose;

    @Captor
    private ArgumentCaptor<Message> singleMessageCaptor;
    @Captor
    private ArgumentCaptor<List<Message>> messagesCaptor;

    private final MessageSerializer serializer = new ServiceBusMessageSerializer();
    private final TracerProvider tracerProvider = new TracerProvider(Collections.emptyList());
    private final AmqpRetryOptions retryOptions = new AmqpRetryOptions()
        .setDelay(Duration.ofMillis(500))
        .setMode(AmqpRetryMode.FIXED)
        .setTryTimeout(Duration.ofSeconds(10));
    private final DirectProcessor<AmqpEndpointState> endpointProcessor = DirectProcessor.create();
    private final FluxSink<AmqpEndpointState> endpointSink = endpointProcessor.sink(FluxSink.OverflowStrategy.BUFFER);
    private ServiceBusSenderAsyncClient sender;
    private ServiceBusConnectionProcessor connectionProcessor;
    private ConnectionOptions connectionOptions;

    @BeforeAll
    static void beforeAll() {
        StepVerifier.setDefaultTimeout(Duration.ofSeconds(30));
    }

    @AfterAll
    static void afterAll() {
        StepVerifier.resetDefaultTimeout();
    }

    @BeforeEach
    void setup() {
        MockitoAnnotations.initMocks(this);

<<<<<<< HEAD
        tracerProvider = new TracerProvider(Collections.emptyList());
=======
>>>>>>> eb71fce0
        connectionOptions = new ConnectionOptions(NAMESPACE, tokenCredential,
            CbsAuthorizationType.SHARED_ACCESS_SIGNATURE, AmqpTransportType.AMQP, retryOptions,
            ProxyOptions.SYSTEM_DEFAULTS, Schedulers.parallel());

        when(connection.getEndpointStates()).thenReturn(endpointProcessor);
        endpointSink.next(AmqpEndpointState.ACTIVE);

        connectionProcessor = Mono.fromCallable(() -> connection).repeat(10).subscribeWith(
            new ServiceBusConnectionProcessor(connectionOptions.getFullyQualifiedNamespace(),
<<<<<<< HEAD
                ENTITY_NAME, connectionOptions.getRetry()));
        sender = new ServiceBusSenderAsyncClient(ENTITY_NAME, connectionProcessor, retryOptions,
            tracerProvider, messageSerializer);
=======
                connectionOptions.getRetry()));

        sender = new ServiceBusSenderAsyncClient(ENTITY_NAME, MessagingEntityType.QUEUE, connectionProcessor,
            retryOptions, tracerProvider, serializer, onClientClose);

        when(connection.getManagementNode(anyString(), any(MessagingEntityType.class)))
            .thenReturn(just(managementNode));
>>>>>>> eb71fce0

        when(sendLink.getLinkSize()).thenReturn(Mono.just(ServiceBusSenderAsyncClient.MAX_MESSAGE_LENGTH_BYTES));
        when(sendLink.getLinkName()).thenReturn(LINK_NAME);

        doNothing().when(onClientClose).run();
    }

    @AfterEach
    void teardown() {
        Mockito.framework().clearInlineMocks();
    }

    /**
     * Verifies that the correct Service Bus properties are set.
     */
    @Test
    void verifyProperties() {
        Assertions.assertEquals(ENTITY_NAME, sender.getEntityPath());
        Assertions.assertEquals(NAMESPACE, sender.getFullyQualifiedNamespace());
    }

    /**
     * Verifies that an exception is thrown when we create a batch with null options.
     */
    @Test
    void createBatchNull() {
        StepVerifier.create(sender.createBatch(null))
            .verifyErrorMatches(error -> error instanceof NullPointerException);
    }

    /**
     * Verifies that the default batch is the same size as the message link.
     */
    @Test
    void createBatchDefault() {
        // Arrange
        when(connection.createSendLink(eq(ENTITY_NAME), eq(ENTITY_NAME), any(AmqpRetryOptions.class)))
            .thenReturn(Mono.just(sendLink));
        when(sendLink.getLinkSize()).thenReturn(Mono.just(MAX_MESSAGE_LENGTH_BYTES));

        // Act & Assert
        StepVerifier.create(sender.createBatch())
            .assertNext(batch -> {
                Assertions.assertEquals(MAX_MESSAGE_LENGTH_BYTES, batch.getMaxSizeInBytes());
                Assertions.assertEquals(0, batch.getCount());
            })
            .verifyComplete();
    }

    /**
     * Verifies we cannot create a batch if the options size is larger than the link.
     */
    @Test
    void createBatchWhenSizeTooBig() {
        // Arrange
        int maxLinkSize = 1024;
        int batchSize = maxLinkSize + 10;

        final AmqpSendLink link = mock(AmqpSendLink.class);
        when(link.getLinkSize()).thenReturn(Mono.just(maxLinkSize));

        when(connection.createSendLink(eq(ENTITY_NAME), eq(ENTITY_NAME), eq(retryOptions)))
            .thenReturn(Mono.just(link));

        // This event is 1024 bytes when serialized.
        final CreateBatchOptions options = new CreateBatchOptions().setMaximumSizeInBytes(batchSize);

        // Act & Assert
        StepVerifier.create(sender.createBatch(options))
            .expectError(IllegalArgumentException.class)
            .verify();
    }

    /**
     * Verifies that the producer can create a batch with a given {@link CreateBatchOptions#getMaximumSizeInBytes()}.
     */
    @Test
    void createsMessageBatchWithSize() {
        // Arrange
        int maxLinkSize = 10000;
        int batchSize = 1024;

        // Overhead when serializing an event, to figure out what the maximum size we can use for an event payload.
        int eventOverhead = 46;
        int maxEventPayload = batchSize - eventOverhead;

        final AmqpSendLink link = mock(AmqpSendLink.class);
        when(link.getLinkSize()).thenReturn(Mono.just(maxLinkSize));

        // EC is the prefix they use when creating a link that sends to the service round-robin.
        when(connection.createSendLink(eq(ENTITY_NAME), eq(ENTITY_NAME), eq(retryOptions)))
            .thenReturn(Mono.just(link));

        // This is 1024 bytes when serialized.
        final ServiceBusMessage event = new ServiceBusMessage(new byte[maxEventPayload]);

        final ServiceBusMessage tooLargeEvent = new ServiceBusMessage(new byte[maxEventPayload + 1]);
        final CreateBatchOptions options = new CreateBatchOptions().setMaximumSizeInBytes(batchSize);

        // Act & Assert
        StepVerifier.create(sender.createBatch(options))
            .assertNext(batch -> {
                Assertions.assertEquals(batchSize, batch.getMaxSizeInBytes());
                Assertions.assertTrue(batch.tryAdd(event));
            })
            .verifyComplete();

        StepVerifier.create(sender.createBatch(options))
            .assertNext(batch -> {
                Assertions.assertEquals(batchSize, batch.getMaxSizeInBytes());
                Assertions.assertFalse(batch.tryAdd(tooLargeEvent));
            })
            .verifyComplete();
    }

    /**
     * Verifies that sending multiple message will result in calling sender.send(MessageBatch).
     */
    @Test
    void sendMultipleMessages() {
        // Arrange
        final int count = 4;
        final byte[] contents = TEST_CONTENTS.getBytes(UTF_8);
        final ServiceBusMessageBatch batch = new ServiceBusMessageBatch(256 * 1024,
            errorContextProvider, tracerProvider, serializer);

        IntStream.range(0, count).forEach(index -> {
            final ServiceBusMessage message = new ServiceBusMessage(contents);
            Assertions.assertTrue(batch.tryAdd(message));
        });

        when(connection.createSendLink(eq(ENTITY_NAME), eq(ENTITY_NAME), eq(retryOptions)))
            .thenReturn(Mono.just(sendLink));
        when(sendLink.send(any(Message.class))).thenReturn(Mono.empty());
        when(sendLink.send(anyList())).thenReturn(Mono.empty());

        // Act
        StepVerifier.create(sender.send(batch))
            .verifyComplete();

        // Assert
        verify(sendLink).send(messagesCaptor.capture());

        final List<org.apache.qpid.proton.message.Message> messagesSent = messagesCaptor.getValue();
        Assertions.assertEquals(count, messagesSent.size());

        messagesSent.forEach(message -> Assertions.assertEquals(Section.SectionType.Data, message.getBody().getType()));
    }

    /**
     * Verifies that sending multiple message will result in calling sender.send(Message...).
     */
    @Test
    void sendMessagesList() {
        // Arrange
        final int count = 4;
        final byte[] contents = TEST_CONTENTS.getBytes(UTF_8);
        final List<ServiceBusMessage> messages = TestUtils.getServiceBusMessages(count, UUID.randomUUID().toString());

        when(connection.createSendLink(eq(ENTITY_NAME), eq(ENTITY_NAME), eq(retryOptions)))
            .thenReturn(Mono.just(sendLink));
        when(sendLink.send(any(Message.class))).thenReturn(Mono.empty());
        when(sendLink.send(anyList())).thenReturn(Mono.empty());

        // Act
        StepVerifier.create(sender.send(messages))
            .verifyComplete();

        // Assert
        verify(sendLink).send(messagesCaptor.capture());

        final List<Message> messagesSent = messagesCaptor.getValue();
        Assertions.assertEquals(count, messagesSent.size());

        messagesSent.forEach(message -> Assertions.assertEquals(Section.SectionType.Data, message.getBody().getType()));
    }

    /**
     * Verifies that sending multiple message which does not fit in single batch will throw exception.
     */
    @Test
    void sendMessagesListExceedSize() {
        // Arrange
        final int count = 4;
        final Mono<Integer> linkMaxSize = Mono.just(1);
        final List<ServiceBusMessage> messages = TestUtils.getServiceBusMessages(count, UUID.randomUUID().toString());

        when(connection.createSendLink(eq(ENTITY_NAME), eq(ENTITY_NAME), eq(retryOptions)))
            .thenReturn(Mono.just(sendLink));
        when(sendLink.getLinkSize()).thenReturn(linkMaxSize);

        // Act & Assert
        StepVerifier.create(sender.send(messages))
            .verifyErrorMatches(error -> error instanceof AmqpException
                && ((AmqpException) error).getErrorCondition() == AmqpErrorCondition.LINK_PAYLOAD_SIZE_EXCEEDED);

        verify(sendLink, never()).send(anyList());
    }

    /**
     * Verifies that sending a single message will result in calling sender.send(Message).
     */
    @Test
    void sendSingleMessage() {
        // Arrange
        final ServiceBusMessage testData =
            new ServiceBusMessage(TEST_CONTENTS.getBytes(UTF_8));

        // EC is the prefix they use when creating a link that sends to the service round-robin.
        when(connection.createSendLink(eq(ENTITY_NAME), eq(ENTITY_NAME), eq(retryOptions)))
            .thenReturn(Mono.just(sendLink));

        when(sendLink.getLinkSize()).thenReturn(Mono.just(MAX_MESSAGE_LENGTH_BYTES));
        when(sendLink.send(any(org.apache.qpid.proton.message.Message.class))).thenReturn(Mono.empty());

        // Act
        StepVerifier.create(sender.send(testData))
            .verifyComplete();

        // Assert
        verify(sendLink, times(1)).send(any(org.apache.qpid.proton.message.Message.class));
        verify(sendLink).send(singleMessageCaptor.capture());

        final Message message = singleMessageCaptor.getValue();
        Assertions.assertEquals(Section.SectionType.Data, message.getBody().getType());
    }

    @Test
    void scheduleMessage() {
        // Arrange
        long sequenceNumberReturned = 10;
        Instant instant = mock(Instant.class);

        when(connection.createSendLink(eq(ENTITY_NAME), eq(ENTITY_NAME), any(AmqpRetryOptions.class)))
            .thenReturn(Mono.just(sendLink));
        when(sendLink.getLinkSize()).thenReturn(Mono.just(MAX_MESSAGE_LENGTH_BYTES));
        when(managementNode.schedule(eq(message), eq(instant), any(Integer.class), any()))
            .thenReturn(just(sequenceNumberReturned));

        // Act & Assert
        StepVerifier.create(sender.scheduleMessage(message, instant))
            .expectNext(sequenceNumberReturned)
            .verifyComplete();

        verify(managementNode).schedule(message, instant, MAX_MESSAGE_LENGTH_BYTES, LINK_NAME);
    }

    @Test
    void cancelScheduleMessage() {
        // Arrange
        long sequenceNumberReturned = 10;
        when(managementNode.cancelScheduledMessage(eq(sequenceNumberReturned), isNull())).thenReturn(Mono.empty());

        // Act & Assert
        StepVerifier.create(sender.cancelScheduledMessage(sequenceNumberReturned))
            .verifyComplete();
    }

    /**
     * Verifies that the onClientClose is called.
     */
    @Test
    void callsClientClose() {
        // Act
        sender.close();

        // Assert
        verify(onClientClose).run();
    }

    /**
     * Verifies that the onClientClose is only called once.
     */
    @Test
    void callsClientCloseOnce() {
        // Act
        sender.close();
        sender.close();

        // Assert
        verify(onClientClose).run();
    }
}<|MERGE_RESOLUTION|>--- conflicted
+++ resolved
@@ -118,10 +118,6 @@
     void setup() {
         MockitoAnnotations.initMocks(this);
 
-<<<<<<< HEAD
-        tracerProvider = new TracerProvider(Collections.emptyList());
-=======
->>>>>>> eb71fce0
         connectionOptions = new ConnectionOptions(NAMESPACE, tokenCredential,
             CbsAuthorizationType.SHARED_ACCESS_SIGNATURE, AmqpTransportType.AMQP, retryOptions,
             ProxyOptions.SYSTEM_DEFAULTS, Schedulers.parallel());
@@ -131,11 +127,6 @@
 
         connectionProcessor = Mono.fromCallable(() -> connection).repeat(10).subscribeWith(
             new ServiceBusConnectionProcessor(connectionOptions.getFullyQualifiedNamespace(),
-<<<<<<< HEAD
-                ENTITY_NAME, connectionOptions.getRetry()));
-        sender = new ServiceBusSenderAsyncClient(ENTITY_NAME, connectionProcessor, retryOptions,
-            tracerProvider, messageSerializer);
-=======
                 connectionOptions.getRetry()));
 
         sender = new ServiceBusSenderAsyncClient(ENTITY_NAME, MessagingEntityType.QUEUE, connectionProcessor,
@@ -143,7 +134,6 @@
 
         when(connection.getManagementNode(anyString(), any(MessagingEntityType.class)))
             .thenReturn(just(managementNode));
->>>>>>> eb71fce0
 
         when(sendLink.getLinkSize()).thenReturn(Mono.just(ServiceBusSenderAsyncClient.MAX_MESSAGE_LENGTH_BYTES));
         when(sendLink.getLinkName()).thenReturn(LINK_NAME);
