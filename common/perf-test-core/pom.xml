<!-- Copyright (c) Microsoft Corporation. All rights reserved.
     Licensed under the MIT License. -->
<project xmlns="http://maven.apache.org/POM/4.0.0" xmlns:xsi="http://www.w3.org/2001/XMLSchema-instance"
         xsi:schemaLocation="http://maven.apache.org/POM/4.0.0 http://maven.apache.org/xsd/maven-4.0.0.xsd">
  <modelVersion>4.0.0</modelVersion>
  <parent>
    <groupId>com.azure</groupId>
    <artifactId>azure-client-sdk-parent</artifactId>
    <version>1.7.0</version> <!-- {x-version-update;com.azure:azure-client-sdk-parent;current} -->
    <relativePath>../../sdk/parents/azure-client-sdk-parent</relativePath>
  </parent>

  <groupId>com.azure</groupId>
  <artifactId>perf-test-core</artifactId>
  <packaging>jar</packaging>
  <version>1.0.0-beta.1</version> <!-- {x-version-update;com.azure:perf-test-core;current} -->

  <name>Microsoft Azure Java Performance Test Library</name>
  <description>This package contains performance test types for Azure Java clients.</description>
  <url>https://github.com/Azure/azure-sdk-for-java</url>

  <distributionManagement>
    <site>
      <id>azure-java-build-docs</id>
      <url>${site.url}/site/${project.artifactId}</url>
    </site>
  </distributionManagement>

  <scm>
    <url>https://github.com/Azure/azure-sdk-for-java</url>
    <connection>scm:git:https://github.com/Azure/azure-sdk-for-java.git</connection>
    <developerConnection>scm:git:https://github.com/Azure/azure-sdk-for-java.git</developerConnection>
  </scm>

  <build>
    <plugins>
      <plugin>
        <groupId>com.github.spotbugs</groupId>
        <artifactId>spotbugs-maven-plugin</artifactId>
        <version>3.1.12.2</version> <!-- {x-version-update;com.github.spotbugs:spotbugs-maven-plugin;external_dependency} -->
        <configuration>
          <failOnError>false</failOnError>
        </configuration>
      </plugin>

      <plugin>
        <groupId>org.apache.maven.plugins</groupId>
        <artifactId>maven-enforcer-plugin</artifactId>
        <version>3.0.0-M3</version> <!-- {x-version-update;org.apache.maven.plugins:maven-enforcer-plugin;external_dependency} -->
        <configuration>
          <rules>
            <bannedDependencies>
              <includes>
                <include>com.azure:*</include>
                <include>com.fasterxml.jackson.core:jackson-databind:[2.10.1]</include> <!-- {x-include-update;com.fasterxml.jackson.core:jackson-databind;external_dependency} -->

                <!-- special allowance for perf-test-core as it is not a shipping library: -->
                <include>com.beust:jcommander:[1.58]</include> <!-- {x-include-update;com.beust:jcommander;external_dependency} -->
              </includes>
            </bannedDependencies>
          </rules>
        </configuration>
      </plugin>
    </plugins>
  </build>

  <dependencies>
    <dependency>
      <groupId>com.fasterxml.jackson.core</groupId>
      <artifactId>jackson-databind</artifactId>
      <version>2.10.1</version>  <!-- {x-version-update;com.fasterxml.jackson.core:jackson-databind;external_dependency} -->
    </dependency>
    <dependency>
      <groupId>com.beust</groupId>
      <artifactId>jcommander</artifactId>
      <version>1.58</version> <!-- {x-version-update;com.beust:jcommander;external_dependency} -->
    </dependency>
    <dependency>
      <groupId>com.azure</groupId>
      <artifactId>azure-core-http-netty</artifactId>
<<<<<<< HEAD
      <version>1.4.0</version> <!-- {x-version-update;com.azure:azure-core-http-netty;dependency} -->
=======
      <version>1.5.0</version> <!-- {x-version-update;com.azure:azure-core-http-netty;dependency} -->
>>>>>>> eb71fce0
    </dependency>
  </dependencies>
</project><|MERGE_RESOLUTION|>--- conflicted
+++ resolved
@@ -78,11 +78,7 @@
     <dependency>
       <groupId>com.azure</groupId>
       <artifactId>azure-core-http-netty</artifactId>
-<<<<<<< HEAD
-      <version>1.4.0</version> <!-- {x-version-update;com.azure:azure-core-http-netty;dependency} -->
-=======
       <version>1.5.0</version> <!-- {x-version-update;com.azure:azure-core-http-netty;dependency} -->
->>>>>>> eb71fce0
     </dependency>
   </dependencies>
 </project>